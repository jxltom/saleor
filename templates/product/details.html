{% extends "base.html" %}

{% load bootstrap_field from bootstrap4 %}
{% load build_absolute_uri from urls %}
{% load get_object_properties from attributes %}
{% load get_thumbnail from product_images %}
{% load i18n %}
{% load markdown from markdown %}
{% load placeholder %}
{% load staticfiles %}
{% load taxed_prices %}

{% block title %}
  {% if product.seo_title %}
    {{ product.translated.seo_title }}
  {% else %}
    {{ product.translated.name }} - {{ block.super }}
  {% endif %}
{% endblock %}

{% block meta_tags %}
  <meta property="og:title" content="{{ product.translated.seo_title|default:product.translated.name }}">
  <meta property="og:description" content="{{ product.translated.seo_description|default:"" }}">
  <meta name="description" content="{{ product.translated.seo_description|default:"" }}">

  {% build_absolute_uri request=request location=product.get_absolute_url as product_url %}
  <meta property="og:url" content="{{ product_url }}">
  <link rel="canonical" href="{{ product_url }}">

  {% get_thumbnail product.get_first_image size=510 method="thumbnail" as product_image %}
  {% if product_image %}
    <meta property="og:image" content="{{ product_image }}" />
    <meta property="og:image:width" content="510">
    <meta property="og:image:height" content="510">
  {% else %}
    <meta property="og:image" content="{% static "images/block1.png" %}">
  {% endif %}
{% endblock meta_tags %}

{% block breadcrumb %}
  <ul class="breadcrumbs list-unstyled">
    <li>
      <a href="{% url 'home' %}">
        {% trans "Home" context "Main navigation item" %}
      </a>
    </li>
    {% if product.category %}
      <li>
        <a href="{{ product.category.get_absolute_url }}">{{ product.category.translated }}</a>
      </li>
    {% endif %}
    <li>
      <a href="{{ product.get_absolute_url }}">{{ product.translated }}</a>
    </li>
  </ul>
{% endblock breadcrumb %}

{% block content %}
  {% if not is_visible %}
    <div class="alert alert-warning" role="alert">
      {% blocktrans trimmed with date=product.available_on|date context "Product details text" %}
        <strong>Warning!</strong>
        You are previewing a product that will become visible on <strong>{{ date }}</strong>.
      {% endblocktrans %}
    </div>
  {% endif %}
  <div class="row product">
    <script type="application/ld+json">{{ json_ld_product_data|safe }}</script>
    <div class="col-md-6 col-12 product__gallery">
      {% with images=product_images %}
        {% if images %}
          <div id="carousel-example-generic" class="carousel slide">
            <div class="carousel-inner" role="listbox">
              {% for image in images %}
                <div class="carousel-item{% if forloop.first %} active{% endif %}">
<<<<<<< HEAD
                  <div class="img-wrapper" style="height: 540px;">
=======
                  <div class="product-image">
>>>>>>> 0e64775b
                    <img class="d-block img-fluid lazyload lazypreload"
                         data-src="{% get_thumbnail image.image method="thumbnail" size=540 %}"
                         data-srcset="{% get_thumbnail image.image method="thumbnail" size=540 %} 1x, {% get_thumbnail image.image method="thumbnail" size=1080 %} 2x"
                         alt=""
                         src="{% placeholder size=540 %}">
                  </div>
                </div>
              {% endfor %}
            </div>
            {% if images|length > 1 %}
              <a class="carousel-control-prev" href="#carousel-example-generic" role="button" data-slide="prev">
                <svg data-src="{% static "images/gallery-arrow.svg" %}" />
              </a>
              <a class="carousel-control-next" href="#carousel-example-generic" role="button" data-slide="next">
                <svg data-src="{% static "images/gallery-arrow.svg" %}" />
              </a>
            {% endif %}
            <ol class="carousel-indicators d-none d-md-block">
              {% for image in images %}
                {% if images|length > 1 %}
                  <li data-target="#carousel-example-generic" data-slide-to="{{ forloop.counter0 }}"{% if forloop.first %} class="active"{% endif %}>
                    <img data-src="{% get_thumbnail image.image method="thumbnail" size=60 %}"
                         data-srcset="{% get_thumbnail image.image method="thumbnail" size=60 %} 1x, {% get_thumbnail image.image method="thumbnail" size=120 %} 2x"
                         alt=""
                         class="lazyload lazypreload"
                         src="{% placeholder size=60 %}">
                  </li>
                {% endif %}
              {% endfor %}
            </ol>
          </div>
        {% else %}
          <img data-src="{% placeholder size=540 %}"
               data-srcset="{% placeholder size=540 %} 1x, {% placeholder size=1080 %} 2x"
               alt=""
               class="img-fluid lazyload lazypreload">
        {% endif %}
      {% endwith %}
    </div>
    <div class="col-md-6 col-12 product__info">
      <h1 class="product__info__name">
        {{ product.translated }}
      </h1>
      {% if user.is_staff %}
        <p>
          <a href="{% url "dashboard:product-details" pk=product.pk %}">
            {% trans "Edit in dashboard" context "Product details link text" %}
          </a>
        </p>
      {% endif %}
      {% if availability.available %}
        {% if show_variant_picker %}
          <div id="variant-price-component"></div>
        {% else %}
          <h2 class="product__info__price">
            <span>{% price_range availability.price_range %}</span>
            {% if availability.discount %}
              <small class="product__info__price__undiscounted">
                {% price availability.price_range_undiscounted %}
              </small>
            {% endif %}
            {% if availability.price_range_local_currency %}
              <br>
              <small class="text-info">
                &asymp;
                {% price availability.price_range_local_currency %}
              </small>
            {% endif %}
            {% if request.taxes %}
              <small>
                {% tax_rate request.taxes product.tax_rate as tax_rate %}
                {% if site.settings.display_gross_prices %}
                  {% blocktrans trimmed with tax_rate=tax_rate context "Product details page vat rate value" %}
                    including {{ tax_rate }}% VAT
                  {% endblocktrans %}
                {% else %}
                  {% blocktrans trimmed with tax_rate=tax_rate context "Product details page vat rate value" %}
                    excluding {{ tax_rate }}% VAT
                  {% endblocktrans %}
                {% endif %}
              </small>
            {% endif %}
          </h2>
        {% endif %}
      {% endif %}
      {% if is_visible and product.is_in_stock %}
        {% block orderform %}
          {% if show_variant_picker %}
            {% csrf_token %}
            <div id="variant-picker" data-variant-picker-data="{{ variant_picker_data }}" data-action="{% url 'product:add-to-cart' product_id=product.pk slug=product.get_slug %}"></div>
          {% else %}
            <form id="product-form" role="form" class="product-form clearfix" method="post" action="{% url 'product:add-to-cart' product_id=product.pk slug=product.get_slug %}" novalidate>
              {% csrf_token %}
              {% bootstrap_field form.variant %}
              <div class="product__info__quantity">
                {% bootstrap_field form.quantity %}
              </div>

              <div class="form-group product__info__button">
                <button class="btn primary">
                  {% trans "Add to cart" context "Product details primary action" %}
                </button>
              </div>
            </form>
          {% endif %}
        {% endblock %}
        <div class="product__info__form-error">
          <small class="text-danger"></small>
        </div>

      {% else %}
        <p class="alert alert-warning">
          {% blocktrans context "Product details text" %}This product is currently <strong>unavailable</strong>.{% endblocktrans %}
        </p>
      {% endif %}
      <div class="product__info__description">
        <h3>{% trans "Description" context "Product details title" %}</h3>
        <hr>
        {{ product.translated.description|safe }}
      </div>
      <hr>
      <table>
        {% for attribute, value in product_attributes.items %}
          <tr>
            <td>{{ attribute.translated }}:</td>
            <td><strong>{{ value.translated }}</strong></td>
          </tr>
        {% endfor %}
      </table>
    </div>
  </div>
{% endblock content %}<|MERGE_RESOLUTION|>--- conflicted
+++ resolved
@@ -73,11 +73,7 @@
             <div class="carousel-inner" role="listbox">
               {% for image in images %}
                 <div class="carousel-item{% if forloop.first %} active{% endif %}">
-<<<<<<< HEAD
-                  <div class="img-wrapper" style="height: 540px;">
-=======
                   <div class="product-image">
->>>>>>> 0e64775b
                     <img class="d-block img-fluid lazyload lazypreload"
                          data-src="{% get_thumbnail image.image method="thumbnail" size=540 %}"
                          data-srcset="{% get_thumbnail image.image method="thumbnail" size=540 %} 1x, {% get_thumbnail image.image method="thumbnail" size=1080 %} 2x"
