--- conflicted
+++ resolved
@@ -1,11 +1,7 @@
 {
     "_meta": {
         "hash": {
-<<<<<<< HEAD
-            "sha256": "b64e73c80ddda7b528a13844a1759f87ec0fd5f8c538a01ba5936d9df3e61c8a"
-=======
             "sha256": "7ccba97302d7a71a7762eb4396cf95f7399b0b9b62f004b7d87718536847af1f"
->>>>>>> c6d1125d
         },
         "pipfile-spec": 6,
         "requires": {
@@ -65,20 +61,6 @@
         },
         "boto3": {
             "hashes": [
-<<<<<<< HEAD
-                "sha256:4bfa8cab5d1fa695aba8ac3fa0036766660f3f18457e9c00a4656e02c1bc53d9",
-                "sha256:b03d4301d9e06157ce597031ecb0c387e89b7a8d66a6b174bb212c0c22b78d75"
-            ],
-            "index": "pypi",
-            "version": "==1.9.12"
-        },
-        "botocore": {
-            "hashes": [
-                "sha256:0380303eb7fdcd0fb40f602ba1271a8259b7e4776a6cd89968451f20be187fc6",
-                "sha256:16f6efdd2c6fbba633480db5a2564ff713627c655fa79b37395d6d15719ba573"
-            ],
-            "version": "==1.12.12"
-=======
                 "sha256:1309725c0223e25c78231af96fe28802e3804b847e58ba451c5d7379eead0614",
                 "sha256:67e89880fceedab0dc922b42206affd19bc52dd8bc113e56e1354b40fff4f4ea"
             ],
@@ -91,7 +73,6 @@
                 "sha256:d3a286aaa63c3388afb49feb36b61992dd37c735462c8b40add79c48bd845bc7"
             ],
             "version": "==1.12.13"
->>>>>>> c6d1125d
         },
         "braintree": {
             "hashes": [
@@ -108,21 +89,12 @@
         },
         "cairosvg": {
             "hashes": [
-<<<<<<< HEAD
-                "sha256:6ac281e80501ee1171bb0885c962bdf5128e1014b038580db01b6b40ea8adc94",
-                "sha256:ac43b3ac89ff02799661e1476924f9e9ce36c770ac1ef0cce05a58f97c3b48cc"
-            ],
-            "index": "pypi",
-            "markers": "python_version >= '3.0'",
-            "version": "==2.2.0"
-=======
                 "sha256:93c5b3204478c4e20c4baeb33807db5311b4420c21db2f21034a6deda998cb14",
                 "sha256:f331e6024ee4c7f3eca3b0caa909dd893fa4d7414f50a6b206acbe2df20d95a9"
             ],
             "index": "pypi",
             "markers": "python_version >= '3.0'",
             "version": "==2.2.1"
->>>>>>> c6d1125d
         },
         "celery": {
             "hashes": [
@@ -989,8 +961,6 @@
             ],
             "version": "==3.0.4"
         },
-<<<<<<< HEAD
-=======
         "codecov": {
             "hashes": [
                 "sha256:8ed8b7c6791010d359baed66f84f061bba5bd41174bf324c31311e8737602788",
@@ -999,7 +969,6 @@
             "index": "pypi",
             "version": "==2.0.15"
         },
->>>>>>> c6d1125d
         "coverage": {
             "hashes": [
                 "sha256:03481e81d558d30d230bc12999e3edffe392d244349a90f4ef9b88425fac74ba",
@@ -1072,7 +1041,6 @@
             "hashes": [
                 "sha256:1f626353a11479014bfe0d77e76d8f866ebca1bb5d595cb57b776230b9e0eb92",
                 "sha256:f21b898598a1628cb73017fb9672e2c5e624133be9764f0eb138e0abf8a62b62"
-<<<<<<< HEAD
             ],
             "index": "pypi",
             "version": "==2.1.2"
@@ -1090,25 +1058,6 @@
                 "sha256:a7a84d5fa07a089186a329528f127c9d73b9de57f1a1131b82bb5320ee651f6a",
                 "sha256:fc155a6b553c66c838d1a22dba1dc9f5f505c43285a878c6f74a79c024750b83"
             ],
-=======
-            ],
-            "index": "pypi",
-            "version": "==2.1.2"
-        },
-        "django-silk": {
-            "hashes": [
-                "sha256:22b69762eee91138a3a58f960b35f18467d685c0db87ae42dca8bd4abef11a21",
-                "sha256:76a4240654642692eb9990f7bd0e4212483e5a58e2fc7ac315860a5544bc5e7d"
-            ],
-            "index": "pypi",
-            "version": "==2.0.0"
-        },
-        "execnet": {
-            "hashes": [
-                "sha256:a7a84d5fa07a089186a329528f127c9d73b9de57f1a1131b82bb5320ee651f6a",
-                "sha256:fc155a6b553c66c838d1a22dba1dc9f5f505c43285a878c6f74a79c024750b83"
-            ],
->>>>>>> c6d1125d
             "version": "==1.5.0"
         },
         "gprof2dot": {
@@ -1358,10 +1307,7 @@
                 "sha256:1adb80e7a782c12e52ef9a8182bebeb73f1d7e24e374397af06fb4956c8dc5c0",
                 "sha256:e27001de32f627c22380a688bcc43ce83504a7bc5da472209b4c70f02829f0b8"
             ],
-<<<<<<< HEAD
-=======
             "markers": "python_version >= '2.7'",
->>>>>>> c6d1125d
             "version": "==2.7.3"
         },
         "pytz": {
