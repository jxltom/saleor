{
    "_meta": {
        "hash": {
<<<<<<< HEAD
            "sha256": "5bf8573f0aabab15403103562448c8b1accb83b13f00dc6deca2f31c8ed25ec4"
=======
            "sha256": "e80764be54af97de7ff5b93882a1f53566fb2923e73d82ae25866f20a064e8a3"
>>>>>>> 7c5516bf
        },
        "pipfile-spec": 6,
        "requires": {
            "python_version": "3.7"
        },
        "sources": [
            {
                "name": "pypi",
                "url": "https://pypi.python.org/simple",
                "verify_ssl": true
            }
        ]
    },
    "default": {
        "amqp": {
            "hashes": [
                "sha256:043beb485774ca69718a35602089e524f87168268f0d1ae115f28b88d27f92d7",
                "sha256:35a3b5006ca00b21aaeec8ceea07130f07b902dd61bfe42815039835f962f5f1"
            ],
            "version": "==2.4.2"
        },
        "aniso8601": {
            "hashes": [
                "sha256:7849749cf00ae0680ad2bdfe4419c7a662bef19c03691a19e008c8b9a5267802",
                "sha256:94f90871fcd314a458a3d4eca1c84448efbd200e86f55fe4c733c7a40149ef50"
            ],
            "version": "==3.0.2"
        },
        "autopep8": {
            "hashes": [
                "sha256:4d8eec30cc81bc5617dbf1218201d770dc35629363547f17577c61683ccfb3ee"
            ],
            "version": "==1.4.4"
        },
        "babel": {
            "hashes": [
                "sha256:6778d85147d5d85345c14a26aada5e478ab04e39b078b0745ee6870c2b5cf669",
                "sha256:8cba50f48c529ca3fa18cf81fa9403be176d374ac4d60738b839122dfaaa3d23"
            ],
            "index": "pypi",
            "version": "==2.6.0"
        },
        "billiard": {
            "hashes": [
                "sha256:756bf323f250db8bf88462cd042c992ba60d8f5e07fc5636c24ba7d6f4261d84"
            ],
            "version": "==3.6.0.0"
        },
        "bleach": {
            "hashes": [
                "sha256:0ee95f6167129859c5dce9b1ca291ebdb5d8cd7e382ca0e237dfd0dad63f63d8",
                "sha256:24754b9a7d530bf30ce7cbc805bc6cce785660b4a10ff3a43633728438c105ab"
            ],
            "index": "pypi",
            "version": "==2.1.4"
        },
        "boto3": {
            "hashes": [
<<<<<<< HEAD
                "sha256:484650b86ea843587f484a8f9cc9629465ad805aff0ffaabf95345960168f569",
                "sha256:635e1864cd35d78d33fd7ce325f9baa15c93a932403953b2b4801567a791b869"
            ],
            "index": "pypi",
            "version": "==1.9.143"
        },
        "botocore": {
            "hashes": [
                "sha256:0247ad0da9fdbf4e8025b0dafb3982b945d335bcd7043518fdabe9d99f704e17",
                "sha256:94846e90fc4dbe91a9e70f6a24ca823b4f3acc9a4047b497266d003fe12c80ce"
            ],
            "version": "==1.12.143"
=======
                "sha256:d8e77c1cfbc80bc183a1e407a2f8a025fccf3469cddd3fad7f08257a72398b4c",
                "sha256:e49c24ec0cefe1a61f8b9de61d46ec4c5c33c2ec7f0a1d9dca03973445238db5"
            ],
            "index": "pypi",
            "version": "==1.9.145"
        },
        "botocore": {
            "hashes": [
                "sha256:d83c012849f5ec5266361b68d5d88c713a1a58b8c4d748e28751724bf6ee2810",
                "sha256:d8f9431d373a7ecb1bf108fbd6136ce65e0e43e1bfb05cc1db820b8db4f095fc"
            ],
            "version": "==1.12.145"
>>>>>>> 7c5516bf
        },
        "braintree": {
            "hashes": [
                "sha256:0c95dbe0b497fd2eafaa08b6282f2b1d547cba3a432f8101424bd06c333348b5",
                "sha256:7cdd715a5a61339e4e5dcb5611cf80512d5fdb0e4da69307a64141d3597357f7"
            ],
            "index": "pypi",
            "version": "==3.49.0"
        },
        "cairocffi": {
            "hashes": [
                "sha256:01ac51ae12c4324ca5809ce270f9dd1b67f5166fe63bd3e497e9ea3ca91946ff"
            ],
            "version": "==1.0.2"
        },
        "cairosvg": {
            "hashes": [
                "sha256:b5b67bc598f73693490b1bed8bc6e0ae447cf3a6d986c285db309343b90786ee",
                "sha256:c4fdf392a6730fd70edf6f9d3b7185150cf011b9d134839b3e98a2c8aba8d6d1"
            ],
            "version": "==2.3.1"
        },
        "celery": {
            "extras": [
                "redis"
            ],
            "hashes": [
                "sha256:4c4532aa683f170f40bd76f928b70bc06ff171a959e06e71bf35f2f9d6031ef9",
                "sha256:528e56767ae7e43a16cfef24ee1062491f5754368d38fcfffa861cdb9ef219be"
            ],
            "index": "pypi",
            "version": "==4.3.0"
        },
        "certifi": {
            "hashes": [
                "sha256:59b7658e26ca9c7339e00f8f4636cdfe59d34fa37b9b04f6f9e9926b3cece1a5",
                "sha256:b26104d6835d1f5e49452a26eb2ff87fe7090b89dfcaee5ea2212697e1e1d7ae"
            ],
            "version": "==2019.3.9"
        },
        "cffi": {
            "hashes": [
                "sha256:041c81822e9f84b1d9c401182e174996f0bae9991f33725d059b771744290774",
                "sha256:046ef9a22f5d3eed06334d01b1e836977eeef500d9b78e9ef693f9380ad0b83d",
                "sha256:066bc4c7895c91812eff46f4b1c285220947d4aa46fa0a2651ff85f2afae9c90",
                "sha256:066c7ff148ae33040c01058662d6752fd73fbc8e64787229ea8498c7d7f4041b",
                "sha256:2444d0c61f03dcd26dbf7600cf64354376ee579acad77aef459e34efcb438c63",
                "sha256:300832850b8f7967e278870c5d51e3819b9aad8f0a2c8dbe39ab11f119237f45",
                "sha256:34c77afe85b6b9e967bd8154e3855e847b70ca42043db6ad17f26899a3df1b25",
                "sha256:46de5fa00f7ac09f020729148ff632819649b3e05a007d286242c4882f7b1dc3",
                "sha256:4aa8ee7ba27c472d429b980c51e714a24f47ca296d53f4d7868075b175866f4b",
                "sha256:4d0004eb4351e35ed950c14c11e734182591465a33e960a4ab5e8d4f04d72647",
                "sha256:4e3d3f31a1e202b0f5a35ba3bc4eb41e2fc2b11c1eff38b362de710bcffb5016",
                "sha256:50bec6d35e6b1aaeb17f7c4e2b9374ebf95a8975d57863546fa83e8d31bdb8c4",
                "sha256:55cad9a6df1e2a1d62063f79d0881a414a906a6962bc160ac968cc03ed3efcfb",
                "sha256:5662ad4e4e84f1eaa8efce5da695c5d2e229c563f9d5ce5b0113f71321bcf753",
                "sha256:59b4dc008f98fc6ee2bb4fd7fc786a8d70000d058c2bbe2698275bc53a8d3fa7",
                "sha256:73e1ffefe05e4ccd7bcea61af76f36077b914f92b76f95ccf00b0c1b9186f3f9",
                "sha256:a1f0fd46eba2d71ce1589f7e50a9e2ffaeb739fb2c11e8192aa2b45d5f6cc41f",
                "sha256:a2e85dc204556657661051ff4bab75a84e968669765c8a2cd425918699c3d0e8",
                "sha256:a5457d47dfff24882a21492e5815f891c0ca35fefae8aa742c6c263dac16ef1f",
                "sha256:a8dccd61d52a8dae4a825cdbb7735da530179fea472903eb871a5513b5abbfdc",
                "sha256:ae61af521ed676cf16ae94f30fe202781a38d7178b6b4ab622e4eec8cefaff42",
                "sha256:b012a5edb48288f77a63dba0840c92d0504aa215612da4541b7b42d849bc83a3",
                "sha256:d2c5cfa536227f57f97c92ac30c8109688ace8fa4ac086d19d0af47d134e2909",
                "sha256:d42b5796e20aacc9d15e66befb7a345454eef794fdb0737d1af593447c6c8f45",
                "sha256:dee54f5d30d775f525894d67b1495625dd9322945e7fee00731952e0368ff42d",
                "sha256:e070535507bd6aa07124258171be2ee8dfc19119c28ca94c9dfb7efd23564512",
                "sha256:e1ff2748c84d97b065cc95429814cdba39bcbd77c9c85c89344b317dc0d9cbff",
                "sha256:ed851c75d1e0e043cbf5ca9a8e1b13c4c90f3fbd863dacb01c0808e2b5204201"
            ],
            "version": "==1.12.3"
        },
        "chardet": {
            "hashes": [
                "sha256:84ab92ed1c4d4f16916e05906b6b75a6c0fb5db821cc65e70cbd64a3e2a5eaae",
                "sha256:fc323ffcaeaed0e0a02bf4d117757b98aed530d9ed4531e3e15460124c106691"
            ],
            "version": "==3.0.4"
        },
        "cssselect2": {
            "hashes": [
                "sha256:267eebc7378ade2e8be710cd0179606ad9c95ecc673138fccfcfba42c5ce153d",
                "sha256:505d2ce3d3a1d390ddb52f7d0864b7efeb115a5b852a91861b498b92424503ab"
            ],
            "version": "==0.2.1"
        },
        "dataclasses": {
            "hashes": [
                "sha256:454a69d788c7fda44efd71e259be79577822f5e3f53f029a22d08004e951dc9f",
                "sha256:6988bd2b895eef432d562370bb707d540f32f7360ab13da45340101bc2307d84"
            ],
            "index": "pypi",
            "markers": "python_version < '3.7'",
            "version": "==0.6"
        },
        "defusedxml": {
            "hashes": [
                "sha256:6687150770438374ab581bb7a1b327a847dd9c5749e396102de3fad4e8a3ef93",
                "sha256:f684034d135af4c6cbb949b8a4d2ed61634515257a67299e5f940fbaa34377f5"
            ],
            "markers": "python_version >= '3.0'",
            "version": "==0.6.0"
        },
        "dj-database-url": {
            "hashes": [
                "sha256:4aeaeb1f573c74835b0686a2b46b85990571159ffc21aa57ecd4d1e1cb334163",
                "sha256:851785365761ebe4994a921b433062309eb882fedd318e1b0fcecc607ed02da9"
            ],
            "index": "pypi",
            "version": "==0.5.0"
        },
        "dj-email-url": {
            "hashes": [
                "sha256:0362e390c17cc377f03bcbf6daf3f671797c929c1bf78a9f439d78f215ebe3fd",
                "sha256:136ac43c7f29022130fc4769b4ca8b01cd1c39fedf1659c641c143808182a084"
            ],
            "index": "pypi",
            "version": "==0.2.0"
        },
        "django": {
            "hashes": [
                "sha256:6fcc3cbd55b16f9a01f37de8bcbe286e0ea22e87096557f1511051780338eaea",
                "sha256:bb407d0bb46395ca1241f829f5bd03f7e482f97f7d1936e26e98dacb201ed4ec"
            ],
            "index": "pypi",
            "version": "==2.2.1"
        },
        "django-appconf": {
            "hashes": [
                "sha256:35f13ca4d567f132b960e2cd4c832c2d03cb6543452d34e29b7ba10371ba80e3",
                "sha256:c98a7af40062e996b921f5962a1c4f3f0c979fa7885f7be4710cceb90ebe13a6"
            ],
            "version": "==1.0.3"
        },
        "django-babel": {
            "hashes": [
                "sha256:1e621b198e1f98ae4f93e43463cf78cbedbace475eb6e0853ba1e2567f3b8119",
                "sha256:b62084a6f0cbf2e7af719bd129abfe54608a52645c0677aff5a728f586873af7"
            ],
            "index": "pypi",
            "version": "==0.6.2"
        },
        "django-bootstrap4": {
            "hashes": [
                "sha256:9f115534ae8d052d397201f3d716c10d7c9832b422e44dd7382418c6f274df18"
            ],
            "index": "pypi",
            "version": "==0.0.8"
        },
        "django-cache-url": {
            "hashes": [
                "sha256:235950e2d7cb16164082167c2974301e2f0fb2313d40bfacc9d24f5b09c3514b",
                "sha256:964120787dc80e568a355385a3880a19f2f00219c251903956f3137d1583d097"
            ],
            "index": "pypi",
            "version": "==3.0.0"
        },
        "django-celery-results": {
            "hashes": [
                "sha256:80292a68c8b705c788ff0bca9cacc5a431a4de39d7ff49e2ca8277b700d3d616",
                "sha256:89ae9e32076efc65bcba31bc729870da9b230c63af22b673b79170c4a98039b1"
            ],
            "index": "pypi",
            "version": "==1.0.4"
        },
        "django-countries": {
            "hashes": [
                "sha256:5307a61172eee5740720e44ea08721858b7d8bf8509ec7701ccd7a8d21120b9a",
                "sha256:e4eaaec9bddb9365365109f833d1fd0ecc0cfee3348bf5441c0ccefb2d6917cd"
            ],
            "index": "pypi",
            "version": "==5.3.3"
        },
        "django-debug-toolbar": {
            "hashes": [
                "sha256:89d75b60c65db363fb24688d977e5fbf0e73386c67acf562d278402a10fc3736",
                "sha256:c2b0134119a624f4ac9398b44f8e28a01c7686ac350a12a74793f3dd57a9eea0"
            ],
            "index": "pypi",
            "version": "==1.11"
        },
        "django-debug-toolbar-request-history": {
            "hashes": [
                "sha256:e5ec8a228d37384d704de2656f375ced29cfd51655b2e7ea706eb1c487e4da5d"
            ],
            "index": "pypi",
            "version": "==0.0.10"
        },
        "django-elasticsearch-dsl": {
            "hashes": [
                "sha256:114889f0f70d584e300953b9fc75f312b447e3ff96136dad03028654ba9f4cbd",
                "sha256:8c96714d8eef30763e820a2909663b236df765e5c6c8508721489dc9713dfef7"
            ],
            "index": "pypi",
            "version": "==0.5.1"
        },
        "django-filter": {
            "hashes": [
                "sha256:3dafb7d2810790498895c22a1f31b2375795910680ac9c1432821cbedb1e176d",
                "sha256:a3014de317bef0cd43075a0f08dfa1d319a7ccc5733c3901fb860da70b0dda68"
            ],
            "index": "pypi",
            "version": "==2.1.0"
        },
        "django-graphql-jwt": {
            "hashes": [
                "sha256:6dcf9dd4990098e289d76ab4220edbf436a2e26dc6af1d4a526ac699ad93bf14"
            ],
            "index": "pypi",
            "version": "==0.2.1"
        },
        "django-impersonate": {
            "hashes": [
                "sha256:63b62d06f93b0318698c68f7314c78473914c262d4164eb66ad860bb83e04771"
            ],
            "index": "pypi",
            "version": "==1.4.1"
        },
        "django-js-asset": {
            "hashes": [
                "sha256:8ec12017f26eec524cab436c64ae73033368a372970af4cf42d9354fcb166bdd",
                "sha256:c163ae80d2e0b22d8fb598047cd0dcef31f81830e127cfecae278ad574167260"
            ],
            "version": "==1.2.2"
        },
        "django-measurement": {
            "hashes": [
                "sha256:a499b19d652235f1ec10c346cf0a5debe821e78a990cc595a4020778f0e85a6b"
            ],
            "index": "pypi",
            "version": "==3.0.0"
        },
        "django-mptt": {
            "hashes": [
                "sha256:6bf9eb26e54e92006ca82108a1c946c7df533ec27bddf3f795a83a32a3d1b04b",
                "sha256:c765c1501dd0b5c22f0ca8b948550bd294cd2db68aefa0560c6ed7fcfdf4b95e"
            ],
            "index": "pypi",
            "version": "==0.10.0"
        },
        "django-phonenumber-field": {
            "hashes": [
                "sha256:1431b7eb16282faf50f7247584bbea1b3543f2f547364a5cab1b0e0cb88be577",
                "sha256:a4ddedf21df5443fe1f064b8162117b214b15d5b93b8109b84e031456fb1fe5c"
            ],
            "index": "pypi",
            "version": "==2.4.0"
        },
        "django-prices": {
            "hashes": [
                "sha256:0d997da5f34a3f16aff9ecf586c78b67b747cd292459b85a898cfc0b44f907fb"
            ],
            "index": "pypi",
            "version": "==1.0.4"
        },
        "django-prices-openexchangerates": {
            "hashes": [
                "sha256:59ede6a48003c463dffeccee9a7f0a292baf763b7dc141255b693abe1f79208c"
            ],
            "index": "pypi",
            "version": "==1.0.1"
        },
        "django-prices-vatlayer": {
            "hashes": [
                "sha256:cd0e45a8e71b680c5fa8d7b2022535d7ccfd2bf71b10b18aa7f78b3aa0d596af"
            ],
            "index": "pypi",
            "version": "==1.0.2"
        },
        "django-recaptcha": {
            "hashes": [
                "sha256:a2bf66ee9fc770b806ccac22800892cac066fa5aae0b49af45a79250239c2ade",
                "sha256:ae6abba8457a8aec9692ffc845e832b127c77134650daa3c03075b2189991628"
            ],
            "index": "pypi",
            "version": "==1.5.0"
        },
        "django-redis": {
            "hashes": [
                "sha256:af0b393864e91228dd30d8c85b5c44d670b5524cb161b7f9e41acc98b6e5ace7",
                "sha256:f46115577063d00a890867c6964ba096057f07cb756e78e0503b89cd18e4e083"
            ],
            "index": "pypi",
            "version": "==4.10.0"
        },
        "django-render-block": {
            "hashes": [
                "sha256:95c7dc9610378a10e0c4a10d8364ec7307210889afccd6a67a6aaa0fd599bd4d"
            ],
            "version": "==0.6"
        },
        "django-silk": {
            "hashes": [
                "sha256:22b69762eee91138a3a58f960b35f18467d685c0db87ae42dca8bd4abef11a21",
                "sha256:76a4240654642692eb9990f7bd0e4212483e5a58e2fc7ac315860a5544bc5e7d"
            ],
            "index": "pypi",
            "version": "==2.0.0"
        },
        "django-storages": {
            "hashes": [
                "sha256:8e35d2c7baeda5dc6f0b4f9a0fc142d25f9a1bf72b8cebfcbc5db4863abc552d",
                "sha256:b1a63cd5ea286ee5a9fb45de6c3c5c0ae132d58308d06f1ce9865cfcd5e470a7"
            ],
            "index": "pypi",
            "version": "==1.7.1"
        },
        "django-templated-email": {
            "hashes": [
                "sha256:536c4e5ae099eabfb9aab36087d4d7799948c654e73da55a744213d086d5bb33"
            ],
            "index": "pypi",
            "version": "==2.3.0"
        },
        "django-versatileimagefield": {
            "hashes": [
                "sha256:624858dea21f13dfe91523e449e96815044d79edf22670e60a93a3d5a3d34405",
                "sha256:886d084a95775a452602e3f63201022850281414affb4b7d0e3d3ddfb5361978"
            ],
            "index": "pypi",
            "version": "==1.10"
        },
        "django-webpack-loader": {
            "hashes": [
                "sha256:60bab6b9a037a5346fad12d2a70a6bc046afb33154cf75ed640b93d3ebd5f520",
                "sha256:970b968c2a8975fb7eff56a3bab5d0d90d396740852d1e0c50c5cfe2b824199a"
            ],
            "index": "pypi",
            "version": "==0.6.0"
        },
        "docutils": {
            "hashes": [
                "sha256:02aec4bd92ab067f6ff27a38a38a41173bf01bed8f89157768c1573f53e474a6",
                "sha256:51e64ef2ebfb29cae1faa133b3710143496eca21c530f3f71424d77687764274",
                "sha256:7a4bd47eaf6596e1295ecb11361139febe29b084a87bf005bf899f9a42edc3c6"
            ],
            "version": "==0.14"
        },
        "elasticsearch": {
            "hashes": [
                "sha256:7546cc08e3899716e12fe67d12d7cfe9a64647014d1134b014c3c392b63cad42",
                "sha256:aada5cfdc4a543c47098eb3aca6663848ef5d04b4324935ced441debc11ec98b"
            ],
            "index": "pypi",
            "version": "==6.3.1"
        },
        "elasticsearch-dsl": {
            "hashes": [
                "sha256:8c340995388544662598299a63357acd576579eb939e500956d58a5fd8c17cd1",
                "sha256:e4254061442fded9721d4ed07db398f66453c402ab60409a2b9a88be433c27ba"
            ],
            "index": "pypi",
            "version": "==6.0.1"
        },
        "faker": {
            "hashes": [
                "sha256:1da8b46b4767588a007aac546e809a9b65bdf6631817c8b6b7e8b209573e0799",
                "sha256:64650af92d1cbba15fc607440c824e6744a95b80c7ab6769ceb7b5d99e89129b"
            ],
            "index": "pypi",
            "version": "==1.0.6"
        },
        "freezegun": {
            "hashes": [
                "sha256:6cb82b276f83f2acce67f121dc2656f4df26c71e32238334eb071170b892a278",
                "sha256:e839b43bfbe8158b4d62bb97e6313d39f3586daf48e1314fb1083d2ef17700da"
            ],
            "index": "pypi",
            "version": "==0.3.11"
        },
        "google-i18n-address": {
            "hashes": [
                "sha256:95820e70309af471de48921551fb4351e9ba7b3671c1b5a6999f6ab0341939f4",
                "sha256:a1d2973403799170d2af275d6083211cd51b4fec14f0c8e09f94d6952e0d3238"
            ],
            "index": "pypi",
            "version": "==2.3.4"
        },
        "google-measurement-protocol": {
            "hashes": [
                "sha256:7618c44b875a0c9e80e6cf55e44ed80c04cf74cd2eff7eacdd76bf9b03029551"
            ],
            "index": "pypi",
            "version": "==1.0.0"
        },
        "gprof2dot": {
            "hashes": [
                "sha256:48c1e168c28b8a8eb23bf30fda78fe2ef218269a41505341ec27c27083e47cf4"
            ],
            "version": "==2016.10.13"
        },
        "graphene": {
            "hashes": [
                "sha256:b8ec446d17fa68721636eaad3d6adc1a378cb6323e219814c8f98c9928fc9642",
                "sha256:faa26573b598b22ffd274e2fd7a4c52efa405dcca96e01a62239482246248aa3"
            ],
            "version": "==2.1.3"
        },
        "graphene-django": {
            "hashes": [
                "sha256:3afd81d47c8b702650e05cc1179fac1cfceae991d241bb164d51f28bed9ec95c",
                "sha256:760a18068feb5457e2ec00d2447c09b2fbac2a6b8c32cc8be2abce3752107ad3"
            ],
            "index": "pypi",
            "version": "==2.2.0"
        },
        "graphene-django-optimizer": {
            "hashes": [
                "sha256:8d1d73514ec892e6307f90f8035db47cf6b75f3a0188d58848b1d7261f056e86",
                "sha256:9632998a7e3303ebe95a2df6dadcc1d4d137d5946e6c03a2680ce620b49408e2"
            ],
            "index": "pypi",
            "version": "==0.4.0"
        },
        "graphql-core": {
            "hashes": [
                "sha256:889e869be5574d02af77baf1f30b5db9ca2959f1c9f5be7b2863ead5a3ec6181",
                "sha256:9462e22e32c7f03b667373ec0a84d95fba10e8ce2ead08f29fbddc63b671b0c1"
            ],
            "version": "==2.1"
        },
        "graphql-relay": {
            "hashes": [
                "sha256:2716b7245d97091af21abf096fabafac576905096d21ba7118fba722596f65db"
            ],
            "version": "==0.4.5"
        },
        "html5lib": {
            "hashes": [
                "sha256:20b159aa3badc9d5ee8f5c647e5efd02ed2a66ab8d354930bd9ff139fc1dc0a3",
                "sha256:66cb0dcfdbbc4f9c3ba1a63fdb511ffdbd4f513b2b6d81b80cd26ce6b3fb3736"
            ],
            "version": "==1.0.1"
        },
        "idna": {
            "hashes": [
                "sha256:c357b3f628cf53ae2c4c05627ecc484553142ca23264e593d327bcde5e9c3407",
                "sha256:ea8b7f6188e6fa117537c3df7da9fc686d485087abf6ac197f9c46432f7e4a3c"
            ],
            "version": "==2.8"
        },
        "ipaddress": {
            "hashes": [
                "sha256:64b28eec5e78e7510698f6d4da08800a5c575caa4a286c93d651c5d3ff7b6794",
                "sha256:b146c751ea45cad6188dd6cf2d9b757f6f4f8d6ffb96a023e6f2e26eea02a72c"
            ],
            "version": "==1.0.22"
        },
        "jinja2": {
            "hashes": [
                "sha256:065c4f02ebe7f7cf559e49ee5a95fb800a9e4528727aec6f24402a5374c65013",
                "sha256:14dd6caf1527abb21f08f86c784eac40853ba93edb79552aa1e4b8aef1b61c7b"
            ],
            "version": "==2.10.1"
        },
        "jmespath": {
            "hashes": [
                "sha256:3720a4b1bd659dd2eecad0666459b9788813e032b83e7ba58578e48254e0a0e6",
                "sha256:bde2aef6f44302dfb30320115b17d030798de8c4110e28d5cf6cf91a7a31074c"
            ],
            "version": "==0.9.4"
        },
        "jsonfield": {
            "hashes": [
                "sha256:a0a7fdee736ff049059409752b045281a225610fecbda9b9bd588ba976493c12",
                "sha256:beb1cd4850d6d6351c32daefcb826c01757744e9c863228a642f87a1a4acb834"
            ],
            "version": "==2.0.2"
        },
        "kombu": {
            "hashes": [
                "sha256:389ba09e03b15b55b1a7371a441c894fd8121d174f5583bbbca032b9ea8c9edd",
                "sha256:7b92303af381ef02fad6899fd5f5a9a96031d781356cd8e505fa54ae5ddee181"
            ],
            "version": "==4.5.0"
        },
        "markdown": {
            "hashes": [
                "sha256:fc4a6f69a656b8d858d7503bda633f4dd63c2d70cf80abdc6eafa64c4ae8c250",
                "sha256:fe463ff51e679377e3624984c829022e2cfb3be5518726b06f608a07a3aad680"
            ],
            "index": "pypi",
            "version": "==3.1"
        },
        "markupsafe": {
            "hashes": [
                "sha256:00bc623926325b26bb9605ae9eae8a215691f33cae5df11ca5424f06f2d1f473",
                "sha256:09027a7803a62ca78792ad89403b1b7a73a01c8cb65909cd876f7fcebd79b161",
                "sha256:09c4b7f37d6c648cb13f9230d847adf22f8171b1ccc4d5682398e77f40309235",
                "sha256:1027c282dad077d0bae18be6794e6b6b8c91d58ed8a8d89a89d59693b9131db5",
                "sha256:24982cc2533820871eba85ba648cd53d8623687ff11cbb805be4ff7b4c971aff",
                "sha256:29872e92839765e546828bb7754a68c418d927cd064fd4708fab9fe9c8bb116b",
                "sha256:43a55c2930bbc139570ac2452adf3d70cdbb3cfe5912c71cdce1c2c6bbd9c5d1",
                "sha256:46c99d2de99945ec5cb54f23c8cd5689f6d7177305ebff350a58ce5f8de1669e",
                "sha256:500d4957e52ddc3351cabf489e79c91c17f6e0899158447047588650b5e69183",
                "sha256:535f6fc4d397c1563d08b88e485c3496cf5784e927af890fb3c3aac7f933ec66",
                "sha256:62fe6c95e3ec8a7fad637b7f3d372c15ec1caa01ab47926cfdf7a75b40e0eac1",
                "sha256:6dd73240d2af64df90aa7c4e7481e23825ea70af4b4922f8ede5b9e35f78a3b1",
                "sha256:717ba8fe3ae9cc0006d7c451f0bb265ee07739daf76355d06366154ee68d221e",
                "sha256:79855e1c5b8da654cf486b830bd42c06e8780cea587384cf6545b7d9ac013a0b",
                "sha256:7c1699dfe0cf8ff607dbdcc1e9b9af1755371f92a68f706051cc8c37d447c905",
                "sha256:88e5fcfb52ee7b911e8bb6d6aa2fd21fbecc674eadd44118a9cc3863f938e735",
                "sha256:8defac2f2ccd6805ebf65f5eeb132adcf2ab57aa11fdf4c0dd5169a004710e7d",
                "sha256:98c7086708b163d425c67c7a91bad6e466bb99d797aa64f965e9d25c12111a5e",
                "sha256:9add70b36c5666a2ed02b43b335fe19002ee5235efd4b8a89bfcf9005bebac0d",
                "sha256:9bf40443012702a1d2070043cb6291650a0841ece432556f784f004937f0f32c",
                "sha256:ade5e387d2ad0d7ebf59146cc00c8044acbd863725f887353a10df825fc8ae21",
                "sha256:b00c1de48212e4cc9603895652c5c410df699856a2853135b3967591e4beebc2",
                "sha256:b1282f8c00509d99fef04d8ba936b156d419be841854fe901d8ae224c59f0be5",
                "sha256:b2051432115498d3562c084a49bba65d97cf251f5a331c64a12ee7e04dacc51b",
                "sha256:ba59edeaa2fc6114428f1637ffff42da1e311e29382d81b339c1817d37ec93c6",
                "sha256:c8716a48d94b06bb3b2524c2b77e055fb313aeb4ea620c8dd03a105574ba704f",
                "sha256:cd5df75523866410809ca100dc9681e301e3c27567cf498077e8551b6d20e42f",
                "sha256:e249096428b3ae81b08327a63a485ad0878de3fb939049038579ac0ef61e17e7"
            ],
            "version": "==1.1.1"
        },
        "maxminddb": {
            "hashes": [
                "sha256:df1451bcd848199905ac0de4631b3d02d6a655ad28ba5e5a4ca29a23358db712"
            ],
            "index": "pypi",
            "version": "==1.4.1"
        },
        "maxminddb-geolite2": {
            "hashes": [
                "sha256:2bd118c5567f3a8323d6c5da23a6e6d52cfc09cd9987b54eb712cf6001a96e03"
            ],
            "index": "pypi",
            "version": "==2018.703"
        },
        "measurement": {
            "hashes": [
                "sha256:36ca385ffdccf140a75a7e1d816a4df97a6dd255f16fd2f53dd7ab43632a8835"
            ],
            "version": "==2.0.1"
        },
        "mpmath": {
            "hashes": [
                "sha256:4048bb08a857c79d3d45fbc8c778f0297d4bb979e0afa1cffc8b392cedab2f18",
                "sha256:fc17abe05fbab3382b61a123c398508183406fa132e0223874578e20946499f6"
            ],
            "version": "==1.1.0"
        },
        "oauthlib": {
            "hashes": [
                "sha256:0ce32c5d989a1827e3f1148f98b9085ed2370fc939bf524c9c851d8714797298",
                "sha256:3e1e14f6cde7e5475128d30e97edc3bfb4dc857cb884d8714ec161fdbb3b358e"
            ],
            "version": "==3.0.1"
        },
        "phonenumberslite": {
            "hashes": [
                "sha256:c1751fee609c8974646f60f453314c3b0aee0710a04e6c51a22ee74e78f11df0",
                "sha256:fa4fa9459624a71910795d85b2d9ecb32eb84aabc8fd5ce6cd0629d56414b3c3"
            ],
            "index": "pypi",
            "version": "==8.10.11"
        },
        "pillow": {
            "hashes": [
                "sha256:051de330a06c99d6f84bcf582960487835bcae3fc99365185dc2d4f65a390c0e",
                "sha256:0ae5289948c5e0a16574750021bd8be921c27d4e3527800dc9c2c1d2abc81bf7",
                "sha256:0b1efce03619cdbf8bcc61cfae81fcda59249a469f31c6735ea59badd4a6f58a",
                "sha256:163136e09bd1d6c6c6026b0a662976e86c58b932b964f255ff384ecc8c3cefa3",
                "sha256:18e912a6ccddf28defa196bd2021fe33600cbe5da1aa2f2e2c6df15f720b73d1",
                "sha256:24ec3dea52339a610d34401d2d53d0fb3c7fd08e34b20c95d2ad3973193591f1",
                "sha256:267f8e4c0a1d7e36e97c6a604f5b03ef58e2b81c1becb4fccecddcb37e063cc7",
                "sha256:3273a28734175feebbe4d0a4cde04d4ed20f620b9b506d26f44379d3c72304e1",
                "sha256:4c678e23006798fc8b6f4cef2eaad267d53ff4c1779bd1af8725cc11b72a63f3",
                "sha256:4d4bc2e6bb6861103ea4655d6b6f67af8e5336e7216e20fff3e18ffa95d7a055",
                "sha256:505738076350a337c1740a31646e1de09a164c62c07db3b996abdc0f9d2e50cf",
                "sha256:5233664eadfa342c639b9b9977190d64ad7aca4edc51a966394d7e08e7f38a9f",
                "sha256:5d95cb9f6cced2628f3e4de7e795e98b2659dfcc7176ab4a01a8b48c2c2f488f",
                "sha256:7eda4c737637af74bac4b23aa82ea6fbb19002552be85f0b89bc27e3a762d239",
                "sha256:801ddaa69659b36abf4694fed5aa9f61d1ecf2daaa6c92541bbbbb775d97b9fe",
                "sha256:825aa6d222ce2c2b90d34a0ea31914e141a85edefc07e17342f1d2fdf121c07c",
                "sha256:9c215442ff8249d41ff58700e91ef61d74f47dfd431a50253e1a1ca9436b0697",
                "sha256:a3d90022f2202bbb14da991f26ca7a30b7e4c62bf0f8bf9825603b22d7e87494",
                "sha256:a631fd36a9823638fe700d9225f9698fb59d049c942d322d4c09544dc2115356",
                "sha256:a6523a23a205be0fe664b6b8747a5c86d55da960d9586db039eec9f5c269c0e6",
                "sha256:a756ecf9f4b9b3ed49a680a649af45a8767ad038de39e6c030919c2f443eb000",
                "sha256:b117287a5bdc81f1bac891187275ec7e829e961b8032c9e5ff38b70fd036c78f",
                "sha256:ba04f57d1715ca5ff74bb7f8a818bf929a204b3b3c2c2826d1e1cc3b1c13398c",
                "sha256:cd878195166723f30865e05d87cbaf9421614501a4bd48792c5ed28f90fd36ca",
                "sha256:cee815cc62d136e96cf76771b9d3eb58e0777ec18ea50de5cfcede8a7c429aa8",
                "sha256:d1722b7aa4b40cf93ac3c80d3edd48bf93b9208241d166a14ad8e7a20ee1d4f3",
                "sha256:d7c1c06246b05529f9984435fc4fa5a545ea26606e7f450bdbe00c153f5aeaad",
                "sha256:e9c8066249c040efdda84793a2a669076f92a301ceabe69202446abb4c5c5ef9",
                "sha256:f227d7e574d050ff3996049e086e1f18c7bd2d067ef24131e50a1d3fe5831fbc",
                "sha256:fc9a12aad714af36cf3ad0275a96a733526571e52710319855628f476dcb144e"
            ],
            "version": "==5.4.1"
        },
        "prices": {
            "hashes": [
                "sha256:1e920a2f3b8d610985e7effcecd2b9ccfe58798c4c9641f76f6b5eb4a4bcd91b"
            ],
            "index": "pypi",
            "version": "==1.0.0"
        },
        "promise": {
            "hashes": [
                "sha256:2ebbfc10b7abf6354403ed785fe4f04b9dfd421eb1a474ac8d187022228332af",
                "sha256:348f5f6c3edd4fd47c9cd65aed03ac1b31136d375aa63871a57d3e444c85655c"
            ],
            "version": "==2.2.1"
        },
        "psycopg2-binary": {
            "hashes": [
                "sha256:007ca0df127b1862fc010125bc4100b7a630efc6841047bd11afceadb4754611",
                "sha256:03c49e02adf0b4d68f422fdbd98f7a7c547beb27e99a75ed02298f85cb48406a",
                "sha256:0a1232cdd314e08848825edda06600455ad2a7adaa463ebfb12ece2d09f3370e",
                "sha256:131c80d0958c89273d9720b9adf9df1d7600bb3120e16019a7389ab15b079af5",
                "sha256:2de34cc3b775724623f86617d2601308083176a495f5b2efc2bbb0da154f483a",
                "sha256:2eddc31500f73544a2a54123d4c4b249c3c711d31e64deddb0890982ea37397a",
                "sha256:484f6c62bdc166ee0e5be3aa831120423bf399786d1f3b0304526c86180fbc0b",
                "sha256:4c2d9369ed40b4a44a8ccd6bc3a7db6272b8314812d2d1091f95c4c836d92e06",
                "sha256:70f570b5fa44413b9f30dbc053d17ef3ce6a4100147a10822f8662e58d473656",
                "sha256:7a2b5b095f3bd733aab101c89c0e1a3f0dfb4ebdc26f6374805c086ffe29d5b2",
                "sha256:804914a669186e2843c1f7fbe12b55aad1b36d40a28274abe6027deffad9433d",
                "sha256:8520c03172da18345d012949a53617a963e0191ccb3c666f23276d5326af27b5",
                "sha256:90da901fc33ea393fc644607e4a3916b509387e9339ec6ebc7bfded45b7a0ae9",
                "sha256:a582416ad123291a82c300d1d872bdc4136d69ad0b41d57dc5ca3df7ef8e3088",
                "sha256:ac8c5e20309f4989c296d62cac20ee456b69c41fd1bc03829e27de23b6fa9dd0",
                "sha256:b2cf82f55a619879f8557fdaae5cec7a294fac815e0087c4f67026fdf5259844",
                "sha256:b59d6f8cfca2983d8fdbe457bf95d2192f7b7efdb2b483bf5fa4e8981b04e8b2",
                "sha256:be08168197021d669b9964bd87628fa88f910b1be31e7010901070f2540c05fd",
                "sha256:be0f952f1c365061041bad16e27e224e29615d4eb1fb5b7e7760a1d3d12b90b6",
                "sha256:c1c9a33e46d7c12b9c96cf2d4349d783e3127163fd96254dcd44663cf0a1d438",
                "sha256:d18c89957ac57dd2a2724ecfe9a759912d776f96ecabba23acb9ecbf5c731035",
                "sha256:d7e7b0ff21f39433c50397e60bf0995d078802c591ca3b8d99857ea18a7496ee",
                "sha256:da0929b2bf0d1f365345e5eb940d8713c1d516312e010135b14402e2a3d2404d",
                "sha256:de24a4962e361c512d3e528ded6c7480eab24c655b8ca1f0b761d3b3650d2f07",
                "sha256:e45f93ff3f7dae2202248cf413a87aeb330821bf76998b3cf374eda2fc893dd7",
                "sha256:f046aeae1f7a845041b8661bb7a52449202b6c5d3fb59eb4724e7ca088811904",
                "sha256:f1dc2b7b2748084b890f5d05b65a47cd03188824890e9a60818721fd492249fb",
                "sha256:fcbe7cf3a786572b73d2cd5f34ed452a5f5fac47c9c9d1e0642c457a148f9f88"
            ],
            "index": "pypi",
            "version": "==2.8.2"
        },
        "purl": {
            "hashes": [
                "sha256:5ac0e85979da0172d80156701cb3eb9b1eff31f3b43e981ef6dc06251c53a3a4",
                "sha256:75141bef1e7fce943afda671663a97c792af01c81648026cd5b5c0dcc3b72b96"
            ],
            "index": "pypi",
            "version": "==1.5"
        },
        "pycodestyle": {
            "hashes": [
                "sha256:95a2219d12372f05704562a14ec30bc76b05a5b297b21a5dfe3f6fac3491ae56",
                "sha256:e40a936c9a450ad81df37f549d676d127b1b66000a6c500caa2b085bc0ca976c"
            ],
            "version": "==2.5.0"
        },
        "pycparser": {
            "hashes": [
                "sha256:a988718abfad80b6b157acce7bf130a30876d27603738ac39f140993246b25b3"
            ],
            "version": "==2.19"
        },
        "pygments": {
            "hashes": [
                "sha256:31cba6ffb739f099a85e243eff8cb717089fdd3c7300767d9fc34cb8e1b065f5",
                "sha256:5ad302949b3c98dd73f8d9fcdc7e9cb592f120e32a18e23efd7f3dc51194472b"
            ],
            "version": "==2.4.0"
        },
        "pyjwt": {
            "hashes": [
                "sha256:5c6eca3c2940464d106b99ba83b00c6add741c9becaec087fb7ccdefea71350e",
                "sha256:8d59a976fb773f3e6a39c85636357c4f0e242707394cadadd9814f5cbaa20e96"
            ],
            "version": "==1.7.1"
        },
        "pyphen": {
            "hashes": [
                "sha256:3b633a50873156d777e1f1075ba4d8e96a6ad0a3ca42aa3ea9a6259f93f18921",
                "sha256:e172faf10992c8c9d369bdc83e36dbcf1121f4ed0d881f1a0b521935aee583b5"
            ],
            "version": "==0.9.5"
        },
        "python-dateutil": {
            "hashes": [
                "sha256:7e6584c74aeed623791615e26efd690f29817a27c73085b78e4bad02493df2fb",
                "sha256:c89805f6f4d64db21ed966fda138f8a5ed7a4fdbc1a8ee329ce1b74e3c74da9e"
            ],
            "markers": "python_version >= '2.7'",
            "version": "==2.8.0"
        },
        "python3-openid": {
            "hashes": [
                "sha256:0086da6b6ef3161cfe50fb1ee5cceaf2cda1700019fda03c2c5c440ca6abe4fa",
                "sha256:628d365d687e12da12d02c6691170f4451db28d6d68d050007e4a40065868502"
            ],
            "markers": "python_version >= '3.0'",
            "version": "==3.1.0"
        },
        "pytz": {
            "hashes": [
                "sha256:303879e36b721603cc54604edcac9d20401bdbe31e1e4fdee5b9f98d5d31dfda",
                "sha256:d747dd3d23d77ef44c6a3526e274af6efeb0a6f1afd5a69ba4d5be4098c8e141"
            ],
            "version": "==2019.1"
        },
        "raven": {
            "hashes": [
                "sha256:3fd787d19ebb49919268f06f19310e8112d619ef364f7989246fc8753d469888",
                "sha256:95f44f3ea2c1b176d5450df4becdb96c15bf2632888f9ab193e9dd22300ce46a"
            ],
            "index": "pypi",
            "version": "==6.9.0"
        },
        "razorpay": {
            "hashes": [
                "sha256:0bea9e11aca8024af0cd741b779cb6d3b0a689a8488e21b5e4b345f8840a0fe4",
                "sha256:8bae5ba6e3d8c7aebf7e4b297d15dfdb4a4b05e6fabd8d56405ac0d2677539bd"
            ],
            "index": "pypi",
            "version": "==1.2.0"
        },
        "redis": {
            "hashes": [
                "sha256:6946b5dca72e86103edc8033019cc3814c031232d339d5f4533b02ea85685175",
                "sha256:8ca418d2ddca1b1a850afa1680a7d2fd1f3322739271de4b704e0d4668449273"
            ],
            "version": "==3.2.1"
        },
        "requests": {
            "hashes": [
                "sha256:502a824f31acdacb3a35b6690b5fbf0bc41d63a24a45c4004352b0242707598e",
                "sha256:7bf2a778576d825600030a110f3c0e3e8edc51dfaafe1c146e39a2027784957b"
            ],
            "index": "pypi",
            "version": "==2.21.0"
        },
        "requests-oauthlib": {
            "hashes": [
                "sha256:bd6533330e8748e94bf0b214775fed487d309b8b8fe823dc45641ebcd9a32f57",
                "sha256:d3ed0c8f2e3bbc6b344fa63d6f933745ab394469da38db16bdddb461c7e25140"
            ],
            "version": "==1.2.0"
        },
        "rx": {
            "hashes": [
                "sha256:13a1d8d9e252625c173dc795471e614eadfe1cf40ffc684e08b8fff0d9748c23",
                "sha256:7357592bc7e881a95e0c2013b73326f704953301ab551fbc8133a6fadab84105"
            ],
            "version": "==1.6.1"
        },
        "s3transfer": {
            "hashes": [
                "sha256:7b9ad3213bff7d357f888e0fab5101b56fa1a0548ee77d121c3a3dbfbef4cb2e",
                "sha256:f23d5cb7d862b104401d9021fc82e5fa0e0cf57b7660a1331425aab0c691d021"
            ],
            "version": "==0.2.0"
        },
        "singledispatch": {
            "hashes": [
                "sha256:5b06af87df13818d14f08a028e42f566640aef80805c3b50c5056b086e3c2b9c",
                "sha256:833b46966687b3de7f438c761ac475213e53b306740f1abfaa86e1d1aae56aa8"
            ],
            "version": "==3.4.0.3"
        },
        "six": {
            "hashes": [
                "sha256:3350809f0555b11f552448330d0b52d5f24c91a322ea4a15ef22629740f3761c",
                "sha256:d16a0141ec1a18405cd4ce8b4613101da75da0e9a7aec5bdd4fa804d0e0eba73"
            ],
            "version": "==1.12.0"
        },
        "social-auth-app-django": {
            "hashes": [
                "sha256:6d0dd18c2d9e71ca545097d57b44d26f59e624a12833078e8e52f91baf849778",
                "sha256:9237e3d7b6f6f59494c3b02e0cce6efc69c9d33ad9d1a064e3b2318bcbe89ae3",
                "sha256:f151396e5b16e2eee12cd2e211004257826ece24fc4ae97a147df386c1cd7082"
            ],
            "index": "pypi",
            "version": "==3.1.0"
        },
        "social-auth-core": {
            "hashes": [
                "sha256:65122fb4287c70ff7915be0f52150fc1a9b9515eab3c3f0e4cd9dbb2a442a5c3",
                "sha256:cc871fb4528f7cbba67efdba0bc0f7d7c6eeb92113b0cdc9368dd91ffe965782",
                "sha256:f9f36dfa6af2823efb35a5ef65dfd02f66c944f389c33c25dd9621f8bb75a7da"
            ],
            "version": "==3.1.0"
        },
        "sqlparse": {
            "hashes": [
                "sha256:40afe6b8d4b1117e7dff5504d7a8ce07d9a1b15aeeade8a2d10f130a834f8177",
                "sha256:7c3dca29c022744e95b547e867cee89f4fce4373f3549ccd8797d8eb52cdb873"
            ],
            "version": "==0.3.0"
        },
        "stripe": {
            "hashes": [
                "sha256:43cf1addbd5685d166c483f29f2b13e514304b091086561c2e22a3c7664043a2",
                "sha256:814e6a87fdb679cf2ddca9a12099a93aaf437dac0b09edac4851c6ba9ebd7e5f"
            ],
            "index": "pypi",
            "version": "==2.27.0"
        },
        "sympy": {
            "hashes": [
                "sha256:71a11e5686ae7ab6cb8feb5bd2651ef4482f8fd43a7c27e645a165e4353b23e1",
                "sha256:f9b00ec76151c98470e84f1da2d7d03633180b71fb318428ddccce1c867d3eaa"
            ],
            "version": "==1.4"
        },
        "text-unidecode": {
            "hashes": [
                "sha256:5a1375bb2ba7968740508ae38d92e1f889a0832913cb1c447d5e2046061a396d",
                "sha256:801e38bd550b943563660a91de8d4b6fa5df60a542be9093f7abf819f86050cc"
            ],
            "index": "pypi",
            "version": "==1.2"
        },
        "tinycss2": {
            "hashes": [
                "sha256:6427d0e3faa0a5e0e8c9f6437e2de26148a7a197a8b0992789f23d9a802788cf",
                "sha256:9fdacc0e22d344ddd2ca053837c133900fe820ae1222f63b79617490a498507a"
            ],
            "version": "==1.0.2"
        },
        "typing": {
            "hashes": [
                "sha256:4027c5f6127a6267a435201981ba156de91ad0d1d98e9ddc2aa173453453492d",
                "sha256:57dcf675a99b74d64dacf6fba08fb17cf7e3d5fdff53d4a30ea2a5e7e52543d4",
                "sha256:a4c8473ce11a65999c8f59cb093e70686b6c84c98df58c1dae9b3b196089858a"
            ],
            "version": "==3.6.6"
        },
        "urllib3": {
            "hashes": [
                "sha256:2393a695cd12afedd0dcb26fe5d50d0cf248e5a66f75dbd89a3d4eb333a61af4",
                "sha256:a637e5fae88995b256e3409dc4d52c2e2e0ba32c42a6365fee8bbd2238de3cfb"
            ],
            "index": "pypi",
            "version": "==1.24.3"
        },
        "uwsgi": {
            "hashes": [
                "sha256:4972ac538800fb2d421027f49b4a1869b66048839507ccf0aa2fda792d99f583"
            ],
            "index": "pypi",
            "markers": "platform_system != 'Windows'",
            "version": "==2.0.18"
        },
        "vine": {
            "hashes": [
                "sha256:133ee6d7a9016f177ddeaf191c1f58421a1dcc6ee9a42c58b34bed40e1d2cd87",
                "sha256:ea4947cc56d1fd6f2095c8d543ee25dad966f78692528e68b4fada11ba3f98af"
            ],
            "version": "==1.3.0"
        },
        "weasyprint": {
            "hashes": [
                "sha256:968df4eecfb30fe572591f7ef1ad3d179adc0294c249aaae47b183cfbe3e491b",
                "sha256:af8d39f45027ecd7fa47272b93558d851a49b3dad238a52478475a3733ffa141"
            ],
            "index": "pypi",
            "version": "==47"
        },
        "webencodings": {
            "hashes": [
                "sha256:a0af1213f3c2226497a97e2b3aa01a7e4bee4f403f95be16fc9acd2947514a78",
                "sha256:b36a1c245f2d304965eb4e0a82848379241dc04b865afcc4aab16748587e1923"
            ],
            "version": "==0.5.1"
        }
    },
    "develop": {
        "apipkg": {
            "hashes": [
                "sha256:37228cda29411948b422fae072f57e31d3396d2ee1c9783775980ee9c9990af6",
                "sha256:58587dd4dc3daefad0487f6d9ae32b4542b185e1c36db6993290e7c41ca2b47c"
            ],
            "version": "==1.5"
        },
        "appdirs": {
            "hashes": [
                "sha256:9e5896d1372858f8dd3344faf4e5014d21849c756c8d5701f78f8a103b372d92",
                "sha256:d8b24664561d0d34ddfaec54636d502d7cea6e29c3eaf68f3df6180863e2166e"
            ],
            "version": "==1.4.3"
        },
        "aspy.yaml": {
            "hashes": [
                "sha256:ae249074803e8b957c83fdd82a99160d0d6d26dff9ba81ba608b42eebd7d8cd3",
                "sha256:c7390d79f58eb9157406966201abf26da0d56c07e0ff0deadc39c8f4dbc13482"
            ],
            "version": "==1.2.0"
        },
        "astroid": {
            "hashes": [
                "sha256:6560e1e1749f68c64a4b5dee4e091fce798d2f0d84ebe638cf0e0585a343acf4",
                "sha256:b65db1bbaac9f9f4d190199bb8680af6f6f84fd3769a5ea883df8a91fe68b4c4"
            ],
            "version": "==2.2.5"
        },
        "atomicwrites": {
            "hashes": [
                "sha256:03472c30eb2c5d1ba9227e4c2ca66ab8287fbfbbda3888aa93dc2e28fc6811b4",
                "sha256:75a9445bac02d8d058d5e1fe689654ba5a6556a1dfd8ce6ec55a0ed79866cfa6"
            ],
            "version": "==1.3.0"
        },
        "attrs": {
            "hashes": [
                "sha256:69c0dbf2ed392de1cb5ec704444b08a5ef81680a61cb899dc08127123af36a79",
                "sha256:f0b870f674851ecbfbbbd364d6b5cbdff9dcedbc7f3f5e18a6891057f21fe399"
            ],
            "version": "==19.1.0"
        },
        "black": {
            "hashes": [
                "sha256:09a9dcb7c46ed496a9850b76e4e825d6049ecd38b611f1224857a79bd985a8cf",
                "sha256:68950ffd4d9169716bcb8719a56c07a2f4485354fec061cdd5910aa07369731c"
            ],
            "index": "pypi",
            "version": "==19.3b0"
        },
        "certifi": {
            "hashes": [
                "sha256:59b7658e26ca9c7339e00f8f4636cdfe59d34fa37b9b04f6f9e9926b3cece1a5",
                "sha256:b26104d6835d1f5e49452a26eb2ff87fe7090b89dfcaee5ea2212697e1e1d7ae"
            ],
            "version": "==2019.3.9"
        },
        "cfgv": {
            "hashes": [
                "sha256:6e9f2feea5e84bc71e56abd703140d7a2c250fc5ba38b8702fd6a68ed4e3b2ef",
                "sha256:e7f186d4a36c099a9e20b04ac3108bd8bb9b9257e692ce18c8c3764d5cb12172"
            ],
            "version": "==1.6.0"
        },
        "chardet": {
            "hashes": [
                "sha256:84ab92ed1c4d4f16916e05906b6b75a6c0fb5db821cc65e70cbd64a3e2a5eaae",
                "sha256:fc323ffcaeaed0e0a02bf4d117757b98aed530d9ed4531e3e15460124c106691"
            ],
            "version": "==3.0.4"
        },
        "click": {
            "hashes": [
                "sha256:2335065e6395b9e67ca716de5f7526736bfa6ceead690adf616d925bdc622b13",
                "sha256:5b94b49521f6456670fdb30cd82a4eca9412788a93fa6dd6df72c94d5a8ff2d7"
            ],
            "version": "==7.0"
        },
        "codecov": {
            "hashes": [
                "sha256:8ed8b7c6791010d359baed66f84f061bba5bd41174bf324c31311e8737602788",
                "sha256:ae00d68e18d8a20e9c3288ba3875ae03db3a8e892115bf9b83ef20507732bed4"
            ],
            "index": "pypi",
            "version": "==2.0.15"
        },
        "coverage": {
            "hashes": [
                "sha256:3684fabf6b87a369017756b551cef29e505cb155ddb892a7a29277b978da88b9",
                "sha256:39e088da9b284f1bd17c750ac672103779f7954ce6125fd4382134ac8d152d74",
                "sha256:3c205bc11cc4fcc57b761c2da73b9b72a59f8d5ca89979afb0c1c6f9e53c7390",
                "sha256:465ce53a8c0f3a7950dfb836438442f833cf6663d407f37d8c52fe7b6e56d7e8",
                "sha256:48020e343fc40f72a442c8a1334284620f81295256a6b6ca6d8aa1350c763bbe",
                "sha256:5296fc86ab612ec12394565c500b412a43b328b3907c0d14358950d06fd83baf",
                "sha256:5f61bed2f7d9b6a9ab935150a6b23d7f84b8055524e7be7715b6513f3328138e",
                "sha256:68a43a9f9f83693ce0414d17e019daee7ab3f7113a70c79a3dd4c2f704e4d741",
                "sha256:6b8033d47fe22506856fe450470ccb1d8ba1ffb8463494a15cfc96392a288c09",
                "sha256:7ad7536066b28863e5835e8cfeaa794b7fe352d99a8cded9f43d1161be8e9fbd",
                "sha256:7bacb89ccf4bedb30b277e96e4cc68cd1369ca6841bde7b005191b54d3dd1034",
                "sha256:839dc7c36501254e14331bcb98b27002aa415e4af7ea039d9009409b9d2d5420",
                "sha256:8f9a95b66969cdea53ec992ecea5406c5bd99c9221f539bca1e8406b200ae98c",
                "sha256:932c03d2d565f75961ba1d3cec41ddde00e162c5b46d03f7423edcb807734eab",
                "sha256:988529edadc49039d205e0aa6ce049c5ccda4acb2d6c3c5c550c17e8c02c05ba",
                "sha256:998d7e73548fe395eeb294495a04d38942edb66d1fa61eb70418871bc621227e",
                "sha256:9de60893fb447d1e797f6bf08fdf0dbcda0c1e34c1b06c92bd3a363c0ea8c609",
                "sha256:9e80d45d0c7fcee54e22771db7f1b0b126fb4a6c0a2e5afa72f66827207ff2f2",
                "sha256:a545a3dfe5082dc8e8c3eb7f8a2cf4f2870902ff1860bd99b6198cfd1f9d1f49",
                "sha256:a5d8f29e5ec661143621a8f4de51adfb300d7a476224156a39a392254f70687b",
                "sha256:aca06bfba4759bbdb09bf52ebb15ae20268ee1f6747417837926fae990ebc41d",
                "sha256:bb23b7a6fd666e551a3094ab896a57809e010059540ad20acbeec03a154224ce",
                "sha256:bfd1d0ae7e292105f29d7deaa9d8f2916ed8553ab9d5f39ec65bcf5deadff3f9",
                "sha256:c62ca0a38958f541a73cf86acdab020c2091631c137bd359c4f5bddde7b75fd4",
                "sha256:c709d8bda72cf4cd348ccec2a4881f2c5848fd72903c185f363d361b2737f773",
                "sha256:c968a6aa7e0b56ecbd28531ddf439c2ec103610d3e2bf3b75b813304f8cb7723",
                "sha256:df785d8cb80539d0b55fd47183264b7002077859028dfe3070cf6359bf8b2d9c",
                "sha256:f406628ca51e0ae90ae76ea8398677a921b36f0bd71aab2099dfed08abd0322f",
                "sha256:f46087bbd95ebae244a0eda01a618aff11ec7a069b15a3ef8f6b520db523dcf1",
                "sha256:f8019c5279eb32360ca03e9fac40a12667715546eed5c5eb59eb381f2f501260",
                "sha256:fc5f4d209733750afd2714e9109816a29500718b32dd9a5db01c0cb3a019b96a"
            ],
            "index": "pypi",
            "version": "==4.5.3"
        },
        "django-extensions": {
            "hashes": [
                "sha256:109004f80b6f45ad1f56addaa59debca91d94aa0dc1cb19678b9364b4fe9b6f4",
                "sha256:307766e5e6c1caffe76c5d99239d8115d14ae3f7cab2cd991fcffd763dad904b"
            ],
            "index": "pypi",
            "version": "==2.1.6"
        },
        "execnet": {
            "hashes": [
                "sha256:027ee5d961afa01e97b90d6ccc34b4ed976702bc58e7f092b3c513ea288cb6d2",
                "sha256:752a3786f17416d491f833a29217dda3ea4a471fc5269c492eebcee8cc4772d3"
            ],
            "version": "==1.6.0"
        },
        "filelock": {
            "hashes": [
                "sha256:b8d5ca5ca1c815e1574aee746650ea7301de63d87935b3463d26368b76e31633",
                "sha256:d610c1bb404daf85976d7a82eb2ada120f04671007266b708606565dd03b5be6"
            ],
            "version": "==3.0.10"
        },
        "identify": {
            "hashes": [
                "sha256:443f419ca6160773cbaf22dbb302b1e436a386f23129dbb5482b68a147c2eca9",
                "sha256:bd7f15fe07112b713fb68fbdde3a34dd774d9062128f2c398104889f783f989d"
            ],
            "version": "==1.4.2"
        },
        "idna": {
            "hashes": [
                "sha256:c357b3f628cf53ae2c4c05627ecc484553142ca23264e593d327bcde5e9c3407",
                "sha256:ea8b7f6188e6fa117537c3df7da9fc686d485087abf6ac197f9c46432f7e4a3c"
            ],
            "version": "==2.8"
        },
        "importlib-metadata": {
            "hashes": [
                "sha256:6a0080fdc87c8225e004b00b55bd1eab153a32ef5a11e17c14de81edbb8ed1a7",
                "sha256:c0bdce522d5b215c710f237cfc1f58ace432affd3052176bbb719f53e2465256"
            ],
            "version": "==0.11"
        },
        "isort": {
            "hashes": [
                "sha256:1349c6f7c2a0f7539f5f2ace51a9a8e4a37086ce4de6f78f5f53fb041d0a3cd5",
                "sha256:f09911f6eb114e5592abe635aded8bf3d2c3144ebcfcaf81ee32e7af7b7d1870"
            ],
            "index": "pypi",
            "version": "==4.3.18"
        },
        "lazy-object-proxy": {
            "hashes": [
                "sha256:118d53f8819f9457732dd0e418752f2850f395c5405b2e12485f52336e4ad0f5",
                "sha256:495c583b363c3eded649e2c00177093f03f856f5c9f95b527420084a9ce17b9d",
                "sha256:55fa9eab93482891ce97473e63610efdd9c8fa5c05cca9f60468c412e602e499",
                "sha256:642fc0a9b61920669dab66e400f79f1b8b0e8f698dcde85f7e9ae5528dbcaf4a",
                "sha256:7003959a170fde9b92936c38562810f94679c80608fb4b007e026b915bef8b27",
                "sha256:7e63da94f5a1ddb0d2dcdb5d17ff4d1d33f51f3368bdf0475d5f56c0f3b99592",
                "sha256:7fb11d33d99a374e4b0c3fb20128890b9cf784ca7e4b91ecbb191d34618bd9fe",
                "sha256:8758715ea005afa293783797498d64f40ab14d1ded208b3e282760cde9512f1d",
                "sha256:8995543f47a8b81962e384f12791114af9f4997be7a0db71abc40d2a2dfee961",
                "sha256:91c7e1316116fedda36818ce7cd269378fffc4219781536eff441ea1e68e1caf",
                "sha256:9b41ec246d31ca6a840dcf67673b2668adc5a095c64310d26d73292588563ea3",
                "sha256:a8be3cfd7c3154e8d39276c627c5e7ee55d1f2094597b060ece99620ef9fe86b",
                "sha256:afcab74f471652b643900e0862b31892ac5fe5a75e435b786a1825855f4effdf",
                "sha256:d49a90c27074f44c8dc147d83e31140523948ee147b3248634c540e053caea58",
                "sha256:d6957cadc9c079ef4697564af500d52fba6d14fb2f08d20ce92f52201fb77050",
                "sha256:da7f2a6c82a11dc4e05bab73522f0d6dd4f3bbc8378cd4b0769137f342cdb3f0",
                "sha256:f03a21f6f6e54778860122a620f70c8b148ec4ee175968782bcaaa94955a46f9",
                "sha256:f6c718ffca055852479880debbe717da952fcfd60067a0ddb6fe3b053b1d4de0"
            ],
            "version": "==1.4.0"
        },
        "mccabe": {
            "hashes": [
                "sha256:ab8a6258860da4b6677da4bd2fe5dc2c659cff31b3ee4f7f5d64e79735b80d42",
                "sha256:dd8d182285a0fe56bace7f45b5e7d1a6ebcbf524e8f3bd87eb0f125271b8831f"
            ],
            "version": "==0.6.1"
        },
        "more-itertools": {
            "hashes": [
                "sha256:2112d2ca570bb7c3e53ea1a35cd5df42bb0fd10c45f0fb97178679c3c03d64c7",
                "sha256:c3e4748ba1aad8dba30a4886b0b1a2004f9a863837b8654e7059eebf727afa5a"
            ],
            "markers": "python_version > '2.7'",
            "version": "==7.0.0"
        },
        "multidict": {
            "hashes": [
                "sha256:024b8129695a952ebd93373e45b5d341dbb87c17ce49637b34000093f243dd4f",
                "sha256:041e9442b11409be5e4fc8b6a97e4bcead758ab1e11768d1e69160bdde18acc3",
                "sha256:045b4dd0e5f6121e6f314d81759abd2c257db4634260abcfe0d3f7083c4908ef",
                "sha256:047c0a04e382ef8bd74b0de01407e8d8632d7d1b4db6f2561106af812a68741b",
                "sha256:068167c2d7bbeebd359665ac4fff756be5ffac9cda02375b5c5a7c4777038e73",
                "sha256:148ff60e0fffa2f5fad2eb25aae7bef23d8f3b8bdaf947a65cdbe84a978092bc",
                "sha256:1d1c77013a259971a72ddaa83b9f42c80a93ff12df6a4723be99d858fa30bee3",
                "sha256:1d48bc124a6b7a55006d97917f695effa9725d05abe8ee78fd60d6588b8344cd",
                "sha256:31dfa2fc323097f8ad7acd41aa38d7c614dd1960ac6681745b6da124093dc351",
                "sha256:34f82db7f80c49f38b032c5abb605c458bac997a6c3142e0d6c130be6fb2b941",
                "sha256:3d5dd8e5998fb4ace04789d1d008e2bb532de501218519d70bb672c4c5a2fc5d",
                "sha256:4a6ae52bd3ee41ee0f3acf4c60ceb3f44e0e3bc52ab7da1c2b2aa6703363a3d1",
                "sha256:4b02a3b2a2f01d0490dd39321c74273fed0568568ea0e7ea23e02bd1fb10a10b",
                "sha256:4b843f8e1dd6a3195679d9838eb4670222e8b8d01bc36c9894d6c3538316fa0a",
                "sha256:5de53a28f40ef3c4fd57aeab6b590c2c663de87a5af76136ced519923d3efbb3",
                "sha256:61b2b33ede821b94fa99ce0b09c9ece049c7067a33b279f343adfe35108a4ea7",
                "sha256:6a3a9b0f45fd75dc05d8e93dc21b18fc1670135ec9544d1ad4acbcf6b86781d0",
                "sha256:76ad8e4c69dadbb31bad17c16baee61c0d1a4a73bed2590b741b2e1a46d3edd0",
                "sha256:7ba19b777dc00194d1b473180d4ca89a054dd18de27d0ee2e42a103ec9b7d014",
                "sha256:7c1b7eab7a49aa96f3db1f716f0113a8a2e93c7375dd3d5d21c4941f1405c9c5",
                "sha256:7fc0eee3046041387cbace9314926aa48b681202f8897f8bff3809967a049036",
                "sha256:8ccd1c5fff1aa1427100ce188557fc31f1e0a383ad8ec42c559aabd4ff08802d",
                "sha256:8e08dd76de80539d613654915a2f5196dbccc67448df291e69a88712ea21e24a",
                "sha256:c18498c50c59263841862ea0501da9f2b3659c00db54abfbf823a80787fde8ce",
                "sha256:c49db89d602c24928e68c0d510f4fcf8989d77defd01c973d6cbe27e684833b1",
                "sha256:ce20044d0317649ddbb4e54dab3c1bcc7483c78c27d3f58ab3d0c7e6bc60d26a",
                "sha256:d1071414dd06ca2eafa90c85a079169bfeb0e5f57fd0b45d44c092546fcd6fd9",
                "sha256:d3be11ac43ab1a3e979dac80843b42226d5d3cccd3986f2e03152720a4297cd7",
                "sha256:db603a1c235d110c860d5f39988ebc8218ee028f07a7cbc056ba6424372ca31b"
            ],
            "version": "==4.5.2"
        },
        "nodeenv": {
            "hashes": [
                "sha256:ad8259494cf1c9034539f6cced78a1da4840a4b157e23640bc4a0c0546b0cb7a"
            ],
            "version": "==1.3.3"
        },
        "pluggy": {
            "hashes": [
                "sha256:25a1bc1d148c9a640211872b4ff859878d422bccb59c9965e04eed468a0aa180",
                "sha256:964cedd2b27c492fbf0b7f58b3284a09cf7f99b0f715941fb24a439b3af1bd1a"
            ],
            "version": "==0.11.0"
        },
        "pre-commit": {
            "hashes": [
                "sha256:6ca409d1f22d444af427fb023a33ca8b69625d508a50e1b7eaabd59247c93043",
                "sha256:94dd519597f5bff06a4b0df194a79c524b78f4b1534c1ce63241a9d4fb23b926"
            ],
            "index": "pypi",
            "version": "==1.16.1"
        },
        "py": {
            "hashes": [
                "sha256:64f65755aee5b381cea27766a3a147c3f15b9b6b9ac88676de66ba2ae36793fa",
                "sha256:dc639b046a6e2cff5bbe40194ad65936d6ba360b52b3c3fe1d08a82dd50b5e53"
            ],
            "version": "==1.8.0"
        },
        "pycodestyle": {
            "hashes": [
                "sha256:95a2219d12372f05704562a14ec30bc76b05a5b297b21a5dfe3f6fac3491ae56",
                "sha256:e40a936c9a450ad81df37f549d676d127b1b66000a6c500caa2b085bc0ca976c"
            ],
            "version": "==2.5.0"
        },
        "pydocstyle": {
            "hashes": [
                "sha256:2258f9b0df68b97bf3a6c29003edc5238ff8879f1efb6f1999988d934e432bd8",
                "sha256:5741c85e408f9e0ddf873611085e819b809fca90b619f5fd7f34bd4959da3dd4",
                "sha256:ed79d4ec5e92655eccc21eb0c6cf512e69512b4a97d215ace46d17e4990f2039"
            ],
            "index": "pypi",
            "version": "==3.0.0"
        },
        "pylint": {
            "hashes": [
                "sha256:5d77031694a5fb97ea95e828c8d10fc770a1df6eb3906067aaed42201a8a6a09",
                "sha256:723e3db49555abaf9bf79dc474c6b9e2935ad82230b10c1138a71ea41ac0fff1"
            ],
            "index": "pypi",
            "version": "==2.3.1"
        },
        "pylint-celery": {
            "hashes": [
                "sha256:41e32094e7408d15c044178ea828dd524beedbdbe6f83f712c5e35bde1de4beb"
            ],
            "index": "pypi",
            "version": "==0.3"
        },
        "pylint-django": {
            "hashes": [
                "sha256:c0562562bffbdc97a26d007d818231348633282bec66ba445540a036a0ae76f5",
                "sha256:e4abeef83f6f6577951ca0b2d12f73fc0c53dd33272fee4982c8cb42e4ae64ad"
            ],
            "index": "pypi",
            "version": "==2.0.9"
        },
        "pylint-plugin-utils": {
            "hashes": [
                "sha256:8d9e31d5ea8b7b0003e1f0f136b44a5235896a32e47c5bc2ef1143e9f6ba0b74"
            ],
            "index": "pypi",
            "version": "==0.5"
        },
        "pytest": {
            "hashes": [
                "sha256:136632a40451162cdfc18fe4d7ecc5d169b558a3d4bbb1603d4005308a42fd03",
                "sha256:62b129bf8368554ca7a942cbdb57ea26aafef46cc65bc317cdac3967e54483a3"
            ],
            "index": "pypi",
            "version": "==4.4.2"
        },
        "pytest-cov": {
            "hashes": [
                "sha256:2b097cde81a302e1047331b48cadacf23577e431b61e9c6f49a1170bbe3d3da6",
                "sha256:e00ea4fdde970725482f1f35630d12f074e121a23801aabf2ae154ec6bdd343a"
            ],
            "index": "pypi",
            "version": "==2.7.1"
        },
        "pytest-django": {
            "hashes": [
                "sha256:30d773f1768e8f214a3106f1090e00300ce6edfcac8c55fd13b675fe1cbd1c85",
                "sha256:4d3283e774fe1d40630ee58bf34929b83875e4751b525eeb07a7506996eb42ee"
            ],
            "index": "pypi",
            "version": "==3.4.8"
        },
        "pytest-forked": {
            "hashes": [
                "sha256:5fe33fbd07d7b1302c95310803a5e5726a4ff7f19d5a542b7ce57c76fed8135f",
                "sha256:d352aaced2ebd54d42a65825722cb433004b4446ab5d2044851d9cc7a00c9e38"
            ],
            "version": "==1.0.2"
        },
        "pytest-mock": {
            "hashes": [
                "sha256:43ce4e9dd5074993e7c021bb1c22cbb5363e612a2b5a76bc6d956775b10758b7",
                "sha256:5bf5771b1db93beac965a7347dc81c675ec4090cb841e49d9d34637a25c30568"
            ],
            "index": "pypi",
            "version": "==1.10.4"
        },
        "pytest-vcr": {
            "hashes": [
                "sha256:23ee51b75abbcc43d926272773aae4f39f93aceb75ed56852d0bf618f92e1896",
                "sha256:2f316e0539399bea0296e8b8401145c62b6f85e9066af7e57b6151481b0d6d9c"
            ],
            "index": "pypi",
            "version": "==1.0.2"
        },
        "pytest-xdist": {
            "hashes": [
                "sha256:b0bb4b0293ee8657b9eb3ff334a3b6aac4db74fd4a86b81e1982c879237a47eb",
                "sha256:f83a485293e81fd57c8a5a85a3f12473a532c5ca7dec518857cbb72766bb526c"
            ],
            "index": "pypi",
            "version": "==1.28.0"
        },
        "python-slugify": {
            "hashes": [
                "sha256:7723daf30996db26573176bddcdf5fcb98f66dc70df05c9cb29f2c79b8193245"
            ],
            "version": "==1.2.6"
        },
        "pyyaml": {
            "hashes": [
                "sha256:1adecc22f88d38052fb787d959f003811ca858b799590a5eaa70e63dca50308c",
                "sha256:436bc774ecf7c103814098159fbb84c2715d25980175292c648f2da143909f95",
                "sha256:460a5a4248763f6f37ea225d19d5c205677d8d525f6a83357ca622ed541830c2",
                "sha256:5a22a9c84653debfbf198d02fe592c176ea548cccce47553f35f466e15cf2fd4",
                "sha256:7a5d3f26b89d688db27822343dfa25c599627bc92093e788956372285c6298ad",
                "sha256:9372b04a02080752d9e6f990179a4ab840227c6e2ce15b95e1278456664cf2ba",
                "sha256:a5dcbebee834eaddf3fa7366316b880ff4062e4bcc9787b78c7fbb4a26ff2dd1",
                "sha256:aee5bab92a176e7cd034e57f46e9df9a9862a71f8f37cad167c6fc74c65f5b4e",
                "sha256:c51f642898c0bacd335fc119da60baae0824f2cde95b0330b56c0553439f0673",
                "sha256:c68ea4d3ba1705da1e0d85da6684ac657912679a649e8868bd850d2c299cce13",
                "sha256:e23d0cc5299223dcc37885dae624f382297717e459ea24053709675a976a3e19"
            ],
            "version": "==5.1"
        },
        "requests": {
            "hashes": [
                "sha256:502a824f31acdacb3a35b6690b5fbf0bc41d63a24a45c4004352b0242707598e",
                "sha256:7bf2a778576d825600030a110f3c0e3e8edc51dfaafe1c146e39a2027784957b"
            ],
            "index": "pypi",
            "version": "==2.21.0"
        },
        "six": {
            "hashes": [
                "sha256:3350809f0555b11f552448330d0b52d5f24c91a322ea4a15ef22629740f3761c",
                "sha256:d16a0141ec1a18405cd4ce8b4613101da75da0e9a7aec5bdd4fa804d0e0eba73"
            ],
            "version": "==1.12.0"
        },
        "snowballstemmer": {
            "hashes": [
                "sha256:919f26a68b2c17a7634da993d91339e288964f93c274f1343e3bbbe2096e1128",
                "sha256:9f3bcd3c401c3e862ec0ebe6d2c069ebc012ce142cce209c098ccb5b09136e89"
            ],
            "version": "==1.2.1"
        },
        "toml": {
            "hashes": [
                "sha256:229f81c57791a41d65e399fc06bf0848bab550a9dfd5ed66df18ce5f05e73d5c",
                "sha256:235682dd292d5899d361a811df37e04a8828a5b1da3115886b73cf81ebc9100e"
            ],
            "version": "==0.10.0"
        },
        "tox": {
            "hashes": [
                "sha256:1b166b93d2ce66bb7b253ba944d2be89e0c9d432d49eeb9da2988b4902a4684e",
                "sha256:665cbdd99f5c196dd80d1d8db8c8cf5d48b1ae1f778bccd1bdf14d5aaf4ca0fc"
            ],
            "index": "pypi",
            "version": "==3.9.0"
        },
        "transifex-client": {
            "hashes": [
                "sha256:88072f466627aabc55ae058314c70547e111d2d2e0cc91b1e327d65969bed778"
            ],
            "index": "pypi",
            "version": "==0.13.6"
        },
        "typed-ast": {
            "hashes": [
                "sha256:132eae51d6ef3ff4a8c47c393a4ef5ebf0d1aecc96880eb5d6c8ceab7017cc9b",
                "sha256:18141c1484ab8784006c839be8b985cfc82a2e9725837b0ecfa0203f71c4e39d",
                "sha256:2baf617f5bbbfe73fd8846463f5aeafc912b5ee247f410700245d68525ec584a",
                "sha256:3d90063f2cbbe39177e9b4d888e45777012652d6110156845b828908c51ae462",
                "sha256:4304b2218b842d610aa1a1d87e1dc9559597969acc62ce717ee4dfeaa44d7eee",
                "sha256:4983ede548ffc3541bae49a82675996497348e55bafd1554dc4e4a5d6eda541a",
                "sha256:5315f4509c1476718a4825f45a203b82d7fdf2a6f5f0c8f166435975b1c9f7d4",
                "sha256:6cdfb1b49d5345f7c2b90d638822d16ba62dc82f7616e9b4caa10b72f3f16649",
                "sha256:7b325f12635598c604690efd7a0197d0b94b7d7778498e76e0710cd582fd1c7a",
                "sha256:8d3b0e3b8626615826f9a626548057c5275a9733512b137984a68ba1598d3d2f",
                "sha256:8f8631160c79f53081bd23446525db0bc4c5616f78d04021e6e434b286493fd7",
                "sha256:912de10965f3dc89da23936f1cc4ed60764f712e5fa603a09dd904f88c996760",
                "sha256:b010c07b975fe853c65d7bbe9d4ac62f1c69086750a574f6292597763781ba18",
                "sha256:c908c10505904c48081a5415a1e295d8403e353e0c14c42b6d67f8f97fae6616",
                "sha256:c94dd3807c0c0610f7c76f078119f4ea48235a953512752b9175f9f98f5ae2bd",
                "sha256:ce65dee7594a84c466e79d7fb7d3303e7295d16a83c22c7c4037071b059e2c21",
                "sha256:eaa9cfcb221a8a4c2889be6f93da141ac777eb8819f077e1d09fb12d00a09a93",
                "sha256:f3376bc31bad66d46d44b4e6522c5c21976bf9bca4ef5987bb2bf727f4506cbb",
                "sha256:f9202fa138544e13a4ec1a6792c35834250a85958fde1251b6a22e07d1260ae7"
            ],
            "markers": "implementation_name == 'cpython'",
            "version": "==1.3.5"
        },
        "unidecode": {
            "hashes": [
                "sha256:092cdf7ad9d1052c50313426a625b717dab52f7ac58f859e09ea020953b1ad8f",
                "sha256:8b85354be8fd0c0e10adbf0675f6dc2310e56fda43fa8fe049123b6c475e52fb"
            ],
            "version": "==1.0.23"
        },
        "urllib3": {
            "hashes": [
                "sha256:2393a695cd12afedd0dcb26fe5d50d0cf248e5a66f75dbd89a3d4eb333a61af4",
                "sha256:a637e5fae88995b256e3409dc4d52c2e2e0ba32c42a6365fee8bbd2238de3cfb"
            ],
            "index": "pypi",
            "version": "==1.24.3"
        },
        "vcrpy": {
            "hashes": [
                "sha256:127e79cf7b569d071d1bd761b83f7b62b2ce2a2eb63ceca7aa67cba8f2602ea3",
                "sha256:57be64aa8e9883a4117d0b15de28af62275c001abcdb00b6dc2d4406073d9a4f"
            ],
            "version": "==2.0.1"
        },
        "virtualenv": {
            "hashes": [
                "sha256:15ee248d13e4001a691d9583948ad3947bcb8a289775102e4c4aa98a8b7a6d73",
                "sha256:bfc98bb9b42a3029ee41b96dc00a34c2f254cbf7716bec824477b2c82741a5c4"
            ],
            "version": "==16.5.0"
        },
        "wrapt": {
            "hashes": [
                "sha256:4aea003270831cceb8a90ff27c4031da6ead7ec1886023b80ce0dfe0adf61533"
            ],
            "version": "==1.11.1"
        },
        "yapf": {
            "hashes": [
                "sha256:34f6f80c446dcb2c44bd644c4037a2024b6645e293a4c9c4521983dd0bb247a1",
                "sha256:613deba14233623ff3432d9d5032631b5f600be97b39f66932cbe67648bfa8ea"
            ],
            "index": "pypi",
            "version": "==0.27.0"
        },
        "yarl": {
            "hashes": [
                "sha256:024ecdc12bc02b321bc66b41327f930d1c2c543fa9a561b39861da9388ba7aa9",
                "sha256:2f3010703295fbe1aec51023740871e64bb9664c789cba5a6bdf404e93f7568f",
                "sha256:3890ab952d508523ef4881457c4099056546593fa05e93da84c7250516e632eb",
                "sha256:3e2724eb9af5dc41648e5bb304fcf4891adc33258c6e14e2a7414ea32541e320",
                "sha256:5badb97dd0abf26623a9982cd448ff12cb39b8e4c94032ccdedf22ce01a64842",
                "sha256:73f447d11b530d860ca1e6b582f947688286ad16ca42256413083d13f260b7a0",
                "sha256:7ab825726f2940c16d92aaec7d204cfc34ac26c0040da727cf8ba87255a33829",
                "sha256:b25de84a8c20540531526dfbb0e2d2b648c13fd5dd126728c496d7c3fea33310",
                "sha256:c6e341f5a6562af74ba55205dbd56d248daf1b5748ec48a0200ba227bb9e33f4",
                "sha256:c9bb7c249c4432cd47e75af3864bc02d26c9594f49c82e2a28624417f0ae63b8",
                "sha256:e060906c0c585565c718d1c3841747b61c5439af2211e185f6739a9412dfbde1"
            ],
            "markers": "python_version >= '3.4'",
            "version": "==1.3.0"
        },
        "zipp": {
            "hashes": [
                "sha256:46dfd547d9ccbf8bdc26ecea52818046bb28509f12bb6a0de1cd66ab06e9a9be",
                "sha256:d7ac25f895fb65bff937b381353c14eb1fa23d35f40abd72a5342cd57eb57fd1"
            ],
            "version": "==0.5.0"
        }
    }
}<|MERGE_RESOLUTION|>--- conflicted
+++ resolved
@@ -1,11 +1,7 @@
 {
     "_meta": {
         "hash": {
-<<<<<<< HEAD
-            "sha256": "5bf8573f0aabab15403103562448c8b1accb83b13f00dc6deca2f31c8ed25ec4"
-=======
             "sha256": "e80764be54af97de7ff5b93882a1f53566fb2923e73d82ae25866f20a064e8a3"
->>>>>>> 7c5516bf
         },
         "pipfile-spec": 6,
         "requires": {
@@ -64,20 +60,6 @@
         },
         "boto3": {
             "hashes": [
-<<<<<<< HEAD
-                "sha256:484650b86ea843587f484a8f9cc9629465ad805aff0ffaabf95345960168f569",
-                "sha256:635e1864cd35d78d33fd7ce325f9baa15c93a932403953b2b4801567a791b869"
-            ],
-            "index": "pypi",
-            "version": "==1.9.143"
-        },
-        "botocore": {
-            "hashes": [
-                "sha256:0247ad0da9fdbf4e8025b0dafb3982b945d335bcd7043518fdabe9d99f704e17",
-                "sha256:94846e90fc4dbe91a9e70f6a24ca823b4f3acc9a4047b497266d003fe12c80ce"
-            ],
-            "version": "==1.12.143"
-=======
                 "sha256:d8e77c1cfbc80bc183a1e407a2f8a025fccf3469cddd3fad7f08257a72398b4c",
                 "sha256:e49c24ec0cefe1a61f8b9de61d46ec4c5c33c2ec7f0a1d9dca03973445238db5"
             ],
@@ -90,7 +72,6 @@
                 "sha256:d8f9431d373a7ecb1bf108fbd6136ce65e0e43e1bfb05cc1db820b8db4f095fc"
             ],
             "version": "==1.12.145"
->>>>>>> 7c5516bf
         },
         "braintree": {
             "hashes": [
@@ -631,7 +612,6 @@
         },
         "mpmath": {
             "hashes": [
-                "sha256:4048bb08a857c79d3d45fbc8c778f0297d4bb979e0afa1cffc8b392cedab2f18",
                 "sha256:fc17abe05fbab3382b61a123c398508183406fa132e0223874578e20946499f6"
             ],
             "version": "==1.1.0"
