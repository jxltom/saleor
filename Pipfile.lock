--- conflicted
+++ resolved
@@ -1,11 +1,7 @@
 {
     "_meta": {
         "hash": {
-<<<<<<< HEAD
-            "sha256": "5bf8573f0aabab15403103562448c8b1accb83b13f00dc6deca2f31c8ed25ec4"
-=======
-            "sha256": "039dbd20e5fc6a90a36155b8e34c98739ffad3775e5433d7b6b9d65332ffd3ef"
->>>>>>> e81494c9
+            "sha256": "e80764be54af97de7ff5b93882a1f53566fb2923e73d82ae25866f20a064e8a3"
         },
         "pipfile-spec": 6,
         "requires": {
@@ -64,33 +60,18 @@
         },
         "boto3": {
             "hashes": [
-<<<<<<< HEAD
-                "sha256:484650b86ea843587f484a8f9cc9629465ad805aff0ffaabf95345960168f569",
-                "sha256:635e1864cd35d78d33fd7ce325f9baa15c93a932403953b2b4801567a791b869"
-            ],
-            "index": "pypi",
-            "version": "==1.9.143"
+                "sha256:d8e77c1cfbc80bc183a1e407a2f8a025fccf3469cddd3fad7f08257a72398b4c",
+                "sha256:e49c24ec0cefe1a61f8b9de61d46ec4c5c33c2ec7f0a1d9dca03973445238db5"
+            ],
+            "index": "pypi",
+            "version": "==1.9.145"
         },
         "botocore": {
             "hashes": [
-                "sha256:0247ad0da9fdbf4e8025b0dafb3982b945d335bcd7043518fdabe9d99f704e17",
-                "sha256:94846e90fc4dbe91a9e70f6a24ca823b4f3acc9a4047b497266d003fe12c80ce"
-            ],
-            "version": "==1.12.143"
-=======
-                "sha256:925192ef89563b61f9ac870e15d904e17d9a1d09393a0f84b00b408aca9a382d",
-                "sha256:bddff6ec134781f171dbb26382714e191f3b4ba7560b2263ea4088bca595d059"
-            ],
-            "index": "pypi",
-            "version": "==1.9.144"
-        },
-        "botocore": {
-            "hashes": [
-                "sha256:25fde576bf32f4cf21bda67eb7db41d3489e290bc1a65feb143e4cbc75121fe7",
-                "sha256:2bce34206bec7f1837f0e2f77c6324f0dee5325da522bf51cbefac1976426f99"
-            ],
-            "version": "==1.12.144"
->>>>>>> e81494c9
+                "sha256:d83c012849f5ec5266361b68d5d88c713a1a58b8c4d748e28751724bf6ee2810",
+                "sha256:d8f9431d373a7ecb1bf108fbd6136ce65e0e43e1bfb05cc1db820b8db4f095fc"
+            ],
+            "version": "==1.12.145"
         },
         "braintree": {
             "hashes": [
@@ -379,9 +360,9 @@
         },
         "django-render-block": {
             "hashes": [
-                "sha256:0eab0c4ef1b99ad307e1bd1bdd0daa6ee4252bc39363b1b30b29cf675b840968"
-            ],
-            "version": "==0.5"
+                "sha256:95c7dc9610378a10e0c4a10d8364ec7307210889afccd6a67a6aaa0fd599bd4d"
+            ],
+            "version": "==0.6"
         },
         "django-silk": {
             "hashes": [
@@ -448,11 +429,11 @@
         },
         "faker": {
             "hashes": [
-                "sha256:167cef2454482dc2fbd8b0ff6a5ba3dbac8d3a3ebdee6ba819d008100d9d9428",
-                "sha256:3f2f4570df28df2eb8f39b00520eb610081d6552975e926c6a2cbc64fd89c4c1"
-            ],
-            "index": "pypi",
-            "version": "==1.0.5"
+                "sha256:1da8b46b4767588a007aac546e809a9b65bdf6631817c8b6b7e8b209573e0799",
+                "sha256:64650af92d1cbba15fc607440c824e6744a95b80c7ab6769ceb7b5d99e89129b"
+            ],
+            "index": "pypi",
+            "version": "==1.0.6"
         },
         "freezegun": {
             "hashes": [
@@ -631,7 +612,6 @@
         },
         "mpmath": {
             "hashes": [
-                "sha256:4048bb08a857c79d3d45fbc8c778f0297d4bb979e0afa1cffc8b392cedab2f18",
                 "sha256:fc17abe05fbab3382b61a123c398508183406fa132e0223874578e20946499f6"
             ],
             "version": "==1.1.0"
@@ -645,19 +625,11 @@
         },
         "phonenumberslite": {
             "hashes": [
-<<<<<<< HEAD
                 "sha256:c1751fee609c8974646f60f453314c3b0aee0710a04e6c51a22ee74e78f11df0",
                 "sha256:fa4fa9459624a71910795d85b2d9ecb32eb84aabc8fd5ce6cd0629d56414b3c3"
             ],
             "index": "pypi",
             "version": "==8.10.11"
-=======
-                "sha256:64120af4de9e986bd6fd8d2777be57ff8142c301dc92b848bd9350051f09fba5",
-                "sha256:9306016226fb295dbe81f0ba32c361bace2b09ebdb04960acf7b205faba0f3ab"
-            ],
-            "index": "pypi",
-            "version": "==8.10.9"
->>>>>>> e81494c9
         },
         "pillow": {
             "hashes": [
@@ -765,10 +737,10 @@
         },
         "pygments": {
             "hashes": [
-                "sha256:5ffada19f6203563680669ee7f53b64dabbeb100eb51b61996085e99c03b284a",
-                "sha256:e8218dd399a61674745138520d0d4cf2621d7e032439341bc3f647bff125818d"
-            ],
-            "version": "==2.3.1"
+                "sha256:31cba6ffb739f099a85e243eff8cb717089fdd3c7300767d9fc34cb8e1b065f5",
+                "sha256:5ad302949b3c98dd73f8d9fcdc7e9cb592f120e32a18e23efd7f3dc51194472b"
+            ],
+            "version": "==2.4.0"
         },
         "pyjwt": {
             "hashes": [
@@ -1136,10 +1108,10 @@
         },
         "importlib-metadata": {
             "hashes": [
-                "sha256:46fc60c34b6ed7547e2a723fc8de6dc2e3a1173f8423246b3ce497f064e9c3de",
-                "sha256:bc136180e961875af88b1ab85b4009f4f1278f8396a60526c0009f503a1a96ca"
-            ],
-            "version": "==0.9"
+                "sha256:6a0080fdc87c8225e004b00b55bd1eab153a32ef5a11e17c14de81edbb8ed1a7",
+                "sha256:c0bdce522d5b215c710f237cfc1f58ace432affd3052176bbb719f53e2465256"
+            ],
+            "version": "==0.11"
         },
         "isort": {
             "hashes": [
@@ -1236,11 +1208,11 @@
         },
         "pre-commit": {
             "hashes": [
-                "sha256:3fac7032a23c37d3dd9ec15f4c7b8342145e1ae943532c01cf1497277157aa59",
-                "sha256:b05c26279a6c36d2043ded6f9f7a1a0af8d4d71ed0bf1274afc5fbd3ca3e0ec7"
-            ],
-            "index": "pypi",
-            "version": "==1.16.0"
+                "sha256:6ca409d1f22d444af427fb023a33ca8b69625d508a50e1b7eaabd59247c93043",
+                "sha256:94dd519597f5bff06a4b0df194a79c524b78f4b1534c1ce63241a9d4fb23b926"
+            ],
+            "index": "pypi",
+            "version": "==1.16.1"
         },
         "py": {
             "hashes": [
@@ -1297,11 +1269,11 @@
         },
         "pytest": {
             "hashes": [
-                "sha256:3773f4c235918987d51daf1db66d51c99fac654c81d6f2f709a046ab446d5e5d",
-                "sha256:b7802283b70ca24d7119b32915efa7c409982f59913c1a6c0640aacf118b95f5"
-            ],
-            "index": "pypi",
-            "version": "==4.4.1"
+                "sha256:136632a40451162cdfc18fe4d7ecc5d169b558a3d4bbb1603d4005308a42fd03",
+                "sha256:62b129bf8368554ca7a942cbdb57ea26aafef46cc65bc317cdac3967e54483a3"
+            ],
+            "index": "pypi",
+            "version": "==4.4.2"
         },
         "pytest-cov": {
             "hashes": [
@@ -1503,10 +1475,10 @@
         },
         "zipp": {
             "hashes": [
-                "sha256:139391b239594fd8b91d856bc530fbd2df0892b17dd8d98a91f018715954185f",
-                "sha256:8047e4575ce8d700370a3301bbfc972896a5845eb62dd535da395b86be95dfad"
-            ],
-            "version": "==0.4.0"
+                "sha256:46dfd547d9ccbf8bdc26ecea52818046bb28509f12bb6a0de1cd66ab06e9a9be",
+                "sha256:d7ac25f895fb65bff937b381353c14eb1fa23d35f40abd72a5342cd57eb57fd1"
+            ],
+            "version": "==0.5.0"
         }
     }
 }