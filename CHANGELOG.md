--- conflicted
+++ resolved
@@ -78,12 +78,9 @@
 - Update typescript types after apollo is upgraded - #3823 by @jxltom
 - Add languageCode enum to API - #3819 by @michaljelonek
 - Bump backend dependencies - #3827 by @maarcingebala
-<<<<<<< HEAD
 - Fix django-recaptcha tests after upgraded to 1.5.0 - 3832 by @jxltom
 - Fix django-recaptcha tests after upgraded to 1.5.0 - 3835 by @jxltom
-=======
 - Resort imports by upgraded isort - #3836 by @jxltom
->>>>>>> 4b304aa8
 
 
 ## 2.4.0
