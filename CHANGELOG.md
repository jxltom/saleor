# Changelog

All notable, unreleased changes to this project will be documented in this file. For the released changes, please visit the [Releases](https://github.com/mirumee/saleor/releases) page.

## [Unreleased]
- New translations:
<<<<<<< HEAD
  - Azerbaijani
  - Catalan
  - Hindi
  - Serbian
- Use `PermissionEnum` as input parameter type for `permissions` field - #3434 by @maarcingebala
- Fix minor visual bugs in Dashboard 2.0 - #3433 by @dominik-zeglen
- Display warning if order draft has missing data - #3431 by @dominik-zeglen
- Add `first_name` and `last_name` fields to the `User` model - #3101 by @fowczarek
- Add description field to collections - #3435 by @dominik-zeglen
- Add payment authorize and charge mutation - #3426 by @jxltom
- Do not show `Pay For Order` if order is partly paid since partial payment is not supported - #3398 by @jxltom
- Add alt text to `Product` `thumbnail` and `background_image` of `Collection` and `Category` - #3429 by @fowczarek
- Improve several payment validations - #3418 by @jxltom
- Fix decimal value argument in GraphQL = #3457 by @fowczarek
- Add query batching - #3443 by @dominik-zeglen
- Use autocomplete fields in country selection - #3443 by @dominik-zeglen
- Add alt text to categories and collections - #3461 by @dominik-zeglen
- Use first and last name of a customer or staff member in UI - #3247 by @Bonifacy1, @dominik-zeglen
- Bump `urllib3` and `elasticsearch` to latest versions - #3460 by @maarcingebala
- Add Stripe payment gateway - #3408 by @jxltom
- Prefetch payment and payment transaction to optimize db queries - #3455 by @jxltom
- Support sorting products by update date - #3470 by @jxltom
- Resort imports in tests - #3471 by @jxltom
- Support sorting products by update date - #3470 by @jxltom
- Draft order should be able to clear its shipping method - #3472 by @fowczarek
- Prefetch payment and payment transaction to optimize db queries - #3455 by @jxltom
- Change filed type to choice field of tax rate in product - #3478 by @fowczarek
- Update Pipfile.lock - #3480 by @maarcingebala
- Add Stripe payment gateway - #3408 by @jxltom
- Remove Elasticsearch from `docker-compose.yml` - #3482 by @maarcingebala
- Add error page if object was not found - #3463 by @dominik-zeglen
- Fix simple product's inventory data saving bug - #3474 by @dominik-zeglen
- Replace `thumbnailUrl` with `thumbnail { url }` - #3484 by @dominik-zeglen
- Change mutation errors field from [Error] to [Error!] - #3489 by @fowczarek
- Update favicons to the new style - #3483 by @dominik-zeglen
- Add publication date to collections - #3369 by @k-brk
- Resolve to `None` when empty object ID was passed as mutation argument - #3497 by @maarcingebala
- Change "Feature on Homepage" switch behavior - #3481 by @dominik-zeglen
- Expand payment section in order view - #3502 by @dominik-zeglen
- Fixed migrations for default currency - #3235 by @bykof
- Filter attributes by collection in API - #3508 by @maarcingebala
- Fixed hard-coded site name in order PDFs - #3526 by @NyanKiyoshi
- Extract enums to separate files - #3523 by @maarcingebala
- Add default variant create to Product mutations - #3505 by @fowczarek
- Fix attribute filters in parent category - #3535 by @fowczarek
- Fixed the no shipping orders payment crash on Stripe - #3550 by @NyanKiyoshi
- Change TypeScript loader to speed up the build process - #3545 by @patrys
- Fix storybook dependencies conflict - #3544 by @dominik-zeglen
- Unique validation SKU when default variant create in GraphQL API - #3555 by @fowczarek
- Bump backend dependencies - #3557 by @maarcingebala. This PR removes security issue CVE-2019-3498 which was present in Django 2.1.4. Saleor however wasn't vulnerable to this issue as it doesn't use the affected `django.views.defaults.page_not_found()` view.
- Restyle product selection dialogs - #3499 by @dominik-zeglen, @maarcingebala
- Fix checkoutLinesAdd mutation when empty checkout - #3563 by @fowczarek
- Catch GraphqQL syntax errors and output it to errors field - #3576 by @jxltom
=======
>>>>>>> d3bea0c8
  - Estonian
  - Indonesian
- Fix problem with l10n in Braintree payment gateway template - #3691 by @Kwaidan00
- Improve vouchers country limiting  - #3707 by @michaljelonek
- Add support for date and datetime components - #3708 by @dominik-zeglen
- Unify field names on product, collection and page - #3706 by @michaljelonek
- Generate voucher code if it wasn't provided in mutation - #3717 by @Kwaidan00
- Reuse Storefront's 1.0 payment logic in API - #3715 by @maarcingebala
- Add instructions for using local assets in Docker - #3723 by @michaljelonek
- Remove unused imports - #3645 by @jxltom
- Disable style-loader in dev mode - #3720 by @jxltom
- Fix logo size in different browser and devices with different sizes -3722 # by @jxltom
- Fix logo size in different browser and devices with different sizes - #3722 by @jxltom
- Add discount section - #3654 by @dominik-zeglen
- Get or create checkout when accesing checkout of a user in GraphQL API - #3725 by @jxltom
- Use authenticated user's email as default email in creating checkout - #3726 by @jxltom
- Fix bug where cart can not be got or created when user has multiple carts - #3727 by @jxltom
- Disable style-loader in dev mode - #3720 by @jxltom
- Use authenticated user's email as default email in creating checkout - #3726 by @jxltom
- Fix access to unpublished objects via API - #3724 by @Kwaidan00
- Add thumbnail to OrderLine, deprecate thumbnailUrl - #3737 by @michaljelonek
- Refactor translations in emails - #3701 by @Kwaidan00
- Add orderByToken query - #3740 by @michaljelonek
- Enable existing search with backend picker in products query - #3736 by @michaljelonek
- Fix bug where payment is not filtered from active ones when creating payment - #3731 by @jxltom
- Support partially charged and partially refunded payment status - #3735 by @jxltom
- Create checkout when accesing checkout if user has no available checkouts in me API - #3745 by @jxltom
<<<<<<< HEAD
- Sort order's payment and history descendingly - #3746 by @jxltom
- Sort order's payment and history descendingly - #3747 by @jxltom
- Add login navbar for checkout pages #3748 by @jxltom
- Filter order by payment status from order's last payment - #3749 @jxltom

- Use exact image versions in docker-compose - #3742 by @ashishnitinpatil
- Add mutation to connect voucher with checkout - #3739 by @Kwaidan00
- Update S3 deployment documentation to include CORS configuration note - #3743 by @NyanKiyoshi
- Add header and footer for checkout success pages #3751 by @jxltom
- Add header and footer for checkout success pages #3752 by @jxltom
- Fix storefront styles after bootstrap is updated to 4.3.1 - #3753 by @jxltom
- Support fulfill order with 0 quantity only if total quantity is larger than 0 - #3754 by @jxltom
=======
- Sort order's payment and history descendingly - #3747 by @jxltom
- Use exact image versions in docker-compose - #3742 by @ashishnitinpatil
- Add mutation to connect voucher with checkout - #3739 by @Kwaidan00
- Update S3 deployment documentation to include CORS configuration note - #3743 by @NyanKiyoshi
>>>>>>> d3bea0c8
- Fix missing migrations for is_published field of product and page model - #3757 by @jxltom
- Add header and footer for checkout success pages #3752 by @jxltom
- Filter order by payment status from order's last payment - #3749 @jxltom
- Reuse cart creation logic in API - #3761 by @maarcingebala
- Add json fields to models for content/description - #3756 by @michaljelonek
<<<<<<< HEAD
- Fix logo size in different browser and devices with different sizes - #3722 by @jxltom
- Fix storefront styles after bootstrap is updated to 4.3.1 - #3753 by @jxltom
- Support fulfill order with 0 quantity only if total quantity is larger than 0 - #3754 by @jxltom

- Add missing type definition for dashboard 2.0 - #3776 by @jxltom
- Fix bug where errors are not returned when creating fulfillment with non-existed order line - #3777 by @jxltom
- Do not return cancelled fulfillments in me API - #3778 by @jxltom
=======
>>>>>>> d3bea0c8
- Fix bug where errors are not returned when creating fulfillment with non-existed order line - #3777 by @jxltom
- Support fulfill order with 0 quantity only if total quantity is larger than 0 - #3754 by @jxltom
- Fix storefront styles after bootstrap is updated to 4.3.1 - #3753 by @jxltom
- Fix logo size in different browser and devices with different sizes - #3722 by @jxltom
- Add missing type definition for dashboard 2.0 - #3776 by @jxltom
- Add mutations to manage addresses for authenticated customers - #3772 by @Kwaidan00, @maarcingebala
<<<<<<< HEAD
- Improve user and staff management in dashboard 1.0 - #3781 by @jxltom

- Limit access of quantity and allocated quantity to staff in GraphQL API #3780 by @jxltom
- Limit access of quantity and allocated quantity to staff in GraphQL API #3780 by @jxltom
- Only include cancelled fulfillments for staff in fulfillment API - #3778 by @jxltom
- Support setting as default address directly when creating customer address #3782 by @jxltom
- Fix incorrect cart badge location - #3786 by @jxltom
- Support is_default_shipping/billing_address for address API - #3787 by @jxltom
- Add city choices and city area type to address validator API - #3788 by @jxltom
- Add function to recalculate order's total weight - #3755 by @Kwaidan00, @maarcingebala
- Unify behavior after creating checkout in API and Storefront 1.0; code formatting improvements - #3790 by @maarcingebala
- Support partially charged and partially refunded payment status - #3735 by @jxltom
=======
- Only include cancelled fulfillments for staff in fulfillment API - #3778 by @jxltom
- Fix incorrect cart badge location - #3786 by @jxltom
- Add function to recalculate order's total weight - #3755 by @Kwaidan00, @maarcingebala
- Unify behavior after creating checkout in API and Storefront 1.0; code formatting improvements - #3790 by @maarcingebala
>>>>>>> d3bea0c8


## 2.3.1
- Fix access to private variant fields in API - #3773 by maarcingebala
- Limit access of quantity and allocated quantity to staff in GraphQL API #3780 by @jxltom


## 2.3.0
### API
- Return user's last checkout in the `User` type - #3578 by @fowczarek
- Automatically assign checkout to the logged in user - #3587 by @fowczarek
- Expose `chargeTaxesOnShipping` field in the `Shop` type - #3603 by @fowczarek
- Expose list of enabled payment gateways - #3639 by @fowczarek
- Validate uploaded files in a unified way - #3633 by @fowczarek
- Add mutation to trigger fetching tax rates - #3622 by @fowczarek
- Use USERNAME_FIELD instead of hard-code email field when resolving user - #3577 by @jxltom
- Support returning user's checkouts in GraphQL API - #3578 by @fowczarek
- Catch GraphqQL syntax errors and output it to errors field - #3576 by @jxltom
- Fix bug that quantity and variant id of CheckoutLineInput should be required - #3592 by @jxltom
- Register celery task for updating exchange rates - #3599 by @jxltom
- Order by id by default for CartLine - #3593 by @jxltom
- Fix bug where products in homepage should be visible to request.user instead of anonymous user - #3598 by @jxltom
- Simplify mutation's error checking - #3589 by @dominik-zeglen
- Add checkout assignment to the logged in customer - #3587 by @fowczarek
- Refactor `clean_instance`, so it does not returns errors anymore - #3597 by @akjanik
- Fix logo placement - #3602 by @dominik-zeglen
- Add charges taxes on shipping field to shop settings in GraphQL Api - #3603 by @fowczarek
- Make order fields sequence same as dashboard 2.0 - #3606 by @jxltom
- Support get correct payment status for order without any payments - #3605 by @jxltom
- Fix bug where orders can not be filtered by payment status - #3608 by @jxltom
- Fix logo placement in dashboard 2.0 when the svg has specific width - #3609 by @jxltom
- Support get correct payment status for order without any payments - #3605 by @jxltom
- Continue fixing logo placement in storefront 1.0 and dashboard 2.0's login page - #3616 by @jxltom
- Require variant and quantity fields in `CheckoutLineInput` type - #3592 by @jxltom
- Preserve order of nodes in `get_nodes_or_error` function - #3632 by @jxltom
- Add list mutations for `Voucher` and `Sale` models - #3669 by @michaljelonek
- Use proper type for countries in `Voucher` type - #3664 by @michaljelonek
- Require email in when creating checkout in API - #3667 by @michaljelonek
- Unify returning errors in the `tokenCreate` mutation - #3666 by @michaljelonek
- Use `Date` field in Sale/Voucher inputs - #3672 by @michaljelonek
- Refactor checkout mutations - #3610 by @fowczarek
- Refactor `clean_instance`, so it does not returns errors anymore - #3597 by @akjanik
- Handle GraphqQL syntax errors - #3576 by @jxltom

### Core
- Refactor payments architecture - #3519 by @michaljelonek
- Improve Docker and `docker-compose` configuration - #3657 by @michaljelonek
- Allow setting payment status manually for dummy gateway in Storefront 1.0 - #3648 by @jxltom
- Infer default transaction kind from operation type  - #3646 by @jxltom
- Get correct payment status for order without any payments - #3605 by @jxltom
- Add default ordering by `id` for `CartLine` model - #3593 by @jxltom
- Fix "set password" email sent to customer created in the dashboard - #3688 by @Kwaidan00

### Dashboard 2.0
- ️Add taxes section - #3622 by @dominik-zeglen
- Add drag'n'drop image upload - #3611 by @dominik-zeglen
- Unify grid handling - #3520 by @dominik-zeglen
- Refactor payments - #3519 by @michaljelonek
- Fix bug where product variant can not have attributes with same slug - #3626 by @jxltom
- Support filtering products by same attribute slug and value slug - #3628 by @jxltom
- Add missing migrations for tax rate choices - #3629 by @jxltom
- Fix bug where node order is not preserved in GraphQL API - #3630 by @jxltom
- Fix bug where node order is not preserved in GraphQL API - #3632 by @jxltom
- Validate files uploaded in API in a unified way - #3633 by @fowczarek
- Add ShopFetchTaxRates mutation - #3622 by @fowczarek
- Add taxes section - #3622 by @dominik-zeglen
- Display payment status in account order list page and account order detail page - #3637 by @jxltom
- Support filtering products by same attribute slug and value slug - #3628 by @jxltom
- Support filtering products by same attribute slug and value slug - #3628 by @jxltom
- Expose in API list of supported payment gateways - #3639 by @fowczarek
- Display payment status in account order list page and account order detail page - #3637 by @jxltom
- Expose in API list of supported payment gateways - #3639 by @fowczarek
- Support filtering products by same attribute slug and value slug - #3628 by @jxltom
- Remove unused imports - #3645 by @jxltom
- Infer default transaction kind from operation type instead of passing it manually  - #3645 by @jxltom
- Infer default transaction kind from operation type instead of passing it manually  - #3646 by @jxltom
- Support set arbitary charge status for dummy gateway in storefront 1.0 - #3647 by @jxltom
- Fix bug where node order is not preserved in GraphQL API - #3632 by @jxltom
- Support set arbitary charge status for dummy gateway in storefront 1.0 - #3648 by @jxltom
- Fix typo in the definition of order UNFULFILLED status - #3649 by @jxltom
- Add missing margin for order notes section - #3650 by @jxltom
- Infer default transaction kind from operation type instead of passing it manually  - #3646 by @jxltom
- Remove unused imports - #3645 by @jxltom
- Set shipping required as default for product type - #3655 by @jxltom
- Add component generator - #3670 by @dominik-zeglen
- Throw Typescript errors while snapshotting - #3611 by @dominik-zeglen
- Simplify mutation's error checking - #3589 by @dominik-zeglen
- Fix order cancelling - #3624 by @dominik-zeglen
- Fix logo placement - #3602 by @dominik-zeglen

### Other notable changes
- Register Celery task for updating exchange rates - #3599 by @jxltom
- Fix handling different attributes with the same slug - #3626 by @jxltom
- Add missing migrations for tax rate choices - #3629 by @jxltom
- Fix `TypeError` on calling `get_client_token` - #3660 by @michaljelonek
- Make shipping required as default when creating product types - #3655 by @jxltom
- Display payment status on customer's account page in Storefront 1.0 - #3637 by @jxltom
- Make order fields sequence in Dashboard 1.0 same as in Dashboard 2.0 - #3606 by @jxltom
- Fix returning products for homepage for the currently viewing user - #3598 by @jxltom
- Allow filtering payments by status in Dashboard 1.0 - #3608 by @jxltom
- Fix typo in the definition of order status - #3649 by @jxltom
- Add margin for order notes section - #3650 by @jxltom
- Fix logo position - #3609, #3616 by @jxltom
- Storefront visual improvements - #3696 by @piotrgrundas
- Fix product list price filter - #3697 by @Kwaidan00
- Redirect to success page after successful payment - #3693 by @Kwaidan00


## 2.2.0
### API
- Use `PermissionEnum` as input parameter type for `permissions` field - #3434 by @maarcingebala
- Add "authorize" and "charge" mutations for payments - #3426 by @jxltom
- Add alt text to product thumbnails and background images of collections and categories - #3429 by @fowczarek
- Fix passing decimal arguments = #3457 by @fowczarek
- Allow sorting products by the update date - #3470 by @jxltom
- Validate and clear the shipping method in draft order mutations - #3472 by @fowczarek
- Change tax rate field to choice field - #3478 by @fowczarek
- Allow filtering attributes by collections - #3508 by @maarcingebala
- Resolve to `None` when empty object ID was passed as mutation argument - #3497 by @maarcingebala
- Change `errors` field type from [Error] to [Error!] - #3489 by @fowczarek
- Support creating default variant for product types that don't use multiple variants - #3505 by @fowczarek
- Validate SKU when creating a default variant - #3555 by @fowczarek
- Extract enums to separate files - #3523 by @maarcingebala

### Core
- Add Stripe payment gateway - #3408 by @jxltom
- Add `first_name` and `last_name` fields to the `User` model - #3101 by @fowczarek
- Improve several payment validations - #3418 by @jxltom
- Optimize payments related database queries - #3455 by @jxltom
- Add publication date to collections - #3369 by @k-brk
- Fix hard-coded site name in order PDFs - #3526 by @NyanKiyoshi
- Update favicons to the new style - #3483 by @dominik-zeglen
- Fix migrations for default currency - #3235 by @bykof
- Remove Elasticsearch from `docker-compose.yml` - #3482 by @maarcingebala
- Resort imports in tests - #3471 by @jxltom
- Fix the no shipping orders payment crash on Stripe - #3550 by @NyanKiyoshi
- Bump backend dependencies - #3557 by @maarcingebala. This PR removes security issue CVE-2019-3498 which was present in Django 2.1.4. Saleor however wasn't vulnerable to this issue as it doesn't use the affected `django.views.defaults.page_not_found()` view.
- Generate random data using the default currency - #3512 by @stephenmoloney
- New translations:
  - Catalan
  - Serbian

### Dashboard 2.0
- Restyle product selection dialogs - #3499 by @dominik-zeglen, @maarcingebala
- Fix minor visual bugs in Dashboard 2.0 - #3433 by @dominik-zeglen
- Display warning if order draft has missing data - #3431 by @dominik-zeglen
- Add description field to collections - #3435 by @dominik-zeglen
- Add query batching - #3443 by @dominik-zeglen
- Use autocomplete fields in country selection - #3443 by @dominik-zeglen
- Add alt text to categories and collections - #3461 by @dominik-zeglen
- Use first and last name of a customer or staff member in UI - #3247 by @Bonifacy1, @dominik-zeglen
- Show error page if an object was not found - #3463 by @dominik-zeglen
- Fix simple product's inventory data saving bug - #3474 by @dominik-zeglen
- Replace `thumbnailUrl` with `thumbnail { url }` - #3484 by @dominik-zeglen
- Change "Feature on Homepage" switch behavior - #3481 by @dominik-zeglen
- Expand payment section in order view - #3502 by @dominik-zeglen
- Change TypeScript loader to speed up the build process - #3545 by @patrys

### Bugfixes
- Do not show `Pay For Order` if order is partly paid since partial payment is not supported - #3398 by @jxltom
- Fix attribute filters in the products category view - #3535 by @fowczarek
- Fix storybook dependencies conflict - #3544 by @dominik-zeglen


## 2.1.0
### API
- Change selected connection fields to lists - #3307 by @fowczarek
- Require pagination in connections - #3352 by @maarcingebala
- Replace Graphene view with a custom one - #3263 by @patrys
- Change `sortBy` parameter to use enum type  - #3345 by @fowczarek
- Add `me` query to fetch data of a logged-in user - #3202, #3316 by @fowczarek
- Add `canFinalize` field to the Order type - #3356 by @fowczarek
- Extract resolvers and mutations to separate files - #3248 by @fowczarek
- Add VAT tax rates field to country - #3392 by @michaljelonek
- Allow creating orders without users - #3396 by @fowczarek

### Core
- Add Razorpay payment gatway - #3205 by @NyanKiyoshi
- Use standard tax rate as a default tax rate value - #3340 by @fowczarek
- Add description field to the Collection model - #3275 by @fowczarek
- Enforce the POST method on VAT rates fetching - #3337 by @NyanKiyoshi
- Generate thumbnails for category/collection background images - #3270 by @NyanKiyoshi
- Add warm-up support in product image creation mutation - #3276 by @NyanKiyoshi
- Fix error in the `populatedb` script when running it not from the project root - #3272 by @NyanKiyoshi
- Make Webpack rebuilds fast - #3290 by @patrys
- Skip installing Chromium to make deployment faster - #3227 by @jxltom
- Add default test runner - #3258 by @jxltom
- Add Transifex client to Pipfile - #3321 by @jxltom
- Remove additional pytest arguments in tox - #3338 by @jxltom
- Remove test warnings - #3339 by @jxltom
- Remove runtime warning when product has discount - #3310 by @jxltom
- Remove `django-graphene-jwt` warnings - #3228 by @jxltom
- Disable deprecated warnings - #3229 by @jxltom
- Add `AWS_S3_ENDPOINT_URL` setting to support DigitalOcean spaces. - #3281 by @hairychris
- Add `.gitattributes` file to hide diffs for generated files on Github - #3055 by @NyanKiyoshi
- Add database sequence reset to `populatedb` - #3406 by @michaljelonek
- Get authorized amount from succeeded auth transactions - #3417 by @jxltom
- Resort imports by `isort` - #3412 by @jxltom

### Dashboard 2.0
- Add confirmation modal when leaving view with unsaved changes - #3375 by @dominik-zeglen
- Add dialog loading and error states - #3359 by @dominik-zeglen
- Split paths and urls - #3350 by @dominik-zeglen
- Derive state from props in forms - #3360 by @dominik-zeglen
- Apply debounce to autocomplete fields - #3351 by @dominik-zeglen
- Use Apollo signatures - #3353 by @dominik-zeglen
- Add order note field in the order details view - #3346 by @dominik-zeglen
- Add app-wide progress bar - #3312 by @dominik-zeglen
- Ensure that all queries are built on top of TypedQuery - #3309 by @dominik-zeglen
- Close modal windows automatically - #3296 by @dominik-zeglen
- Move URLs to separate files - #3295 by @dominik-zeglen
- Add basic filters for products and orders list - #3237 by @Bonifacy1
- Fetch default currency from API - #3280 by @dominik-zeglen
- Add `displayName` property to components - #3238 by @Bonifacy1
- Add window titles - #3279 by @dominik-zeglen
- Add paginator component - #3265 by @dominik-zeglen
- Update Material UI to 3.6 - #3387 by @patrys
- Upgrade React, Apollo, Webpack and Babel - #3393 by @patrys
- Add pagination for required connections - #3411 by @dominik-zeglen

### Bugfixes
- Fix language codes - #3311 by @jxltom
- Fix resolving empty attributes list - #3293 by @maarcingebala
- Fix range filters not being applied - #3385 by @michaljelonek
- Remove timeout for updating image height - #3344 by @jxltom
- Return error if checkout was not found - #3289 by @maarcingebala
- Solve an auto-resize conflict between Materialize and medium-editor - #3367 by @adonig
- Fix calls to `ngettext_lazy` - #3380 by @patrys
- Filter preauthorized order from succeeded transactions - #3399 by @jxltom
- Fix incorrect country code in fixtures - #3349 by @bingimar
- Fix updating background image of a collection - #3362 by @fowczarek & @dominik-zeglen

### Docs
- Document settings related to generating thumbnails on demand - #3329 by @NyanKiyoshi
- Improve documentation for Heroku deployment - #3170 by @raybesiga
- Update documentation on Docker deployment - #3326 by @jxltom
- Document payment gateway configuration - #3376 by @NyanKiyoshi


## 2.0.0
### API
- Add mutation to delete a customer; add `isActive` field in `customerUpdate` mutation - #3177 by @maarcingebala
- Add mutations to manage authorization keys - #3082 by @maarcingebala
- Add queries for dashboard homepage - #3146 by @maarcingebala
- Allows user to unset homepage collection - #3140 by @oldPadavan
- Use enums as permission codes - #3095 by @the-bionic
- Return absolute image URLs - #3182 by @maarcingebala
- Add `backgroundImage` field to `CategoryInput` - #3153 by @oldPadavan
- Add `dateJoined` and `lastLogin` fields in `User` type - #3169 by @maarcingebala
- Separate `parent` input field from `CategoryInput` - #3150 by @akjanik
- Remove duplicated field in Order type - #3180 by @maarcingebala
- Handle empty `backgroundImage` field in API - #3159 by @maarcingebala
- Generate name-based slug in collection mutations - #3145 by @akjanik
- Remove products field from `collectionUpdate` mutation - #3141 by @oldPadavan
- Change `items` field in `Menu` type from connection to list - #3032 by @oldPadavan
- Make `Meta.description` required in `BaseMutation` - #3034 by @oldPadavan
- Apply `textwrap.dedent` to GraphQL descriptions - #3167 by @fowczarek

### Dashboard 2.0
- Add collection management - #3135 by @dominik-zeglen
- Add customer management - #3176 by @dominik-zeglen
- Add homepage view - #3155, #3178 by @Bonifacy1 and @dominik-zeglen
- Add product type management - #3052 by @dominik-zeglen
- Add site settings management - #3071 by @dominik-zeglen
- Escape node IDs in URLs - #3115 by @dominik-zeglen
- Restyle categories section - #3072 by @Bonifacy1

### Other
- Change relation between `ProductType` and `Attribute` models - #3097 by @maarcingebala
- Remove `quantity-allocated` generation in `populatedb` script - #3084 by @MartinSeibert
- Handle `Money` serialization - #3131 by @Pacu2
- Do not collect unnecessary static files - #3050 by @jxltom
- Remove host mounted volume in `docker-compose` - #3091 by @tiangolo
- Remove custom services names in `docker-compose` - #3092 by @tiangolo
- Replace COUNTRIES with countries.countries - #3079 by @neeraj1909
- Installing dev packages in docker since tests are needed - #3078 by @jxltom
- Remove comparing string in address-form-panel template - #3074 by @tomcio1205
- Move updating variant names to a Celery task - #3189 by @fowczarek

### Bugfixes
- Fix typo in `clean_input` method - #3100 by @the-bionic
- Fix typo in `ShippingMethod` model - #3099 by @the-bionic
- Remove duplicated variable declaration - #3094 by @the-bionic

### Docs
- Add createdb note to getting started for Windows - #3106 by @ajostergaard
- Update docs on pipenv - #3045 by @jxltom<|MERGE_RESOLUTION|>--- conflicted
+++ resolved
@@ -4,7 +4,6 @@
 
 ## [Unreleased]
 - New translations:
-<<<<<<< HEAD
   - Azerbaijani
   - Catalan
   - Hindi
@@ -58,8 +57,6 @@
 - Restyle product selection dialogs - #3499 by @dominik-zeglen, @maarcingebala
 - Fix checkoutLinesAdd mutation when empty checkout - #3563 by @fowczarek
 - Catch GraphqQL syntax errors and output it to errors field - #3576 by @jxltom
-=======
->>>>>>> d3bea0c8
   - Estonian
   - Indonesian
 - Fix problem with l10n in Braintree payment gateway template - #3691 by @Kwaidan00
@@ -87,8 +84,8 @@
 - Fix bug where payment is not filtered from active ones when creating payment - #3731 by @jxltom
 - Support partially charged and partially refunded payment status - #3735 by @jxltom
 - Create checkout when accesing checkout if user has no available checkouts in me API - #3745 by @jxltom
-<<<<<<< HEAD
 - Sort order's payment and history descendingly - #3746 by @jxltom
+- Create checkout when accesing checkout if user has no available checkouts in me API - #3745 by @jxltom
 - Sort order's payment and history descendingly - #3747 by @jxltom
 - Add login navbar for checkout pages #3748 by @jxltom
 - Filter order by payment status from order's last payment - #3749 @jxltom
@@ -100,18 +97,11 @@
 - Add header and footer for checkout success pages #3752 by @jxltom
 - Fix storefront styles after bootstrap is updated to 4.3.1 - #3753 by @jxltom
 - Support fulfill order with 0 quantity only if total quantity is larger than 0 - #3754 by @jxltom
-=======
-- Sort order's payment and history descendingly - #3747 by @jxltom
-- Use exact image versions in docker-compose - #3742 by @ashishnitinpatil
-- Add mutation to connect voucher with checkout - #3739 by @Kwaidan00
-- Update S3 deployment documentation to include CORS configuration note - #3743 by @NyanKiyoshi
->>>>>>> d3bea0c8
 - Fix missing migrations for is_published field of product and page model - #3757 by @jxltom
 - Add header and footer for checkout success pages #3752 by @jxltom
 - Filter order by payment status from order's last payment - #3749 @jxltom
 - Reuse cart creation logic in API - #3761 by @maarcingebala
 - Add json fields to models for content/description - #3756 by @michaljelonek
-<<<<<<< HEAD
 - Fix logo size in different browser and devices with different sizes - #3722 by @jxltom
 - Fix storefront styles after bootstrap is updated to 4.3.1 - #3753 by @jxltom
 - Support fulfill order with 0 quantity only if total quantity is larger than 0 - #3754 by @jxltom
@@ -119,15 +109,12 @@
 - Add missing type definition for dashboard 2.0 - #3776 by @jxltom
 - Fix bug where errors are not returned when creating fulfillment with non-existed order line - #3777 by @jxltom
 - Do not return cancelled fulfillments in me API - #3778 by @jxltom
-=======
->>>>>>> d3bea0c8
 - Fix bug where errors are not returned when creating fulfillment with non-existed order line - #3777 by @jxltom
 - Support fulfill order with 0 quantity only if total quantity is larger than 0 - #3754 by @jxltom
 - Fix storefront styles after bootstrap is updated to 4.3.1 - #3753 by @jxltom
 - Fix logo size in different browser and devices with different sizes - #3722 by @jxltom
 - Add missing type definition for dashboard 2.0 - #3776 by @jxltom
 - Add mutations to manage addresses for authenticated customers - #3772 by @Kwaidan00, @maarcingebala
-<<<<<<< HEAD
 - Improve user and staff management in dashboard 1.0 - #3781 by @jxltom
 
 - Limit access of quantity and allocated quantity to staff in GraphQL API #3780 by @jxltom
@@ -140,12 +127,6 @@
 - Add function to recalculate order's total weight - #3755 by @Kwaidan00, @maarcingebala
 - Unify behavior after creating checkout in API and Storefront 1.0; code formatting improvements - #3790 by @maarcingebala
 - Support partially charged and partially refunded payment status - #3735 by @jxltom
-=======
-- Only include cancelled fulfillments for staff in fulfillment API - #3778 by @jxltom
-- Fix incorrect cart badge location - #3786 by @jxltom
-- Add function to recalculate order's total weight - #3755 by @Kwaidan00, @maarcingebala
-- Unify behavior after creating checkout in API and Storefront 1.0; code formatting improvements - #3790 by @maarcingebala
->>>>>>> d3bea0c8
 
 
 ## 2.3.1
