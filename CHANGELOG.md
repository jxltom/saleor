--- conflicted
+++ resolved
@@ -3,7 +3,6 @@
 All notable, unreleased changes to this project will be documented in this file. For the released changes, please visit the [Releases](https://github.com/mirumee/saleor/releases) page.
 
 ## [Unreleased]
-<<<<<<< HEAD
 - New translations:
   - Azerbaijani
   - Catalan
@@ -85,9 +84,7 @@
 - Support is_default_shipping/billing_address for address API - #3787 by @jxltom
 - Several improvement on checkout and payment API #3795 by @jxltom
 - Improve user and staff management in dashboard 1.0 - #3781 by @jxltom
-=======
-
->>>>>>> 864f34b7
+
 - Dropped Python 3.5 support - #4028 by @korycins
 - Refactor error handling in mutations #3891 by @maarcingebala @akjanik
 - Use only_fields instead of exclude_fields in gql api - #3940 by @michaljelonek
