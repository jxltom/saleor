--- conflicted
+++ resolved
@@ -78,11 +78,8 @@
 - Update typescript types after apollo is upgraded - #3823 by @jxltom
 - Add languageCode enum to API - #3819 by @michaljelonek
 - Bump backend dependencies - #3827 by @maarcingebala
-<<<<<<< HEAD
 - Fix django-recaptcha tests after upgraded to 1.5.0 - 3832 by @jxltom
-=======
 - Fix django-recaptcha tests after upgraded to 1.5.0 - 3835 by @jxltom
->>>>>>> 99de56eb
 
 
 ## 2.4.0
