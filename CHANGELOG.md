# Changelog

All notable, unreleased changes to this project will be documented in this file. For the released changes, please visit the [Releases](https://github.com/mirumee/saleor/releases) page.

## [Unreleased]
- New translations:
  - Azerbaijani
  - Catalan
  - Hindi
  - Serbian
- Use `PermissionEnum` as input parameter type for `permissions` field - #3434 by @maarcingebala
- Fix minor visual bugs in Dashboard 2.0 - #3433 by @dominik-zeglen
- Display warning if order draft has missing data - #3431 by @dominik-zeglen
- Add `first_name` and `last_name` fields to the `User` model - #3101 by @fowczarek
- Add description field to collections - #3435 by @dominik-zeglen
- Add payment authorize and charge mutation - #3426 by @jxltom
- Do not show `Pay For Order` if order is partly paid since partial payment is not supported - #3398 by @jxltom
- Add alt text to `Product` `thumbnail` and `background_image` of `Collection` and `Category` - #3429 by @fowczarek
- Improve several payment validations - #3418 by @jxltom
- Fix decimal value argument in GraphQL = #3457 by @fowczarek
- Add query batching - #3443 by @dominik-zeglen
- Use autocomplete fields in country selection - #3443 by @dominik-zeglen
- Add alt text to categories and collections - #3461 by @dominik-zeglen
- Use first and last name of a customer or staff member in UI - #3247 by @Bonifacy1, @dominik-zeglen
- Bump `urllib3` and `elasticsearch` to latest versions - #3460 by @maarcingebala
- Add Stripe payment gateway - #3408 by @jxltom
- Prefetch payment and payment transaction to optimize db queries - #3455 by @jxltom
- Support sorting products by update date - #3470 by @jxltom
- Resort imports in tests - #3471 by @jxltom
- Support sorting products by update date - #3470 by @jxltom
- Draft order should be able to clear its shipping method - #3472 by @fowczarek
- Prefetch payment and payment transaction to optimize db queries - #3455 by @jxltom
- Change filed type to choice field of tax rate in product - #3478 by @fowczarek
- Update Pipfile.lock - #3480 by @maarcingebala
- Add Stripe payment gateway - #3408 by @jxltom
- Remove Elasticsearch from `docker-compose.yml` - #3482 by @maarcingebala
- Add error page if object was not found - #3463 by @dominik-zeglen
- Fix simple product's inventory data saving bug - #3474 by @dominik-zeglen
- Replace `thumbnailUrl` with `thumbnail { url }` - #3484 by @dominik-zeglen
- Change mutation errors field from [Error] to [Error!] - #3489 by @fowczarek
- Update favicons to the new style - #3483 by @dominik-zeglen
- Add publication date to collections - #3369 by @k-brk
- Resolve to `None` when empty object ID was passed as mutation argument - #3497 by @maarcingebala
- Change "Feature on Homepage" switch behavior - #3481 by @dominik-zeglen
- Expand payment section in order view - #3502 by @dominik-zeglen
- Fixed migrations for default currency - #3235 by @bykof
- Filter attributes by collection in API - #3508 by @maarcingebala
- Fixed hard-coded site name in order PDFs - #3526 by @NyanKiyoshi
- Extract enums to separate files - #3523 by @maarcingebala
- Add default variant create to Product mutations - #3505 by @fowczarek
- Fix attribute filters in parent category - #3535 by @fowczarek
- Fixed the no shipping orders payment crash on Stripe - #3550 by @NyanKiyoshi
- Change TypeScript loader to speed up the build process - #3545 by @patrys
- Fix storybook dependencies conflict - #3544 by @dominik-zeglen
- Unique validation SKU when default variant create in GraphQL API - #3555 by @fowczarek
- Bump backend dependencies - #3557 by @maarcingebala. This PR removes security issue CVE-2019-3498 which was present in Django 2.1.4. Saleor however wasn't vulnerable to this issue as it doesn't use the affected `django.views.defaults.page_not_found()` view.
- Restyle product selection dialogs - #3499 by @dominik-zeglen, @maarcingebala
- Fix checkoutLinesAdd mutation when empty checkout - #3563 by @fowczarek
- Catch GraphqQL syntax errors and output it to errors field - #3576 by @jxltom
  - Estonian
  - Indonesian
- Fix problem with l10n in Braintree payment gateway template - #3691 by @Kwaidan00
- Improve vouchers country limiting  - #3707 by @michaljelonek
- Add support for date and datetime components - #3708 by @dominik-zeglen
- Unify field names on product, collection and page - #3706 by @michaljelonek
- Generate voucher code if it wasn't provided in mutation - #3717 by @Kwaidan00
- Reuse Storefront's 1.0 payment logic in API - #3715 by @maarcingebala
- Add instructions for using local assets in Docker - #3723 by @michaljelonek
- Remove unused imports - #3645 by @jxltom
- Disable style-loader in dev mode - #3720 by @jxltom
- Fix logo size in different browser and devices with different sizes -3722 # by @jxltom
- Fix logo size in different browser and devices with different sizes - #3722 by @jxltom
- Add discount section - #3654 by @dominik-zeglen
- Get or create checkout when accesing checkout of a user in GraphQL API - #3725 by @jxltom
- Use authenticated user's email as default email in creating checkout - #3726 by @jxltom
- Fix bug where cart can not be got or created when user has multiple carts - #3727 by @jxltom
- Disable style-loader in dev mode - #3720 by @jxltom
- Use authenticated user's email as default email in creating checkout - #3726 by @jxltom
- Fix access to unpublished objects via API - #3724 by @Kwaidan00
- Add thumbnail to OrderLine, deprecate thumbnailUrl - #3737 by @michaljelonek
- Refactor translations in emails - #3701 by @Kwaidan00
- Add orderByToken query - #3740 by @michaljelonek
- Enable existing search with backend picker in products query - #3736 by @michaljelonek
- Fix bug where payment is not filtered from active ones when creating payment - #3731 by @jxltom
- Support partially charged and partially refunded payment status - #3735 by @jxltom
- Create checkout when accesing checkout if user has no available checkouts in me API - #3745 by @jxltom
- Sort order's payment and history descendingly - #3746 by @jxltom
- Create checkout when accesing checkout if user has no available checkouts in me API - #3745 by @jxltom
- Sort order's payment and history descendingly - #3747 by @jxltom
- Add login navbar for checkout pages #3748 by @jxltom
- Filter order by payment status from order's last payment - #3749 @jxltom

- Use exact image versions in docker-compose - #3742 by @ashishnitinpatil
- Add mutation to connect voucher with checkout - #3739 by @Kwaidan00
- Update S3 deployment documentation to include CORS configuration note - #3743 by @NyanKiyoshi
- Add header and footer for checkout success pages #3751 by @jxltom
- Add header and footer for checkout success pages #3752 by @jxltom
- Fix storefront styles after bootstrap is updated to 4.3.1 - #3753 by @jxltom
- Support fulfill order with 0 quantity only if total quantity is larger than 0 - #3754 by @jxltom
- Fix missing migrations for is_published field of product and page model - #3757 by @jxltom
- Add header and footer for checkout success pages #3752 by @jxltom
- Filter order by payment status from order's last payment - #3749 @jxltom
- Reuse cart creation logic in API - #3761 by @maarcingebala
- Add json fields to models for content/description - #3756 by @michaljelonek
- Fix logo size in different browser and devices with different sizes - #3722 by @jxltom
- Fix storefront styles after bootstrap is updated to 4.3.1 - #3753 by @jxltom
- Support fulfill order with 0 quantity only if total quantity is larger than 0 - #3754 by @jxltom

- Add missing type definition for dashboard 2.0 - #3776 by @jxltom
- Fix bug where errors are not returned when creating fulfillment with non-existed order line - #3777 by @jxltom
- Do not return cancelled fulfillments in me API - #3778 by @jxltom
- Fix bug where errors are not returned when creating fulfillment with non-existed order line - #3777 by @jxltom
- Support fulfill order with 0 quantity only if total quantity is larger than 0 - #3754 by @jxltom
- Fix storefront styles after bootstrap is updated to 4.3.1 - #3753 by @jxltom
- Fix logo size in different browser and devices with different sizes - #3722 by @jxltom
- Add missing type definition for dashboard 2.0 - #3776 by @jxltom
- Add mutations to manage addresses for authenticated customers - #3772 by @Kwaidan00, @maarcingebala
- Improve user and staff management in dashboard 1.0 - #3781 by @jxltom

- Limit access of quantity and allocated quantity to staff in GraphQL API #3780 by @jxltom
- Limit access of quantity and allocated quantity to staff in GraphQL API #3780 by @jxltom
- Only include cancelled fulfillments for staff in fulfillment API - #3778 by @jxltom
- Support setting as default address directly when creating customer address #3782 by @jxltom
- Fix incorrect cart badge location - #3786 by @jxltom
- Support is_default_shipping/billing_address for address API - #3787 by @jxltom
- Add city choices and city area type to address validator API - #3788 by @jxltom
- Add function to recalculate order's total weight - #3755 by @Kwaidan00, @maarcingebala
- Unify behavior after creating checkout in API and Storefront 1.0; code formatting improvements - #3790 by @maarcingebala
- Support partially charged and partially refunded payment status - #3735 by @jxltom
- Add pages section in Dashboard 2.0; introduce Draftail WYSIWYG editor - #3751 by @dominik-zeglen
- Several improvement on checkout and payment API #3795 by @jxltom
- Support partially charged and partially refunded payment status - #3735 by @jxltom
- Add translations to GraphQL API - #3789 by @michaljelonek
- Fix product create when no product type provided - #3804 by @michaljelonek
- Add ordering to shipping method - #3806 by @michaljelonek
- Add missing types for dashboard 2.0 after adding translations to API - #3802 by @jxltom
- Add city choices and city area type to address validator API - #3788 by @jxltom
<<<<<<< HEAD
- Several improvement on checkout and payment API #3795 by @jxltom
=======
- Support is_default_shipping/billing_address for address API - #3787 by @jxltom
>>>>>>> d1cf0f99


## 2.3.1
- Fix access to private variant fields in API - #3773 by maarcingebala
- Limit access of quantity and allocated quantity to staff in GraphQL API #3780 by @jxltom


## 2.3.0
### API
- Return user's last checkout in the `User` type - #3578 by @fowczarek
- Automatically assign checkout to the logged in user - #3587 by @fowczarek
- Expose `chargeTaxesOnShipping` field in the `Shop` type - #3603 by @fowczarek
- Expose list of enabled payment gateways - #3639 by @fowczarek
- Validate uploaded files in a unified way - #3633 by @fowczarek
- Add mutation to trigger fetching tax rates - #3622 by @fowczarek
- Use USERNAME_FIELD instead of hard-code email field when resolving user - #3577 by @jxltom
- Support returning user's checkouts in GraphQL API - #3578 by @fowczarek
- Catch GraphqQL syntax errors and output it to errors field - #3576 by @jxltom
- Fix bug that quantity and variant id of CheckoutLineInput should be required - #3592 by @jxltom
- Register celery task for updating exchange rates - #3599 by @jxltom
- Order by id by default for CartLine - #3593 by @jxltom
- Fix bug where products in homepage should be visible to request.user instead of anonymous user - #3598 by @jxltom
- Simplify mutation's error checking - #3589 by @dominik-zeglen
- Add checkout assignment to the logged in customer - #3587 by @fowczarek
- Refactor `clean_instance`, so it does not returns errors anymore - #3597 by @akjanik
- Fix logo placement - #3602 by @dominik-zeglen
- Add charges taxes on shipping field to shop settings in GraphQL Api - #3603 by @fowczarek
- Make order fields sequence same as dashboard 2.0 - #3606 by @jxltom
- Support get correct payment status for order without any payments - #3605 by @jxltom
- Fix bug where orders can not be filtered by payment status - #3608 by @jxltom
- Fix logo placement in dashboard 2.0 when the svg has specific width - #3609 by @jxltom
- Support get correct payment status for order without any payments - #3605 by @jxltom
- Continue fixing logo placement in storefront 1.0 and dashboard 2.0's login page - #3616 by @jxltom
- Require variant and quantity fields in `CheckoutLineInput` type - #3592 by @jxltom
- Preserve order of nodes in `get_nodes_or_error` function - #3632 by @jxltom
- Add list mutations for `Voucher` and `Sale` models - #3669 by @michaljelonek
- Use proper type for countries in `Voucher` type - #3664 by @michaljelonek
- Require email in when creating checkout in API - #3667 by @michaljelonek
- Unify returning errors in the `tokenCreate` mutation - #3666 by @michaljelonek
- Use `Date` field in Sale/Voucher inputs - #3672 by @michaljelonek
- Refactor checkout mutations - #3610 by @fowczarek
- Refactor `clean_instance`, so it does not returns errors anymore - #3597 by @akjanik
- Handle GraphqQL syntax errors - #3576 by @jxltom

### Core
- Refactor payments architecture - #3519 by @michaljelonek
- Improve Docker and `docker-compose` configuration - #3657 by @michaljelonek
- Allow setting payment status manually for dummy gateway in Storefront 1.0 - #3648 by @jxltom
- Infer default transaction kind from operation type  - #3646 by @jxltom
- Get correct payment status for order without any payments - #3605 by @jxltom
- Add default ordering by `id` for `CartLine` model - #3593 by @jxltom
- Fix "set password" email sent to customer created in the dashboard - #3688 by @Kwaidan00

### Dashboard 2.0
- ️Add taxes section - #3622 by @dominik-zeglen
- Add drag'n'drop image upload - #3611 by @dominik-zeglen
- Unify grid handling - #3520 by @dominik-zeglen
- Refactor payments - #3519 by @michaljelonek
- Fix bug where product variant can not have attributes with same slug - #3626 by @jxltom
- Support filtering products by same attribute slug and value slug - #3628 by @jxltom
- Add missing migrations for tax rate choices - #3629 by @jxltom
- Fix bug where node order is not preserved in GraphQL API - #3630 by @jxltom
- Fix bug where node order is not preserved in GraphQL API - #3632 by @jxltom
- Validate files uploaded in API in a unified way - #3633 by @fowczarek
- Add ShopFetchTaxRates mutation - #3622 by @fowczarek
- Add taxes section - #3622 by @dominik-zeglen
- Display payment status in account order list page and account order detail page - #3637 by @jxltom
- Support filtering products by same attribute slug and value slug - #3628 by @jxltom
- Support filtering products by same attribute slug and value slug - #3628 by @jxltom
- Expose in API list of supported payment gateways - #3639 by @fowczarek
- Display payment status in account order list page and account order detail page - #3637 by @jxltom
- Expose in API list of supported payment gateways - #3639 by @fowczarek
- Support filtering products by same attribute slug and value slug - #3628 by @jxltom
- Remove unused imports - #3645 by @jxltom
- Infer default transaction kind from operation type instead of passing it manually  - #3645 by @jxltom
- Infer default transaction kind from operation type instead of passing it manually  - #3646 by @jxltom
- Support set arbitary charge status for dummy gateway in storefront 1.0 - #3647 by @jxltom
- Fix bug where node order is not preserved in GraphQL API - #3632 by @jxltom
- Support set arbitary charge status for dummy gateway in storefront 1.0 - #3648 by @jxltom
- Fix typo in the definition of order UNFULFILLED status - #3649 by @jxltom
- Add missing margin for order notes section - #3650 by @jxltom
- Infer default transaction kind from operation type instead of passing it manually  - #3646 by @jxltom
- Remove unused imports - #3645 by @jxltom
- Set shipping required as default for product type - #3655 by @jxltom
- Add component generator - #3670 by @dominik-zeglen
- Throw Typescript errors while snapshotting - #3611 by @dominik-zeglen
- Simplify mutation's error checking - #3589 by @dominik-zeglen
- Fix order cancelling - #3624 by @dominik-zeglen
- Fix logo placement - #3602 by @dominik-zeglen

### Other notable changes
- Register Celery task for updating exchange rates - #3599 by @jxltom
- Fix handling different attributes with the same slug - #3626 by @jxltom
- Add missing migrations for tax rate choices - #3629 by @jxltom
- Fix `TypeError` on calling `get_client_token` - #3660 by @michaljelonek
- Make shipping required as default when creating product types - #3655 by @jxltom
- Display payment status on customer's account page in Storefront 1.0 - #3637 by @jxltom
- Make order fields sequence in Dashboard 1.0 same as in Dashboard 2.0 - #3606 by @jxltom
- Fix returning products for homepage for the currently viewing user - #3598 by @jxltom
- Allow filtering payments by status in Dashboard 1.0 - #3608 by @jxltom
- Fix typo in the definition of order status - #3649 by @jxltom
- Add margin for order notes section - #3650 by @jxltom
- Fix logo position - #3609, #3616 by @jxltom
- Storefront visual improvements - #3696 by @piotrgrundas
- Fix product list price filter - #3697 by @Kwaidan00
- Redirect to success page after successful payment - #3693 by @Kwaidan00


## 2.2.0
### API
- Use `PermissionEnum` as input parameter type for `permissions` field - #3434 by @maarcingebala
- Add "authorize" and "charge" mutations for payments - #3426 by @jxltom
- Add alt text to product thumbnails and background images of collections and categories - #3429 by @fowczarek
- Fix passing decimal arguments = #3457 by @fowczarek
- Allow sorting products by the update date - #3470 by @jxltom
- Validate and clear the shipping method in draft order mutations - #3472 by @fowczarek
- Change tax rate field to choice field - #3478 by @fowczarek
- Allow filtering attributes by collections - #3508 by @maarcingebala
- Resolve to `None` when empty object ID was passed as mutation argument - #3497 by @maarcingebala
- Change `errors` field type from [Error] to [Error!] - #3489 by @fowczarek
- Support creating default variant for product types that don't use multiple variants - #3505 by @fowczarek
- Validate SKU when creating a default variant - #3555 by @fowczarek
- Extract enums to separate files - #3523 by @maarcingebala

### Core
- Add Stripe payment gateway - #3408 by @jxltom
- Add `first_name` and `last_name` fields to the `User` model - #3101 by @fowczarek
- Improve several payment validations - #3418 by @jxltom
- Optimize payments related database queries - #3455 by @jxltom
- Add publication date to collections - #3369 by @k-brk
- Fix hard-coded site name in order PDFs - #3526 by @NyanKiyoshi
- Update favicons to the new style - #3483 by @dominik-zeglen
- Fix migrations for default currency - #3235 by @bykof
- Remove Elasticsearch from `docker-compose.yml` - #3482 by @maarcingebala
- Resort imports in tests - #3471 by @jxltom
- Fix the no shipping orders payment crash on Stripe - #3550 by @NyanKiyoshi
- Bump backend dependencies - #3557 by @maarcingebala. This PR removes security issue CVE-2019-3498 which was present in Django 2.1.4. Saleor however wasn't vulnerable to this issue as it doesn't use the affected `django.views.defaults.page_not_found()` view.
- Generate random data using the default currency - #3512 by @stephenmoloney
- New translations:
  - Catalan
  - Serbian

### Dashboard 2.0
- Restyle product selection dialogs - #3499 by @dominik-zeglen, @maarcingebala
- Fix minor visual bugs in Dashboard 2.0 - #3433 by @dominik-zeglen
- Display warning if order draft has missing data - #3431 by @dominik-zeglen
- Add description field to collections - #3435 by @dominik-zeglen
- Add query batching - #3443 by @dominik-zeglen
- Use autocomplete fields in country selection - #3443 by @dominik-zeglen
- Add alt text to categories and collections - #3461 by @dominik-zeglen
- Use first and last name of a customer or staff member in UI - #3247 by @Bonifacy1, @dominik-zeglen
- Show error page if an object was not found - #3463 by @dominik-zeglen
- Fix simple product's inventory data saving bug - #3474 by @dominik-zeglen
- Replace `thumbnailUrl` with `thumbnail { url }` - #3484 by @dominik-zeglen
- Change "Feature on Homepage" switch behavior - #3481 by @dominik-zeglen
- Expand payment section in order view - #3502 by @dominik-zeglen
- Change TypeScript loader to speed up the build process - #3545 by @patrys

### Bugfixes
- Do not show `Pay For Order` if order is partly paid since partial payment is not supported - #3398 by @jxltom
- Fix attribute filters in the products category view - #3535 by @fowczarek
- Fix storybook dependencies conflict - #3544 by @dominik-zeglen


## 2.1.0
### API
- Change selected connection fields to lists - #3307 by @fowczarek
- Require pagination in connections - #3352 by @maarcingebala
- Replace Graphene view with a custom one - #3263 by @patrys
- Change `sortBy` parameter to use enum type  - #3345 by @fowczarek
- Add `me` query to fetch data of a logged-in user - #3202, #3316 by @fowczarek
- Add `canFinalize` field to the Order type - #3356 by @fowczarek
- Extract resolvers and mutations to separate files - #3248 by @fowczarek
- Add VAT tax rates field to country - #3392 by @michaljelonek
- Allow creating orders without users - #3396 by @fowczarek

### Core
- Add Razorpay payment gatway - #3205 by @NyanKiyoshi
- Use standard tax rate as a default tax rate value - #3340 by @fowczarek
- Add description field to the Collection model - #3275 by @fowczarek
- Enforce the POST method on VAT rates fetching - #3337 by @NyanKiyoshi
- Generate thumbnails for category/collection background images - #3270 by @NyanKiyoshi
- Add warm-up support in product image creation mutation - #3276 by @NyanKiyoshi
- Fix error in the `populatedb` script when running it not from the project root - #3272 by @NyanKiyoshi
- Make Webpack rebuilds fast - #3290 by @patrys
- Skip installing Chromium to make deployment faster - #3227 by @jxltom
- Add default test runner - #3258 by @jxltom
- Add Transifex client to Pipfile - #3321 by @jxltom
- Remove additional pytest arguments in tox - #3338 by @jxltom
- Remove test warnings - #3339 by @jxltom
- Remove runtime warning when product has discount - #3310 by @jxltom
- Remove `django-graphene-jwt` warnings - #3228 by @jxltom
- Disable deprecated warnings - #3229 by @jxltom
- Add `AWS_S3_ENDPOINT_URL` setting to support DigitalOcean spaces. - #3281 by @hairychris
- Add `.gitattributes` file to hide diffs for generated files on Github - #3055 by @NyanKiyoshi
- Add database sequence reset to `populatedb` - #3406 by @michaljelonek
- Get authorized amount from succeeded auth transactions - #3417 by @jxltom
- Resort imports by `isort` - #3412 by @jxltom

### Dashboard 2.0
- Add confirmation modal when leaving view with unsaved changes - #3375 by @dominik-zeglen
- Add dialog loading and error states - #3359 by @dominik-zeglen
- Split paths and urls - #3350 by @dominik-zeglen
- Derive state from props in forms - #3360 by @dominik-zeglen
- Apply debounce to autocomplete fields - #3351 by @dominik-zeglen
- Use Apollo signatures - #3353 by @dominik-zeglen
- Add order note field in the order details view - #3346 by @dominik-zeglen
- Add app-wide progress bar - #3312 by @dominik-zeglen
- Ensure that all queries are built on top of TypedQuery - #3309 by @dominik-zeglen
- Close modal windows automatically - #3296 by @dominik-zeglen
- Move URLs to separate files - #3295 by @dominik-zeglen
- Add basic filters for products and orders list - #3237 by @Bonifacy1
- Fetch default currency from API - #3280 by @dominik-zeglen
- Add `displayName` property to components - #3238 by @Bonifacy1
- Add window titles - #3279 by @dominik-zeglen
- Add paginator component - #3265 by @dominik-zeglen
- Update Material UI to 3.6 - #3387 by @patrys
- Upgrade React, Apollo, Webpack and Babel - #3393 by @patrys
- Add pagination for required connections - #3411 by @dominik-zeglen

### Bugfixes
- Fix language codes - #3311 by @jxltom
- Fix resolving empty attributes list - #3293 by @maarcingebala
- Fix range filters not being applied - #3385 by @michaljelonek
- Remove timeout for updating image height - #3344 by @jxltom
- Return error if checkout was not found - #3289 by @maarcingebala
- Solve an auto-resize conflict between Materialize and medium-editor - #3367 by @adonig
- Fix calls to `ngettext_lazy` - #3380 by @patrys
- Filter preauthorized order from succeeded transactions - #3399 by @jxltom
- Fix incorrect country code in fixtures - #3349 by @bingimar
- Fix updating background image of a collection - #3362 by @fowczarek & @dominik-zeglen

### Docs
- Document settings related to generating thumbnails on demand - #3329 by @NyanKiyoshi
- Improve documentation for Heroku deployment - #3170 by @raybesiga
- Update documentation on Docker deployment - #3326 by @jxltom
- Document payment gateway configuration - #3376 by @NyanKiyoshi


## 2.0.0
### API
- Add mutation to delete a customer; add `isActive` field in `customerUpdate` mutation - #3177 by @maarcingebala
- Add mutations to manage authorization keys - #3082 by @maarcingebala
- Add queries for dashboard homepage - #3146 by @maarcingebala
- Allows user to unset homepage collection - #3140 by @oldPadavan
- Use enums as permission codes - #3095 by @the-bionic
- Return absolute image URLs - #3182 by @maarcingebala
- Add `backgroundImage` field to `CategoryInput` - #3153 by @oldPadavan
- Add `dateJoined` and `lastLogin` fields in `User` type - #3169 by @maarcingebala
- Separate `parent` input field from `CategoryInput` - #3150 by @akjanik
- Remove duplicated field in Order type - #3180 by @maarcingebala
- Handle empty `backgroundImage` field in API - #3159 by @maarcingebala
- Generate name-based slug in collection mutations - #3145 by @akjanik
- Remove products field from `collectionUpdate` mutation - #3141 by @oldPadavan
- Change `items` field in `Menu` type from connection to list - #3032 by @oldPadavan
- Make `Meta.description` required in `BaseMutation` - #3034 by @oldPadavan
- Apply `textwrap.dedent` to GraphQL descriptions - #3167 by @fowczarek

### Dashboard 2.0
- Add collection management - #3135 by @dominik-zeglen
- Add customer management - #3176 by @dominik-zeglen
- Add homepage view - #3155, #3178 by @Bonifacy1 and @dominik-zeglen
- Add product type management - #3052 by @dominik-zeglen
- Add site settings management - #3071 by @dominik-zeglen
- Escape node IDs in URLs - #3115 by @dominik-zeglen
- Restyle categories section - #3072 by @Bonifacy1

### Other
- Change relation between `ProductType` and `Attribute` models - #3097 by @maarcingebala
- Remove `quantity-allocated` generation in `populatedb` script - #3084 by @MartinSeibert
- Handle `Money` serialization - #3131 by @Pacu2
- Do not collect unnecessary static files - #3050 by @jxltom
- Remove host mounted volume in `docker-compose` - #3091 by @tiangolo
- Remove custom services names in `docker-compose` - #3092 by @tiangolo
- Replace COUNTRIES with countries.countries - #3079 by @neeraj1909
- Installing dev packages in docker since tests are needed - #3078 by @jxltom
- Remove comparing string in address-form-panel template - #3074 by @tomcio1205
- Move updating variant names to a Celery task - #3189 by @fowczarek

### Bugfixes
- Fix typo in `clean_input` method - #3100 by @the-bionic
- Fix typo in `ShippingMethod` model - #3099 by @the-bionic
- Remove duplicated variable declaration - #3094 by @the-bionic

### Docs
- Add createdb note to getting started for Windows - #3106 by @ajostergaard
- Update docs on pipenv - #3045 by @jxltom<|MERGE_RESOLUTION|>--- conflicted
+++ resolved
@@ -135,11 +135,8 @@
 - Add ordering to shipping method - #3806 by @michaljelonek
 - Add missing types for dashboard 2.0 after adding translations to API - #3802 by @jxltom
 - Add city choices and city area type to address validator API - #3788 by @jxltom
-<<<<<<< HEAD
 - Several improvement on checkout and payment API #3795 by @jxltom
-=======
 - Support is_default_shipping/billing_address for address API - #3787 by @jxltom
->>>>>>> d1cf0f99
 
 
 ## 2.3.1
