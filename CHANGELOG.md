# Changelog

All notable, unreleased changes to this project will be documented in this file. For the released changes, please visit the [Releases](https://github.com/mirumee/saleor/releases) page.

## [Unreleased]
- New translations:
  - Azerbaijani
  - Catalan
  - Hindi
  - Serbian
- Use `PermissionEnum` as input parameter type for `permissions` field - #3434 by @maarcingebala
- Fix minor visual bugs in Dashboard 2.0 - #3433 by @dominik-zeglen
- Display warning if order draft has missing data - #3431 by @dominik-zeglen
- Add `first_name` and `last_name` fields to the `User` model - #3101 by @fowczarek
- Add description field to collections - #3435 by @dominik-zeglen
- Add payment authorize and charge mutation - #3426 by @jxltom
- Do not show `Pay For Order` if order is partly paid since partial payment is not supported - #3398 by @jxltom
- Add alt text to `Product` `thumbnail` and `background_image` of `Collection` and `Category` - #3429 by @fowczarek
- Improve several payment validations - #3418 by @jxltom
- Fix decimal value argument in GraphQL = #3457 by @fowczarek
- Add query batching - #3443 by @dominik-zeglen
- Use autocomplete fields in country selection - #3443 by @dominik-zeglen
- Add alt text to categories and collections - #3461 by @dominik-zeglen
- Use first and last name of a customer or staff member in UI - #3247 by @Bonifacy1, @dominik-zeglen
- Bump `urllib3` and `elasticsearch` to latest versions - #3460 by @maarcingebala
- Add Stripe payment gateway - #3408 by @jxltom
- Prefetch payment and payment transaction to optimize db queries - #3455 by @jxltom
- Support sorting products by update date - #3470 by @jxltom
- Resort imports in tests - #3471 by @jxltom
- Support sorting products by update date - #3470 by @jxltom
- Draft order should be able to clear its shipping method - #3472 by @fowczarek
- Prefetch payment and payment transaction to optimize db queries - #3455 by @jxltom
- Change filed type to choice field of tax rate in product - #3478 by @fowczarek
- Update Pipfile.lock - #3480 by @maarcingebala
- Add Stripe payment gateway - #3408 by @jxltom
- Remove Elasticsearch from `docker-compose.yml` - #3482 by @maarcingebala
- Add error page if object was not found - #3463 by @dominik-zeglen
- Fix simple product's inventory data saving bug - #3474 by @dominik-zeglen
- Replace `thumbnailUrl` with `thumbnail { url }` - #3484 by @dominik-zeglen
- Change mutation errors field from [Error] to [Error!] - #3489 by @fowczarek
- Update favicons to the new style - #3483 by @dominik-zeglen
- Add publication date to collections - #3369 by @k-brk
- Resolve to `None` when empty object ID was passed as mutation argument - #3497 by @maarcingebala
- Change "Feature on Homepage" switch behavior - #3481 by @dominik-zeglen
- Expand payment section in order view - #3502 by @dominik-zeglen
- Fixed migrations for default currency - #3235 by @bykof
- Filter attributes by collection in API - #3508 by @maarcingebala
- Fixed hard-coded site name in order PDFs - #3526 by @NyanKiyoshi
- Extract enums to separate files - #3523 by @maarcingebala
- Add default variant create to Product mutations - #3505 by @fowczarek
- Fix attribute filters in parent category - #3535 by @fowczarek
- Fixed the no shipping orders payment crash on Stripe - #3550 by @NyanKiyoshi
- Change TypeScript loader to speed up the build process - #3545 by @patrys
- Fix storybook dependencies conflict - #3544 by @dominik-zeglen
- Unique validation SKU when default variant create in GraphQL API - #3555 by @fowczarek
- Bump backend dependencies - #3557 by @maarcingebala. This PR removes security issue CVE-2019-3498 which was present in Django 2.1.4. Saleor however wasn't vulnerable to this issue as it doesn't use the affected `django.views.defaults.page_not_found()` view.
- Restyle product selection dialogs - #3499 by @dominik-zeglen, @maarcingebala
- Fix checkoutLinesAdd mutation when empty checkout - #3563 by @fowczarek
- Catch GraphqQL syntax errors and output it to errors field - #3576 by @jxltom
  - Estonian
  - Indonesian
- Fix problem with l10n in Braintree payment gateway template - #3691 by @Kwaidan00
- Improve vouchers country limiting  - #3707 by @michaljelonek
- Add support for date and datetime components - #3708 by @dominik-zeglen
- Unify field names on product, collection and page - #3706 by @michaljelonek
- Generate voucher code if it wasn't provided in mutation - #3717 by @Kwaidan00
- Reuse Storefront's 1.0 payment logic in API - #3715 by @maarcingebala
- Add instructions for using local assets in Docker - #3723 by @michaljelonek
- Remove unused imports - #3645 by @jxltom
- Disable style-loader in dev mode - #3720 by @jxltom
- Fix logo size in different browser and devices with different sizes -3722 # by @jxltom
- Fix logo size in different browser and devices with different sizes - #3722 by @jxltom
- Add discount section - #3654 by @dominik-zeglen
- Get or create checkout when accesing checkout of a user in GraphQL API - #3725 by @jxltom
- Use authenticated user's email as default email in creating checkout - #3726 by @jxltom
- Fix bug where cart can not be got or created when user has multiple carts - #3727 by @jxltom
- Disable style-loader in dev mode - #3720 by @jxltom
- Use authenticated user's email as default email in creating checkout - #3726 by @jxltom
- Fix access to unpublished objects via API - #3724 by @Kwaidan00
- Add thumbnail to OrderLine, deprecate thumbnailUrl - #3737 by @michaljelonek
- Refactor translations in emails - #3701 by @Kwaidan00
- Add orderByToken query - #3740 by @michaljelonek
- Enable existing search with backend picker in products query - #3736 by @michaljelonek
- Fix bug where payment is not filtered from active ones when creating payment - #3731 by @jxltom
- Support partially charged and partially refunded payment status - #3735 by @jxltom
- Create checkout when accesing checkout if user has no available checkouts in me API - #3745 by @jxltom
- Sort order's payment and history descendingly - #3746 by @jxltom
- Create checkout when accesing checkout if user has no available checkouts in me API - #3745 by @jxltom
- Sort order's payment and history descendingly - #3747 by @jxltom
- Add login navbar for checkout pages #3748 by @jxltom
- Filter order by payment status from order's last payment - #3749 @jxltom

- Use exact image versions in docker-compose - #3742 by @ashishnitinpatil
- Add mutation to connect voucher with checkout - #3739 by @Kwaidan00
- Update S3 deployment documentation to include CORS configuration note - #3743 by @NyanKiyoshi
- Add header and footer for checkout success pages #3751 by @jxltom
- Add header and footer for checkout success pages #3752 by @jxltom
- Fix storefront styles after bootstrap is updated to 4.3.1 - #3753 by @jxltom
- Support fulfill order with 0 quantity only if total quantity is larger than 0 - #3754 by @jxltom
- Fix missing migrations for is_published field of product and page model - #3757 by @jxltom
- Add header and footer for checkout success pages #3752 by @jxltom
- Filter order by payment status from order's last payment - #3749 @jxltom
- Reuse cart creation logic in API - #3761 by @maarcingebala
- Add json fields to models for content/description - #3756 by @michaljelonek
- Fix logo size in different browser and devices with different sizes - #3722 by @jxltom
- Fix storefront styles after bootstrap is updated to 4.3.1 - #3753 by @jxltom
- Support fulfill order with 0 quantity only if total quantity is larger than 0 - #3754 by @jxltom

- Add missing type definition for dashboard 2.0 - #3776 by @jxltom
- Fix bug where errors are not returned when creating fulfillment with non-existed order line - #3777 by @jxltom
- Do not return cancelled fulfillments in me API - #3778 by @jxltom
- Fix bug where errors are not returned when creating fulfillment with non-existed order line - #3777 by @jxltom
- Support fulfill order with 0 quantity only if total quantity is larger than 0 - #3754 by @jxltom
- Fix storefront styles after bootstrap is updated to 4.3.1 - #3753 by @jxltom
- Fix logo size in different browser and devices with different sizes - #3722 by @jxltom
- Add missing type definition for dashboard 2.0 - #3776 by @jxltom
- Add mutations to manage addresses for authenticated customers - #3772 by @Kwaidan00, @maarcingebala
- Improve user and staff management in dashboard 1.0 - #3781 by @jxltom

- Limit access of quantity and allocated quantity to staff in GraphQL API #3780 by @jxltom
- Limit access of quantity and allocated quantity to staff in GraphQL API #3780 by @jxltom
- Only include cancelled fulfillments for staff in fulfillment API - #3778 by @jxltom
- Fix incorrect cart badge location - #3786 by @jxltom
- Support is_default_shipping/billing_address for address API - #3787 by @jxltom
- Add city choices and city area type to address validator API - #3788 by @jxltom
- Add function to recalculate order's total weight - #3755 by @Kwaidan00, @maarcingebala
- Unify behavior after creating checkout in API and Storefront 1.0; code formatting improvements - #3790 by @maarcingebala
- Support partially charged and partially refunded payment status - #3735 by @jxltom
- Add pages section in Dashboard 2.0; introduce Draftail WYSIWYG editor - #3751 by @dominik-zeglen
- Several improvement on checkout and payment API #3795 by @jxltom
- Support partially charged and partially refunded payment status - #3735 by @jxltom
- Add translations to GraphQL API - #3789 by @michaljelonek
- Fix product create when no product type provided - #3804 by @michaljelonek
- Add ordering to shipping method - #3806 by @michaljelonek
- Add missing types for dashboard 2.0 after adding translations to API - #3802 by @jxltom
- Add city choices and city area type to address validator API - #3788 by @jxltom
- Several improvement on checkout and payment API #3795 by @jxltom
- Support is_default_shipping/billing_address for address API - #3787 by @jxltom
- Support setting as default address directly when creating customer address #3782 by @jxltom
<<<<<<< HEAD
- Support assigning other shipping/billing addresses in update checkout addresses API - #3806 by @jxltom
=======
- Include example JSON content in dumpdata file - #3810 by @maarcingebala
- Add shipping zones to dashboard 2.0 - #3770 by @dominik-zeglen
>>>>>>> 928d80cd


## 2.3.1
- Fix access to private variant fields in API - #3773 by maarcingebala
- Limit access of quantity and allocated quantity to staff in GraphQL API #3780 by @jxltom


## 2.3.0
### API
- Return user's last checkout in the `User` type - #3578 by @fowczarek
- Automatically assign checkout to the logged in user - #3587 by @fowczarek
- Expose `chargeTaxesOnShipping` field in the `Shop` type - #3603 by @fowczarek
- Expose list of enabled payment gateways - #3639 by @fowczarek
- Validate uploaded files in a unified way - #3633 by @fowczarek
- Add mutation to trigger fetching tax rates - #3622 by @fowczarek
- Use USERNAME_FIELD instead of hard-code email field when resolving user - #3577 by @jxltom
- Support returning user's checkouts in GraphQL API - #3578 by @fowczarek
- Catch GraphqQL syntax errors and output it to errors field - #3576 by @jxltom
- Fix bug that quantity and variant id of CheckoutLineInput should be required - #3592 by @jxltom
- Register celery task for updating exchange rates - #3599 by @jxltom
- Order by id by default for CartLine - #3593 by @jxltom
- Fix bug where products in homepage should be visible to request.user instead of anonymous user - #3598 by @jxltom
- Simplify mutation's error checking - #3589 by @dominik-zeglen
- Add checkout assignment to the logged in customer - #3587 by @fowczarek
- Refactor `clean_instance`, so it does not returns errors anymore - #3597 by @akjanik
- Fix logo placement - #3602 by @dominik-zeglen
- Add charges taxes on shipping field to shop settings in GraphQL Api - #3603 by @fowczarek
- Make order fields sequence same as dashboard 2.0 - #3606 by @jxltom
- Support get correct payment status for order without any payments - #3605 by @jxltom
- Fix bug where orders can not be filtered by payment status - #3608 by @jxltom
- Fix logo placement in dashboard 2.0 when the svg has specific width - #3609 by @jxltom
- Support get correct payment status for order without any payments - #3605 by @jxltom
- Continue fixing logo placement in storefront 1.0 and dashboard 2.0's login page - #3616 by @jxltom
- Require variant and quantity fields in `CheckoutLineInput` type - #3592 by @jxltom
- Preserve order of nodes in `get_nodes_or_error` function - #3632 by @jxltom
- Add list mutations for `Voucher` and `Sale` models - #3669 by @michaljelonek
- Use proper type for countries in `Voucher` type - #3664 by @michaljelonek
- Require email in when creating checkout in API - #3667 by @michaljelonek
- Unify returning errors in the `tokenCreate` mutation - #3666 by @michaljelonek
- Use `Date` field in Sale/Voucher inputs - #3672 by @michaljelonek
- Refactor checkout mutations - #3610 by @fowczarek
- Refactor `clean_instance`, so it does not returns errors anymore - #3597 by @akjanik
- Handle GraphqQL syntax errors - #3576 by @jxltom

### Core
- Refactor payments architecture - #3519 by @michaljelonek
- Improve Docker and `docker-compose` configuration - #3657 by @michaljelonek
- Allow setting payment status manually for dummy gateway in Storefront 1.0 - #3648 by @jxltom
- Infer default transaction kind from operation type  - #3646 by @jxltom
- Get correct payment status for order without any payments - #3605 by @jxltom
- Add default ordering by `id` for `CartLine` model - #3593 by @jxltom
- Fix "set password" email sent to customer created in the dashboard - #3688 by @Kwaidan00

### Dashboard 2.0
- ️Add taxes section - #3622 by @dominik-zeglen
- Add drag'n'drop image upload - #3611 by @dominik-zeglen
- Unify grid handling - #3520 by @dominik-zeglen
- Refactor payments - #3519 by @michaljelonek
- Fix bug where product variant can not have attributes with same slug - #3626 by @jxltom
- Support filtering products by same attribute slug and value slug - #3628 by @jxltom
- Add missing migrations for tax rate choices - #3629 by @jxltom
- Fix bug where node order is not preserved in GraphQL API - #3630 by @jxltom
- Fix bug where node order is not preserved in GraphQL API - #3632 by @jxltom
- Validate files uploaded in API in a unified way - #3633 by @fowczarek
- Add ShopFetchTaxRates mutation - #3622 by @fowczarek
- Add taxes section - #3622 by @dominik-zeglen
- Display payment status in account order list page and account order detail page - #3637 by @jxltom
- Support filtering products by same attribute slug and value slug - #3628 by @jxltom
- Support filtering products by same attribute slug and value slug - #3628 by @jxltom
- Expose in API list of supported payment gateways - #3639 by @fowczarek
- Display payment status in account order list page and account order detail page - #3637 by @jxltom
- Expose in API list of supported payment gateways - #3639 by @fowczarek
- Support filtering products by same attribute slug and value slug - #3628 by @jxltom
- Remove unused imports - #3645 by @jxltom
- Infer default transaction kind from operation type instead of passing it manually  - #3645 by @jxltom
- Infer default transaction kind from operation type instead of passing it manually  - #3646 by @jxltom
- Support set arbitary charge status for dummy gateway in storefront 1.0 - #3647 by @jxltom
- Fix bug where node order is not preserved in GraphQL API - #3632 by @jxltom
- Support set arbitary charge status for dummy gateway in storefront 1.0 - #3648 by @jxltom
- Fix typo in the definition of order UNFULFILLED status - #3649 by @jxltom
- Add missing margin for order notes section - #3650 by @jxltom
- Infer default transaction kind from operation type instead of passing it manually  - #3646 by @jxltom
- Remove unused imports - #3645 by @jxltom
- Set shipping required as default for product type - #3655 by @jxltom
- Add component generator - #3670 by @dominik-zeglen
- Throw Typescript errors while snapshotting - #3611 by @dominik-zeglen
- Simplify mutation's error checking - #3589 by @dominik-zeglen
- Fix order cancelling - #3624 by @dominik-zeglen
- Fix logo placement - #3602 by @dominik-zeglen

### Other notable changes
- Register Celery task for updating exchange rates - #3599 by @jxltom
- Fix handling different attributes with the same slug - #3626 by @jxltom
- Add missing migrations for tax rate choices - #3629 by @jxltom
- Fix `TypeError` on calling `get_client_token` - #3660 by @michaljelonek
- Make shipping required as default when creating product types - #3655 by @jxltom
- Display payment status on customer's account page in Storefront 1.0 - #3637 by @jxltom
- Make order fields sequence in Dashboard 1.0 same as in Dashboard 2.0 - #3606 by @jxltom
- Fix returning products for homepage for the currently viewing user - #3598 by @jxltom
- Allow filtering payments by status in Dashboard 1.0 - #3608 by @jxltom
- Fix typo in the definition of order status - #3649 by @jxltom
- Add margin for order notes section - #3650 by @jxltom
- Fix logo position - #3609, #3616 by @jxltom
- Storefront visual improvements - #3696 by @piotrgrundas
- Fix product list price filter - #3697 by @Kwaidan00
- Redirect to success page after successful payment - #3693 by @Kwaidan00


## 2.2.0
### API
- Use `PermissionEnum` as input parameter type for `permissions` field - #3434 by @maarcingebala
- Add "authorize" and "charge" mutations for payments - #3426 by @jxltom
- Add alt text to product thumbnails and background images of collections and categories - #3429 by @fowczarek
- Fix passing decimal arguments = #3457 by @fowczarek
- Allow sorting products by the update date - #3470 by @jxltom
- Validate and clear the shipping method in draft order mutations - #3472 by @fowczarek
- Change tax rate field to choice field - #3478 by @fowczarek
- Allow filtering attributes by collections - #3508 by @maarcingebala
- Resolve to `None` when empty object ID was passed as mutation argument - #3497 by @maarcingebala
- Change `errors` field type from [Error] to [Error!] - #3489 by @fowczarek
- Support creating default variant for product types that don't use multiple variants - #3505 by @fowczarek
- Validate SKU when creating a default variant - #3555 by @fowczarek
- Extract enums to separate files - #3523 by @maarcingebala

### Core
- Add Stripe payment gateway - #3408 by @jxltom
- Add `first_name` and `last_name` fields to the `User` model - #3101 by @fowczarek
- Improve several payment validations - #3418 by @jxltom
- Optimize payments related database queries - #3455 by @jxltom
- Add publication date to collections - #3369 by @k-brk
- Fix hard-coded site name in order PDFs - #3526 by @NyanKiyoshi
- Update favicons to the new style - #3483 by @dominik-zeglen
- Fix migrations for default currency - #3235 by @bykof
- Remove Elasticsearch from `docker-compose.yml` - #3482 by @maarcingebala
- Resort imports in tests - #3471 by @jxltom
- Fix the no shipping orders payment crash on Stripe - #3550 by @NyanKiyoshi
- Bump backend dependencies - #3557 by @maarcingebala. This PR removes security issue CVE-2019-3498 which was present in Django 2.1.4. Saleor however wasn't vulnerable to this issue as it doesn't use the affected `django.views.defaults.page_not_found()` view.
- Generate random data using the default currency - #3512 by @stephenmoloney
- New translations:
  - Catalan
  - Serbian

### Dashboard 2.0
- Restyle product selection dialogs - #3499 by @dominik-zeglen, @maarcingebala
- Fix minor visual bugs in Dashboard 2.0 - #3433 by @dominik-zeglen
- Display warning if order draft has missing data - #3431 by @dominik-zeglen
- Add description field to collections - #3435 by @dominik-zeglen
- Add query batching - #3443 by @dominik-zeglen
- Use autocomplete fields in country selection - #3443 by @dominik-zeglen
- Add alt text to categories and collections - #3461 by @dominik-zeglen
- Use first and last name of a customer or staff member in UI - #3247 by @Bonifacy1, @dominik-zeglen
- Show error page if an object was not found - #3463 by @dominik-zeglen
- Fix simple product's inventory data saving bug - #3474 by @dominik-zeglen
- Replace `thumbnailUrl` with `thumbnail { url }` - #3484 by @dominik-zeglen
- Change "Feature on Homepage" switch behavior - #3481 by @dominik-zeglen
- Expand payment section in order view - #3502 by @dominik-zeglen
- Change TypeScript loader to speed up the build process - #3545 by @patrys

### Bugfixes
- Do not show `Pay For Order` if order is partly paid since partial payment is not supported - #3398 by @jxltom
- Fix attribute filters in the products category view - #3535 by @fowczarek
- Fix storybook dependencies conflict - #3544 by @dominik-zeglen


## 2.1.0
### API
- Change selected connection fields to lists - #3307 by @fowczarek
- Require pagination in connections - #3352 by @maarcingebala
- Replace Graphene view with a custom one - #3263 by @patrys
- Change `sortBy` parameter to use enum type  - #3345 by @fowczarek
- Add `me` query to fetch data of a logged-in user - #3202, #3316 by @fowczarek
- Add `canFinalize` field to the Order type - #3356 by @fowczarek
- Extract resolvers and mutations to separate files - #3248 by @fowczarek
- Add VAT tax rates field to country - #3392 by @michaljelonek
- Allow creating orders without users - #3396 by @fowczarek

### Core
- Add Razorpay payment gatway - #3205 by @NyanKiyoshi
- Use standard tax rate as a default tax rate value - #3340 by @fowczarek
- Add description field to the Collection model - #3275 by @fowczarek
- Enforce the POST method on VAT rates fetching - #3337 by @NyanKiyoshi
- Generate thumbnails for category/collection background images - #3270 by @NyanKiyoshi
- Add warm-up support in product image creation mutation - #3276 by @NyanKiyoshi
- Fix error in the `populatedb` script when running it not from the project root - #3272 by @NyanKiyoshi
- Make Webpack rebuilds fast - #3290 by @patrys
- Skip installing Chromium to make deployment faster - #3227 by @jxltom
- Add default test runner - #3258 by @jxltom
- Add Transifex client to Pipfile - #3321 by @jxltom
- Remove additional pytest arguments in tox - #3338 by @jxltom
- Remove test warnings - #3339 by @jxltom
- Remove runtime warning when product has discount - #3310 by @jxltom
- Remove `django-graphene-jwt` warnings - #3228 by @jxltom
- Disable deprecated warnings - #3229 by @jxltom
- Add `AWS_S3_ENDPOINT_URL` setting to support DigitalOcean spaces. - #3281 by @hairychris
- Add `.gitattributes` file to hide diffs for generated files on Github - #3055 by @NyanKiyoshi
- Add database sequence reset to `populatedb` - #3406 by @michaljelonek
- Get authorized amount from succeeded auth transactions - #3417 by @jxltom
- Resort imports by `isort` - #3412 by @jxltom

### Dashboard 2.0
- Add confirmation modal when leaving view with unsaved changes - #3375 by @dominik-zeglen
- Add dialog loading and error states - #3359 by @dominik-zeglen
- Split paths and urls - #3350 by @dominik-zeglen
- Derive state from props in forms - #3360 by @dominik-zeglen
- Apply debounce to autocomplete fields - #3351 by @dominik-zeglen
- Use Apollo signatures - #3353 by @dominik-zeglen
- Add order note field in the order details view - #3346 by @dominik-zeglen
- Add app-wide progress bar - #3312 by @dominik-zeglen
- Ensure that all queries are built on top of TypedQuery - #3309 by @dominik-zeglen
- Close modal windows automatically - #3296 by @dominik-zeglen
- Move URLs to separate files - #3295 by @dominik-zeglen
- Add basic filters for products and orders list - #3237 by @Bonifacy1
- Fetch default currency from API - #3280 by @dominik-zeglen
- Add `displayName` property to components - #3238 by @Bonifacy1
- Add window titles - #3279 by @dominik-zeglen
- Add paginator component - #3265 by @dominik-zeglen
- Update Material UI to 3.6 - #3387 by @patrys
- Upgrade React, Apollo, Webpack and Babel - #3393 by @patrys
- Add pagination for required connections - #3411 by @dominik-zeglen

### Bugfixes
- Fix language codes - #3311 by @jxltom
- Fix resolving empty attributes list - #3293 by @maarcingebala
- Fix range filters not being applied - #3385 by @michaljelonek
- Remove timeout for updating image height - #3344 by @jxltom
- Return error if checkout was not found - #3289 by @maarcingebala
- Solve an auto-resize conflict between Materialize and medium-editor - #3367 by @adonig
- Fix calls to `ngettext_lazy` - #3380 by @patrys
- Filter preauthorized order from succeeded transactions - #3399 by @jxltom
- Fix incorrect country code in fixtures - #3349 by @bingimar
- Fix updating background image of a collection - #3362 by @fowczarek & @dominik-zeglen

### Docs
- Document settings related to generating thumbnails on demand - #3329 by @NyanKiyoshi
- Improve documentation for Heroku deployment - #3170 by @raybesiga
- Update documentation on Docker deployment - #3326 by @jxltom
- Document payment gateway configuration - #3376 by @NyanKiyoshi


## 2.0.0
### API
- Add mutation to delete a customer; add `isActive` field in `customerUpdate` mutation - #3177 by @maarcingebala
- Add mutations to manage authorization keys - #3082 by @maarcingebala
- Add queries for dashboard homepage - #3146 by @maarcingebala
- Allows user to unset homepage collection - #3140 by @oldPadavan
- Use enums as permission codes - #3095 by @the-bionic
- Return absolute image URLs - #3182 by @maarcingebala
- Add `backgroundImage` field to `CategoryInput` - #3153 by @oldPadavan
- Add `dateJoined` and `lastLogin` fields in `User` type - #3169 by @maarcingebala
- Separate `parent` input field from `CategoryInput` - #3150 by @akjanik
- Remove duplicated field in Order type - #3180 by @maarcingebala
- Handle empty `backgroundImage` field in API - #3159 by @maarcingebala
- Generate name-based slug in collection mutations - #3145 by @akjanik
- Remove products field from `collectionUpdate` mutation - #3141 by @oldPadavan
- Change `items` field in `Menu` type from connection to list - #3032 by @oldPadavan
- Make `Meta.description` required in `BaseMutation` - #3034 by @oldPadavan
- Apply `textwrap.dedent` to GraphQL descriptions - #3167 by @fowczarek

### Dashboard 2.0
- Add collection management - #3135 by @dominik-zeglen
- Add customer management - #3176 by @dominik-zeglen
- Add homepage view - #3155, #3178 by @Bonifacy1 and @dominik-zeglen
- Add product type management - #3052 by @dominik-zeglen
- Add site settings management - #3071 by @dominik-zeglen
- Escape node IDs in URLs - #3115 by @dominik-zeglen
- Restyle categories section - #3072 by @Bonifacy1

### Other
- Change relation between `ProductType` and `Attribute` models - #3097 by @maarcingebala
- Remove `quantity-allocated` generation in `populatedb` script - #3084 by @MartinSeibert
- Handle `Money` serialization - #3131 by @Pacu2
- Do not collect unnecessary static files - #3050 by @jxltom
- Remove host mounted volume in `docker-compose` - #3091 by @tiangolo
- Remove custom services names in `docker-compose` - #3092 by @tiangolo
- Replace COUNTRIES with countries.countries - #3079 by @neeraj1909
- Installing dev packages in docker since tests are needed - #3078 by @jxltom
- Remove comparing string in address-form-panel template - #3074 by @tomcio1205
- Move updating variant names to a Celery task - #3189 by @fowczarek

### Bugfixes
- Fix typo in `clean_input` method - #3100 by @the-bionic
- Fix typo in `ShippingMethod` model - #3099 by @the-bionic
- Remove duplicated variable declaration - #3094 by @the-bionic

### Docs
- Add createdb note to getting started for Windows - #3106 by @ajostergaard
- Update docs on pipenv - #3045 by @jxltom<|MERGE_RESOLUTION|>--- conflicted
+++ resolved
@@ -137,12 +137,9 @@
 - Several improvement on checkout and payment API #3795 by @jxltom
 - Support is_default_shipping/billing_address for address API - #3787 by @jxltom
 - Support setting as default address directly when creating customer address #3782 by @jxltom
-<<<<<<< HEAD
 - Support assigning other shipping/billing addresses in update checkout addresses API - #3806 by @jxltom
-=======
 - Include example JSON content in dumpdata file - #3810 by @maarcingebala
 - Add shipping zones to dashboard 2.0 - #3770 by @dominik-zeglen
->>>>>>> 928d80cd
 
 
 ## 2.3.1
