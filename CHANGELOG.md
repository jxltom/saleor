# Changelog
All notable, unreleased changes to this project will be documented in this file. For the released changes, please visit the [Releases](https://github.com/mirumee/saleor/releases) page.

## [Unreleased]
- Use `PermissionEnum` as input parameter type for `permissions` field - #3434 by @maarcingebala
- Fix minor visual bugs in Dashboard 2.0 - #3433 by @dominik-zeglen
- Display warning if order draft has missing data - #3431 by @dominik-zeglen
- Add `first_name` and `last_name` fields to the `User` model - #3101 by @fowczarek
- Add description field to collections - #3435 by @dominik-zeglen
- Add payment authorize and charge mutation - #3426 by @jxltom
- Do not show `Pay For Order` if order is partly paid since partial payment is not supported - #3398 by @jxltom
- Add alt text to `Product` `thumbnail` and `background_image` of `Collection` and `Category` - #3429 by @fowczarek
- Improve several payment validations - #3418 by @jxltom
- Fix decimal value argument in GraphQL = #3457 by @fowczarek
- Bump `urllib3` and `elasticsearch` to latest versions - #3460 by @maarcingebala
<<<<<<< HEAD
- Add Stripe payment gateway - #3408 by @jxltom
- Prefetch payment and payment transaction to optimize db queries - #3455 by @jxltom
- Support sorting products by update date - #3470 by @jxltom
=======
- Resort imports in tests - #3471 by @jxltom
>>>>>>> 7dbbe0be
<|MERGE_RESOLUTION|>--- conflicted
+++ resolved
@@ -13,10 +13,7 @@
 - Improve several payment validations - #3418 by @jxltom
 - Fix decimal value argument in GraphQL = #3457 by @fowczarek
 - Bump `urllib3` and `elasticsearch` to latest versions - #3460 by @maarcingebala
-<<<<<<< HEAD
 - Add Stripe payment gateway - #3408 by @jxltom
 - Prefetch payment and payment transaction to optimize db queries - #3455 by @jxltom
 - Support sorting products by update date - #3470 by @jxltom
-=======
-- Resort imports in tests - #3471 by @jxltom
->>>>>>> 7dbbe0be
+- Resort imports in tests - #3471 by @jxltom