# Changelog

All notable, unreleased changes to this project will be documented in this file. For the released changes, please visit the [Releases](https://github.com/mirumee/saleor/releases) page.

## [Unreleased]
- New translations:
  - Azerbaijani
  - Catalan
  - Hindi
  - Serbian
- Use `PermissionEnum` as input parameter type for `permissions` field - #3434 by @maarcingebala
- Fix minor visual bugs in Dashboard 2.0 - #3433 by @dominik-zeglen
- Display warning if order draft has missing data - #3431 by @dominik-zeglen
- Add `first_name` and `last_name` fields to the `User` model - #3101 by @fowczarek
- Add description field to collections - #3435 by @dominik-zeglen
- Add payment authorize and charge mutation - #3426 by @jxltom
- Do not show `Pay For Order` if order is partly paid since partial payment is not supported - #3398 by @jxltom
- Add alt text to `Product` `thumbnail` and `background_image` of `Collection` and `Category` - #3429 by @fowczarek
- Improve several payment validations - #3418 by @jxltom
- Fix decimal value argument in GraphQL = #3457 by @fowczarek
- Add query batching - #3443 by @dominik-zeglen
- Use autocomplete fields in country selection - #3443 by @dominik-zeglen
- Add alt text to categories and collections - #3461 by @dominik-zeglen
- Use first and last name of a customer or staff member in UI - #3247 by @Bonifacy1, @dominik-zeglen
- Bump `urllib3` and `elasticsearch` to latest versions - #3460 by @maarcingebala
- Add Stripe payment gateway - #3408 by @jxltom
- Prefetch payment and payment transaction to optimize db queries - #3455 by @jxltom
- Support sorting products by update date - #3470 by @jxltom
- Resort imports in tests - #3471 by @jxltom
- Support sorting products by update date - #3470 by @jxltom
- Draft order should be able to clear its shipping method - #3472 by @fowczarek
- Prefetch payment and payment transaction to optimize db queries - #3455 by @jxltom
- Change filed type to choice field of tax rate in product - #3478 by @fowczarek
- Update Pipfile.lock - #3480 by @maarcingebala
- Add Stripe payment gateway - #3408 by @jxltom
- Remove Elasticsearch from `docker-compose.yml` - #3482 by @maarcingebala
- Add error page if object was not found - #3463 by @dominik-zeglen
- Fix simple product's inventory data saving bug - #3474 by @dominik-zeglen
- Replace `thumbnailUrl` with `thumbnail { url }` - #3484 by @dominik-zeglen
- Change mutation errors field from [Error] to [Error!] - #3489 by @fowczarek
- Update favicons to the new style - #3483 by @dominik-zeglen
- Add publication date to collections - #3369 by @k-brk
- Resolve to `None` when empty object ID was passed as mutation argument - #3497 by @maarcingebala
- Change "Feature on Homepage" switch behavior - #3481 by @dominik-zeglen
- Expand payment section in order view - #3502 by @dominik-zeglen
- Fixed migrations for default currency - #3235 by @bykof
- Filter attributes by collection in API - #3508 by @maarcingebala
- Fixed hard-coded site name in order PDFs - #3526 by @NyanKiyoshi
- Extract enums to separate files - #3523 by @maarcingebala
- Add default variant create to Product mutations - #3505 by @fowczarek
- Fix attribute filters in parent category - #3535 by @fowczarek
- Fixed the no shipping orders payment crash on Stripe - #3550 by @NyanKiyoshi
- Change TypeScript loader to speed up the build process - #3545 by @patrys
- Fix storybook dependencies conflict - #3544 by @dominik-zeglen
- Unique validation SKU when default variant create in GraphQL API - #3555 by @fowczarek
- Bump backend dependencies - #3557 by @maarcingebala. This PR removes security issue CVE-2019-3498 which was present in Django 2.1.4. Saleor however wasn't vulnerable to this issue as it doesn't use the affected `django.views.defaults.page_not_found()` view.
- Restyle product selection dialogs - #3499 by @dominik-zeglen, @maarcingebala
- Fix checkoutLinesAdd mutation when empty checkout - #3563 by @fowczarek
- Catch GraphqQL syntax errors and output it to errors field - #3576 by @jxltom
  - Estonian
  - Indonesian
- Fix problem with l10n in Braintree payment gateway template - #3691 by @Kwaidan00
- Improve vouchers country limiting  - #3707 by @michaljelonek
- Add support for date and datetime components - #3708 by @dominik-zeglen
- Unify field names on product, collection and page - #3706 by @michaljelonek
- Generate voucher code if it wasn't provided in mutation - #3717 by @Kwaidan00
- Reuse Storefront's 1.0 payment logic in API - #3715 by @maarcingebala
- Add instructions for using local assets in Docker - #3723 by @michaljelonek
- Remove unused imports - #3645 by @jxltom
- Disable style-loader in dev mode - #3720 by @jxltom
- Fix logo size in different browser and devices with different sizes -3722 # by @jxltom
- Fix logo size in different browser and devices with different sizes - #3722 by @jxltom
- Add discount section - #3654 by @dominik-zeglen
- Get or create checkout when accesing checkout of a user in GraphQL API - #3725 by @jxltom
- Use authenticated user's email as default email in creating checkout - #3726 by @jxltom
- Fix bug where cart can not be got or created when user has multiple carts - #3727 by @jxltom
- Disable style-loader in dev mode - #3720 by @jxltom
- Use authenticated user's email as default email in creating checkout - #3726 by @jxltom
- Fix access to unpublished objects via API - #3724 by @Kwaidan00
- Add thumbnail to OrderLine, deprecate thumbnailUrl - #3737 by @michaljelonek
- Refactor translations in emails - #3701 by @Kwaidan00
- Add orderByToken query - #3740 by @michaljelonek
- Enable existing search with backend picker in products query - #3736 by @michaljelonek
- Fix bug where payment is not filtered from active ones when creating payment - #3731 by @jxltom
- Support partially charged and partially refunded payment status - #3735 by @jxltom
- Create checkout when accesing checkout if user has no available checkouts in me API - #3745 by @jxltom
- Sort order's payment and history descendingly - #3746 by @jxltom
- Create checkout when accesing checkout if user has no available checkouts in me API - #3745 by @jxltom
- Sort order's payment and history descendingly - #3747 by @jxltom
- Add login navbar for checkout pages #3748 by @jxltom
- Filter order by payment status from order's last payment - #3749 @jxltom

- Use exact image versions in docker-compose - #3742 by @ashishnitinpatil
- Add mutation to connect voucher with checkout - #3739 by @Kwaidan00
- Update S3 deployment documentation to include CORS configuration note - #3743 by @NyanKiyoshi
- Add header and footer for checkout success pages #3751 by @jxltom
- Add header and footer for checkout success pages #3752 by @jxltom
- Fix storefront styles after bootstrap is updated to 4.3.1 - #3753 by @jxltom
- Support fulfill order with 0 quantity only if total quantity is larger than 0 - #3754 by @jxltom
- Fix missing migrations for is_published field of product and page model - #3757 by @jxltom
- Add header and footer for checkout success pages #3752 by @jxltom
- Filter order by payment status from order's last payment - #3749 @jxltom
- Reuse cart creation logic in API - #3761 by @maarcingebala
- Add json fields to models for content/description - #3756 by @michaljelonek
- Fix logo size in different browser and devices with different sizes - #3722 by @jxltom
- Fix storefront styles after bootstrap is updated to 4.3.1 - #3753 by @jxltom
- Support fulfill order with 0 quantity only if total quantity is larger than 0 - #3754 by @jxltom

- Add missing type definition for dashboard 2.0 - #3776 by @jxltom
- Fix bug where errors are not returned when creating fulfillment with non-existed order line - #3777 by @jxltom
- Do not return cancelled fulfillments in me API - #3778 by @jxltom
- Fix bug where errors are not returned when creating fulfillment with non-existed order line - #3777 by @jxltom
- Support fulfill order with 0 quantity only if total quantity is larger than 0 - #3754 by @jxltom
- Fix storefront styles after bootstrap is updated to 4.3.1 - #3753 by @jxltom
- Fix logo size in different browser and devices with different sizes - #3722 by @jxltom
- Add missing type definition for dashboard 2.0 - #3776 by @jxltom
- Add mutations to manage addresses for authenticated customers - #3772 by @Kwaidan00, @maarcingebala
- Improve user and staff management in dashboard 1.0 - #3781 by @jxltom

- Limit access of quantity and allocated quantity to staff in GraphQL API #3780 by @jxltom
- Limit access of quantity and allocated quantity to staff in GraphQL API #3780 by @jxltom
- Only include cancelled fulfillments for staff in fulfillment API - #3778 by @jxltom
- Fix incorrect cart badge location - #3786 by @jxltom
- Support is_default_shipping/billing_address for address API - #3787 by @jxltom
- Add city choices and city area type to address validator API - #3788 by @jxltom
- Add function to recalculate order's total weight - #3755 by @Kwaidan00, @maarcingebala
- Unify behavior after creating checkout in API and Storefront 1.0; code formatting improvements - #3790 by @maarcingebala
- Support partially charged and partially refunded payment status - #3735 by @jxltom
- Add pages section in Dashboard 2.0; introduce Draftail WYSIWYG editor - #3751 by @dominik-zeglen
- Several improvement on checkout and payment API #3795 by @jxltom
- Support partially charged and partially refunded payment status - #3735 by @jxltom
- Add translations to GraphQL API - #3789 by @michaljelonek
- Fix product create when no product type provided - #3804 by @michaljelonek
- Add ordering to shipping method - #3806 by @michaljelonek
- Add missing types for dashboard 2.0 after adding translations to API - #3802 by @jxltom
- Add city choices and city area type to address validator API - #3788 by @jxltom
<<<<<<< HEAD
- Several improvement on checkout and payment API #3795 by @jxltom
- Support is_default_shipping/billing_address for address API - #3787 by @jxltom
- Support setting as default address directly when creating customer address #3782 by @jxltom
=======
- Support assigning other shipping/billing addresses in update checkout addresses API - #3806 by @jxltom
>>>>>>> 35436d47


## 2.3.1
- Fix access to private variant fields in API - #3773 by maarcingebala
- Limit access of quantity and allocated quantity to staff in GraphQL API #3780 by @jxltom


## 2.3.0
### API
- Return user's last checkout in the `User` type - #3578 by @fowczarek
- Automatically assign checkout to the logged in user - #3587 by @fowczarek
- Expose `chargeTaxesOnShipping` field in the `Shop` type - #3603 by @fowczarek
- Expose list of enabled payment gateways - #3639 by @fowczarek
- Validate uploaded files in a unified way - #3633 by @fowczarek
- Add mutation to trigger fetching tax rates - #3622 by @fowczarek
- Use USERNAME_FIELD instead of hard-code email field when resolving user - #3577 by @jxltom
- Support returning user's checkouts in GraphQL API - #3578 by @fowczarek
- Catch GraphqQL syntax errors and output it to errors field - #3576 by @jxltom
- Fix bug that quantity and variant id of CheckoutLineInput should be required - #3592 by @jxltom
- Register celery task for updating exchange rates - #3599 by @jxltom
- Order by id by default for CartLine - #3593 by @jxltom
- Fix bug where products in homepage should be visible to request.user instead of anonymous user - #3598 by @jxltom
- Simplify mutation's error checking - #3589 by @dominik-zeglen
- Add checkout assignment to the logged in customer - #3587 by @fowczarek
- Refactor `clean_instance`, so it does not returns errors anymore - #3597 by @akjanik
- Fix logo placement - #3602 by @dominik-zeglen
- Add charges taxes on shipping field to shop settings in GraphQL Api - #3603 by @fowczarek
- Make order fields sequence same as dashboard 2.0 - #3606 by @jxltom
- Support get correct payment status for order without any payments - #3605 by @jxltom
- Fix bug where orders can not be filtered by payment status - #3608 by @jxltom
- Fix logo placement in dashboard 2.0 when the svg has specific width - #3609 by @jxltom
- Support get correct payment status for order without any payments - #3605 by @jxltom
- Continue fixing logo placement in storefront 1.0 and dashboard 2.0's login page - #3616 by @jxltom
- Require variant and quantity fields in `CheckoutLineInput` type - #3592 by @jxltom
- Preserve order of nodes in `get_nodes_or_error` function - #3632 by @jxltom
- Add list mutations for `Voucher` and `Sale` models - #3669 by @michaljelonek
- Use proper type for countries in `Voucher` type - #3664 by @michaljelonek
- Require email in when creating checkout in API - #3667 by @michaljelonek
- Unify returning errors in the `tokenCreate` mutation - #3666 by @michaljelonek
- Use `Date` field in Sale/Voucher inputs - #3672 by @michaljelonek
- Refactor checkout mutations - #3610 by @fowczarek
- Refactor `clean_instance`, so it does not returns errors anymore - #3597 by @akjanik
- Handle GraphqQL syntax errors - #3576 by @jxltom

### Core
- Refactor payments architecture - #3519 by @michaljelonek
- Improve Docker and `docker-compose` configuration - #3657 by @michaljelonek
- Allow setting payment status manually for dummy gateway in Storefront 1.0 - #3648 by @jxltom
- Infer default transaction kind from operation type  - #3646 by @jxltom
- Get correct payment status for order without any payments - #3605 by @jxltom
- Add default ordering by `id` for `CartLine` model - #3593 by @jxltom
- Fix "set password" email sent to customer created in the dashboard - #3688 by @Kwaidan00

### Dashboard 2.0
- ️Add taxes section - #3622 by @dominik-zeglen
- Add drag'n'drop image upload - #3611 by @dominik-zeglen
- Unify grid handling - #3520 by @dominik-zeglen
- Refactor payments - #3519 by @michaljelonek
- Fix bug where product variant can not have attributes with same slug - #3626 by @jxltom
- Support filtering products by same attribute slug and value slug - #3628 by @jxltom
- Add missing migrations for tax rate choices - #3629 by @jxltom
- Fix bug where node order is not preserved in GraphQL API - #3630 by @jxltom
- Fix bug where node order is not preserved in GraphQL API - #3632 by @jxltom
- Validate files uploaded in API in a unified way - #3633 by @fowczarek
- Add ShopFetchTaxRates mutation - #3622 by @fowczarek
- Add taxes section - #3622 by @dominik-zeglen
- Display payment status in account order list page and account order detail page - #3637 by @jxltom
- Support filtering products by same attribute slug and value slug - #3628 by @jxltom
- Support filtering products by same attribute slug and value slug - #3628 by @jxltom
- Expose in API list of supported payment gateways - #3639 by @fowczarek
- Display payment status in account order list page and account order detail page - #3637 by @jxltom
- Expose in API list of supported payment gateways - #3639 by @fowczarek
- Support filtering products by same attribute slug and value slug - #3628 by @jxltom
- Remove unused imports - #3645 by @jxltom
- Infer default transaction kind from operation type instead of passing it manually  - #3645 by @jxltom
- Infer default transaction kind from operation type instead of passing it manually  - #3646 by @jxltom
- Support set arbitary charge status for dummy gateway in storefront 1.0 - #3647 by @jxltom
- Fix bug where node order is not preserved in GraphQL API - #3632 by @jxltom
- Support set arbitary charge status for dummy gateway in storefront 1.0 - #3648 by @jxltom
- Fix typo in the definition of order UNFULFILLED status - #3649 by @jxltom
- Add missing margin for order notes section - #3650 by @jxltom
- Infer default transaction kind from operation type instead of passing it manually  - #3646 by @jxltom
- Remove unused imports - #3645 by @jxltom
- Set shipping required as default for product type - #3655 by @jxltom
- Add component generator - #3670 by @dominik-zeglen
- Throw Typescript errors while snapshotting - #3611 by @dominik-zeglen
- Simplify mutation's error checking - #3589 by @dominik-zeglen
- Fix order cancelling - #3624 by @dominik-zeglen
- Fix logo placement - #3602 by @dominik-zeglen

### Other notable changes
- Register Celery task for updating exchange rates - #3599 by @jxltom
- Fix handling different attributes with the same slug - #3626 by @jxltom
- Add missing migrations for tax rate choices - #3629 by @jxltom
- Fix `TypeError` on calling `get_client_token` - #3660 by @michaljelonek
- Make shipping required as default when creating product types - #3655 by @jxltom
- Display payment status on customer's account page in Storefront 1.0 - #3637 by @jxltom
- Make order fields sequence in Dashboard 1.0 same as in Dashboard 2.0 - #3606 by @jxltom
- Fix returning products for homepage for the currently viewing user - #3598 by @jxltom
- Allow filtering payments by status in Dashboard 1.0 - #3608 by @jxltom
- Fix typo in the definition of order status - #3649 by @jxltom
- Add margin for order notes section - #3650 by @jxltom
- Fix logo position - #3609, #3616 by @jxltom
- Storefront visual improvements - #3696 by @piotrgrundas
- Fix product list price filter - #3697 by @Kwaidan00
- Redirect to success page after successful payment - #3693 by @Kwaidan00


## 2.2.0
### API
- Use `PermissionEnum` as input parameter type for `permissions` field - #3434 by @maarcingebala
- Add "authorize" and "charge" mutations for payments - #3426 by @jxltom
- Add alt text to product thumbnails and background images of collections and categories - #3429 by @fowczarek
- Fix passing decimal arguments = #3457 by @fowczarek
- Allow sorting products by the update date - #3470 by @jxltom
- Validate and clear the shipping method in draft order mutations - #3472 by @fowczarek
- Change tax rate field to choice field - #3478 by @fowczarek
- Allow filtering attributes by collections - #3508 by @maarcingebala
- Resolve to `None` when empty object ID was passed as mutation argument - #3497 by @maarcingebala
- Change `errors` field type from [Error] to [Error!] - #3489 by @fowczarek
- Support creating default variant for product types that don't use multiple variants - #3505 by @fowczarek
- Validate SKU when creating a default variant - #3555 by @fowczarek
- Extract enums to separate files - #3523 by @maarcingebala

### Core
- Add Stripe payment gateway - #3408 by @jxltom
- Add `first_name` and `last_name` fields to the `User` model - #3101 by @fowczarek
- Improve several payment validations - #3418 by @jxltom
- Optimize payments related database queries - #3455 by @jxltom
- Add publication date to collections - #3369 by @k-brk
- Fix hard-coded site name in order PDFs - #3526 by @NyanKiyoshi
- Update favicons to the new style - #3483 by @dominik-zeglen
- Fix migrations for default currency - #3235 by @bykof
- Remove Elasticsearch from `docker-compose.yml` - #3482 by @maarcingebala
- Resort imports in tests - #3471 by @jxltom
- Fix the no shipping orders payment crash on Stripe - #3550 by @NyanKiyoshi
- Bump backend dependencies - #3557 by @maarcingebala. This PR removes security issue CVE-2019-3498 which was present in Django 2.1.4. Saleor however wasn't vulnerable to this issue as it doesn't use the affected `django.views.defaults.page_not_found()` view.
- Generate random data using the default currency - #3512 by @stephenmoloney
- New translations:
  - Catalan
  - Serbian

### Dashboard 2.0
- Restyle product selection dialogs - #3499 by @dominik-zeglen, @maarcingebala
- Fix minor visual bugs in Dashboard 2.0 - #3433 by @dominik-zeglen
- Display warning if order draft has missing data - #3431 by @dominik-zeglen
- Add description field to collections - #3435 by @dominik-zeglen
- Add query batching - #3443 by @dominik-zeglen
- Use autocomplete fields in country selection - #3443 by @dominik-zeglen
- Add alt text to categories and collections - #3461 by @dominik-zeglen
- Use first and last name of a customer or staff member in UI - #3247 by @Bonifacy1, @dominik-zeglen
- Show error page if an object was not found - #3463 by @dominik-zeglen
- Fix simple product's inventory data saving bug - #3474 by @dominik-zeglen
- Replace `thumbnailUrl` with `thumbnail { url }` - #3484 by @dominik-zeglen
- Change "Feature on Homepage" switch behavior - #3481 by @dominik-zeglen
- Expand payment section in order view - #3502 by @dominik-zeglen
- Change TypeScript loader to speed up the build process - #3545 by @patrys

### Bugfixes
- Do not show `Pay For Order` if order is partly paid since partial payment is not supported - #3398 by @jxltom
- Fix attribute filters in the products category view - #3535 by @fowczarek
- Fix storybook dependencies conflict - #3544 by @dominik-zeglen


## 2.1.0
### API
- Change selected connection fields to lists - #3307 by @fowczarek
- Require pagination in connections - #3352 by @maarcingebala
- Replace Graphene view with a custom one - #3263 by @patrys
- Change `sortBy` parameter to use enum type  - #3345 by @fowczarek
- Add `me` query to fetch data of a logged-in user - #3202, #3316 by @fowczarek
- Add `canFinalize` field to the Order type - #3356 by @fowczarek
- Extract resolvers and mutations to separate files - #3248 by @fowczarek
- Add VAT tax rates field to country - #3392 by @michaljelonek
- Allow creating orders without users - #3396 by @fowczarek

### Core
- Add Razorpay payment gatway - #3205 by @NyanKiyoshi
- Use standard tax rate as a default tax rate value - #3340 by @fowczarek
- Add description field to the Collection model - #3275 by @fowczarek
- Enforce the POST method on VAT rates fetching - #3337 by @NyanKiyoshi
- Generate thumbnails for category/collection background images - #3270 by @NyanKiyoshi
- Add warm-up support in product image creation mutation - #3276 by @NyanKiyoshi
- Fix error in the `populatedb` script when running it not from the project root - #3272 by @NyanKiyoshi
- Make Webpack rebuilds fast - #3290 by @patrys
- Skip installing Chromium to make deployment faster - #3227 by @jxltom
- Add default test runner - #3258 by @jxltom
- Add Transifex client to Pipfile - #3321 by @jxltom
- Remove additional pytest arguments in tox - #3338 by @jxltom
- Remove test warnings - #3339 by @jxltom
- Remove runtime warning when product has discount - #3310 by @jxltom
- Remove `django-graphene-jwt` warnings - #3228 by @jxltom
- Disable deprecated warnings - #3229 by @jxltom
- Add `AWS_S3_ENDPOINT_URL` setting to support DigitalOcean spaces. - #3281 by @hairychris
- Add `.gitattributes` file to hide diffs for generated files on Github - #3055 by @NyanKiyoshi
- Add database sequence reset to `populatedb` - #3406 by @michaljelonek
- Get authorized amount from succeeded auth transactions - #3417 by @jxltom
- Resort imports by `isort` - #3412 by @jxltom

### Dashboard 2.0
- Add confirmation modal when leaving view with unsaved changes - #3375 by @dominik-zeglen
- Add dialog loading and error states - #3359 by @dominik-zeglen
- Split paths and urls - #3350 by @dominik-zeglen
- Derive state from props in forms - #3360 by @dominik-zeglen
- Apply debounce to autocomplete fields - #3351 by @dominik-zeglen
- Use Apollo signatures - #3353 by @dominik-zeglen
- Add order note field in the order details view - #3346 by @dominik-zeglen
- Add app-wide progress bar - #3312 by @dominik-zeglen
- Ensure that all queries are built on top of TypedQuery - #3309 by @dominik-zeglen
- Close modal windows automatically - #3296 by @dominik-zeglen
- Move URLs to separate files - #3295 by @dominik-zeglen
- Add basic filters for products and orders list - #3237 by @Bonifacy1
- Fetch default currency from API - #3280 by @dominik-zeglen
- Add `displayName` property to components - #3238 by @Bonifacy1
- Add window titles - #3279 by @dominik-zeglen
- Add paginator component - #3265 by @dominik-zeglen
- Update Material UI to 3.6 - #3387 by @patrys
- Upgrade React, Apollo, Webpack and Babel - #3393 by @patrys
- Add pagination for required connections - #3411 by @dominik-zeglen

### Bugfixes
- Fix language codes - #3311 by @jxltom
- Fix resolving empty attributes list - #3293 by @maarcingebala
- Fix range filters not being applied - #3385 by @michaljelonek
- Remove timeout for updating image height - #3344 by @jxltom
- Return error if checkout was not found - #3289 by @maarcingebala
- Solve an auto-resize conflict between Materialize and medium-editor - #3367 by @adonig
- Fix calls to `ngettext_lazy` - #3380 by @patrys
- Filter preauthorized order from succeeded transactions - #3399 by @jxltom
- Fix incorrect country code in fixtures - #3349 by @bingimar
- Fix updating background image of a collection - #3362 by @fowczarek & @dominik-zeglen

### Docs
- Document settings related to generating thumbnails on demand - #3329 by @NyanKiyoshi
- Improve documentation for Heroku deployment - #3170 by @raybesiga
- Update documentation on Docker deployment - #3326 by @jxltom
- Document payment gateway configuration - #3376 by @NyanKiyoshi


## 2.0.0
### API
- Add mutation to delete a customer; add `isActive` field in `customerUpdate` mutation - #3177 by @maarcingebala
- Add mutations to manage authorization keys - #3082 by @maarcingebala
- Add queries for dashboard homepage - #3146 by @maarcingebala
- Allows user to unset homepage collection - #3140 by @oldPadavan
- Use enums as permission codes - #3095 by @the-bionic
- Return absolute image URLs - #3182 by @maarcingebala
- Add `backgroundImage` field to `CategoryInput` - #3153 by @oldPadavan
- Add `dateJoined` and `lastLogin` fields in `User` type - #3169 by @maarcingebala
- Separate `parent` input field from `CategoryInput` - #3150 by @akjanik
- Remove duplicated field in Order type - #3180 by @maarcingebala
- Handle empty `backgroundImage` field in API - #3159 by @maarcingebala
- Generate name-based slug in collection mutations - #3145 by @akjanik
- Remove products field from `collectionUpdate` mutation - #3141 by @oldPadavan
- Change `items` field in `Menu` type from connection to list - #3032 by @oldPadavan
- Make `Meta.description` required in `BaseMutation` - #3034 by @oldPadavan
- Apply `textwrap.dedent` to GraphQL descriptions - #3167 by @fowczarek

### Dashboard 2.0
- Add collection management - #3135 by @dominik-zeglen
- Add customer management - #3176 by @dominik-zeglen
- Add homepage view - #3155, #3178 by @Bonifacy1 and @dominik-zeglen
- Add product type management - #3052 by @dominik-zeglen
- Add site settings management - #3071 by @dominik-zeglen
- Escape node IDs in URLs - #3115 by @dominik-zeglen
- Restyle categories section - #3072 by @Bonifacy1

### Other
- Change relation between `ProductType` and `Attribute` models - #3097 by @maarcingebala
- Remove `quantity-allocated` generation in `populatedb` script - #3084 by @MartinSeibert
- Handle `Money` serialization - #3131 by @Pacu2
- Do not collect unnecessary static files - #3050 by @jxltom
- Remove host mounted volume in `docker-compose` - #3091 by @tiangolo
- Remove custom services names in `docker-compose` - #3092 by @tiangolo
- Replace COUNTRIES with countries.countries - #3079 by @neeraj1909
- Installing dev packages in docker since tests are needed - #3078 by @jxltom
- Remove comparing string in address-form-panel template - #3074 by @tomcio1205
- Move updating variant names to a Celery task - #3189 by @fowczarek

### Bugfixes
- Fix typo in `clean_input` method - #3100 by @the-bionic
- Fix typo in `ShippingMethod` model - #3099 by @the-bionic
- Remove duplicated variable declaration - #3094 by @the-bionic

### Docs
- Add createdb note to getting started for Windows - #3106 by @ajostergaard
- Update docs on pipenv - #3045 by @jxltom<|MERGE_RESOLUTION|>--- conflicted
+++ resolved
@@ -134,13 +134,10 @@
 - Add ordering to shipping method - #3806 by @michaljelonek
 - Add missing types for dashboard 2.0 after adding translations to API - #3802 by @jxltom
 - Add city choices and city area type to address validator API - #3788 by @jxltom
-<<<<<<< HEAD
 - Several improvement on checkout and payment API #3795 by @jxltom
 - Support is_default_shipping/billing_address for address API - #3787 by @jxltom
 - Support setting as default address directly when creating customer address #3782 by @jxltom
-=======
 - Support assigning other shipping/billing addresses in update checkout addresses API - #3806 by @jxltom
->>>>>>> 35436d47
 
 
 ## 2.3.1
