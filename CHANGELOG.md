# Changelog

All notable, unreleased changes to this project will be documented in this file. For the released changes, please visit the [Releases](https://github.com/mirumee/saleor/releases) page.

## [Unreleased]
- New translations:
  - Azerbaijani
  - Catalan
  - Hindi
  - Serbian
- Use `PermissionEnum` as input parameter type for `permissions` field - #3434 by @maarcingebala
- Fix minor visual bugs in Dashboard 2.0 - #3433 by @dominik-zeglen
- Display warning if order draft has missing data - #3431 by @dominik-zeglen
- Add `first_name` and `last_name` fields to the `User` model - #3101 by @fowczarek
- Add description field to collections - #3435 by @dominik-zeglen
- Add payment authorize and charge mutation - #3426 by @jxltom
- Do not show `Pay For Order` if order is partly paid since partial payment is not supported - #3398 by @jxltom
- Add alt text to `Product` `thumbnail` and `background_image` of `Collection` and `Category` - #3429 by @fowczarek
- Improve several payment validations - #3418 by @jxltom
- Fix decimal value argument in GraphQL = #3457 by @fowczarek
- Add query batching - #3443 by @dominik-zeglen
- Use autocomplete fields in country selection - #3443 by @dominik-zeglen
- Add alt text to categories and collections - #3461 by @dominik-zeglen
- Use first and last name of a customer or staff member in UI - #3247 by @Bonifacy1, @dominik-zeglen
- Bump `urllib3` and `elasticsearch` to latest versions - #3460 by @maarcingebala
- Add Stripe payment gateway - #3408 by @jxltom
- Prefetch payment and payment transaction to optimize db queries - #3455 by @jxltom
- Support sorting products by update date - #3470 by @jxltom
- Resort imports in tests - #3471 by @jxltom
- Support sorting products by update date - #3470 by @jxltom
- Draft order should be able to clear its shipping method - #3472 by @fowczarek
- Prefetch payment and payment transaction to optimize db queries - #3455 by @jxltom
- Change filed type to choice field of tax rate in product - #3478 by @fowczarek
- Update Pipfile.lock - #3480 by @maarcingebala
- Add Stripe payment gateway - #3408 by @jxltom
- Remove Elasticsearch from `docker-compose.yml` - #3482 by @maarcingebala
- Add error page if object was not found - #3463 by @dominik-zeglen
- Fix simple product's inventory data saving bug - #3474 by @dominik-zeglen
- Replace `thumbnailUrl` with `thumbnail { url }` - #3484 by @dominik-zeglen
- Change mutation errors field from [Error] to [Error!] - #3489 by @fowczarek
- Update favicons to the new style - #3483 by @dominik-zeglen
- Add publication date to collections - #3369 by @k-brk
- Resolve to `None` when empty object ID was passed as mutation argument - #3497 by @maarcingebala
- Change "Feature on Homepage" switch behavior - #3481 by @dominik-zeglen
- Expand payment section in order view - #3502 by @dominik-zeglen
- Fixed migrations for default currency - #3235 by @bykof
- Filter attributes by collection in API - #3508 by @maarcingebala
- Fixed hard-coded site name in order PDFs - #3526 by @NyanKiyoshi
- Extract enums to separate files - #3523 by @maarcingebala
- Add default variant create to Product mutations - #3505 by @fowczarek
- Fix attribute filters in parent category - #3535 by @fowczarek
- Fixed the no shipping orders payment crash on Stripe - #3550 by @NyanKiyoshi
- Change TypeScript loader to speed up the build process - #3545 by @patrys
- Fix storybook dependencies conflict - #3544 by @dominik-zeglen
- Unique validation SKU when default variant create in GraphQL API - #3555 by @fowczarek
- Bump backend dependencies - #3557 by @maarcingebala. This PR removes security issue CVE-2019-3498 which was present in Django 2.1.4. Saleor however wasn't vulnerable to this issue as it doesn't use the affected `django.views.defaults.page_not_found()` view.
- Restyle product selection dialogs - #3499 by @dominik-zeglen, @maarcingebala
- Fix checkoutLinesAdd mutation when empty checkout - #3563 by @fowczarek
- Catch GraphqQL syntax errors and output it to errors field - #3576 by @jxltom
  - Indonesian
- Fix problem with l10n in Braintree payment gateway template - #3691 by @Kwaidan00
- Improve vouchers country limiting  - #3707 by @michaljelonek
- Add support for date and datetime components - #3708 by @dominik-zeglen
- Unify field names on product, collection and page - #3706 by @michaljelonek
- Generate voucher code if it wasn't provided in mutation - #3717 by @Kwaidan00
- Reuse Storefront's 1.0 payment logic in API - #3715 by @maarcingebala
- Add instructions for using local assets in Docker - #3723 by @michaljelonek
- Remove unused imports - #3645 by @jxltom
- Disable style-loader in dev mode - #3720 by @jxltom
- Fix logo size in different browser and devices with different sizes -3722 # by @jxltom
- Fix logo size in different browser and devices with different sizes - #3722 by @jxltom
- Add discount section - #3654 by @dominik-zeglen
- Get or create checkout when accesing checkout of a user in GraphQL API - #3725 by @jxltom
- Use authenticated user's email as default email in creating checkout - #3726 by @jxltom
- Fix bug where cart can not be got or created when user has multiple carts - #3727 by @jxltom
- Disable style-loader in dev mode - #3720 by @jxltom
- Use authenticated user's email as default email in creating checkout - #3726 by @jxltom
- Fix access to unpublished objects via API - #3724 by @Kwaidan00
- Add thumbnail to OrderLine, deprecate thumbnailUrl - #3737 by @michaljelonek
- Refactor translations in emails - #3701 by @Kwaidan00
- Add orderByToken query - #3740 by @michaljelonek
- Enable existing search with backend picker in products query - #3736 by @michaljelonek
- Fix bug where payment is not filtered from active ones when creating payment - #3731 by @jxltom
- Support partially charged and partially refunded payment status - #3735 by @jxltom
- Create checkout when accesing checkout if user has no available checkouts in me API - #3745 by @jxltom
- Sort order's payment and history descendingly - #3746 by @jxltom
- Sort order's payment and history descendingly - #3747 by @jxltom
- Add login navbar for checkout pages #3748 by @jxltom
- Filter order by payment status from order's last payment - #3749 @jxltom

- Use exact image versions in docker-compose - #3742 by @ashishnitinpatil
- Add mutation to connect voucher with checkout - #3739 by @Kwaidan00
- Update S3 deployment documentation to include CORS configuration note - #3743 by @NyanKiyoshi
- Add header and footer for checkout success pages #3751 by @jxltom
- Add header and footer for checkout success pages #3752 by @jxltom
- Fix storefront styles after bootstrap is updated to 4.3.1 - #3753 by @jxltom
- Support fulfill order with 0 quantity only if total quantity is larger than 0 - #3754 by @jxltom
- Fix missing migrations for is_published field of product and page model - #3757 by @jxltom
- Add header and footer for checkout success pages #3752 by @jxltom
- Filter order by payment status from order's last payment - #3749 @jxltom
- Reuse cart creation logic in API - #3761 by @maarcingebala
- Add json fields to models for content/description - #3756 by @michaljelonek
<<<<<<< HEAD
- Fix logo size in different browser and devices with different sizes - #3722 by @jxltom
- Fix storefront styles after bootstrap is updated to 4.3.1 - #3753 by @jxltom
=======
- Support fulfill order with 0 quantity only if total quantity is larger than 0 - #3754 by @jxltom
>>>>>>> 212bb5d0


## 2.3.0
### API
- Return user's last checkout in the `User` type - #3578 by @fowczarek
- Automatically assign checkout to the logged in user - #3587 by @fowczarek
- Expose `chargeTaxesOnShipping` field in the `Shop` type - #3603 by @fowczarek
- Expose list of enabled payment gateways - #3639 by @fowczarek
- Validate uploaded files in a unified way - #3633 by @fowczarek
- Add mutation to trigger fetching tax rates - #3622 by @fowczarek
- Use USERNAME_FIELD instead of hard-code email field when resolving user - #3577 by @jxltom
- Support returning user's checkouts in GraphQL API - #3578 by @fowczarek
- Catch GraphqQL syntax errors and output it to errors field - #3576 by @jxltom
- Fix bug that quantity and variant id of CheckoutLineInput should be required - #3592 by @jxltom
- Register celery task for updating exchange rates - #3599 by @jxltom
- Order by id by default for CartLine - #3593 by @jxltom
- Fix bug where products in homepage should be visible to request.user instead of anonymous user - #3598 by @jxltom
- Simplify mutation's error checking - #3589 by @dominik-zeglen
- Add checkout assignment to the logged in customer - #3587 by @fowczarek
- Refactor `clean_instance`, so it does not returns errors anymore - #3597 by @akjanik
- Fix logo placement - #3602 by @dominik-zeglen
- Add charges taxes on shipping field to shop settings in GraphQL Api - #3603 by @fowczarek
- Make order fields sequence same as dashboard 2.0 - #3606 by @jxltom
- Support get correct payment status for order without any payments - #3605 by @jxltom
- Fix bug where orders can not be filtered by payment status - #3608 by @jxltom
- Fix logo placement in dashboard 2.0 when the svg has specific width - #3609 by @jxltom
- Support get correct payment status for order without any payments - #3605 by @jxltom
- Continue fixing logo placement in storefront 1.0 and dashboard 2.0's login page - #3616 by @jxltom
- Require variant and quantity fields in `CheckoutLineInput` type - #3592 by @jxltom
- Preserve order of nodes in `get_nodes_or_error` function - #3632 by @jxltom
- Add list mutations for `Voucher` and `Sale` models - #3669 by @michaljelonek
- Use proper type for countries in `Voucher` type - #3664 by @michaljelonek
- Require email in when creating checkout in API - #3667 by @michaljelonek
- Unify returning errors in the `tokenCreate` mutation - #3666 by @michaljelonek
- Use `Date` field in Sale/Voucher inputs - #3672 by @michaljelonek
- Refactor checkout mutations - #3610 by @fowczarek
- Refactor `clean_instance`, so it does not returns errors anymore - #3597 by @akjanik
- Handle GraphqQL syntax errors - #3576 by @jxltom

### Core
- Refactor payments architecture - #3519 by @michaljelonek
- Improve Docker and `docker-compose` configuration - #3657 by @michaljelonek
- Allow setting payment status manually for dummy gateway in Storefront 1.0 - #3648 by @jxltom
- Infer default transaction kind from operation type  - #3646 by @jxltom
- Get correct payment status for order without any payments - #3605 by @jxltom
- Add default ordering by `id` for `CartLine` model - #3593 by @jxltom
- Fix "set password" email sent to customer created in the dashboard - #3688 by @Kwaidan00

### Dashboard 2.0
- ️Add taxes section - #3622 by @dominik-zeglen
- Add drag'n'drop image upload - #3611 by @dominik-zeglen
- Unify grid handling - #3520 by @dominik-zeglen
- Refactor payments - #3519 by @michaljelonek
- Fix bug where product variant can not have attributes with same slug - #3626 by @jxltom
- Support filtering products by same attribute slug and value slug - #3628 by @jxltom
- Add missing migrations for tax rate choices - #3629 by @jxltom
- Fix bug where node order is not preserved in GraphQL API - #3630 by @jxltom
- Fix bug where node order is not preserved in GraphQL API - #3632 by @jxltom
- Validate files uploaded in API in a unified way - #3633 by @fowczarek
- Add ShopFetchTaxRates mutation - #3622 by @fowczarek
- Add taxes section - #3622 by @dominik-zeglen
- Display payment status in account order list page and account order detail page - #3637 by @jxltom
- Support filtering products by same attribute slug and value slug - #3628 by @jxltom
- Support filtering products by same attribute slug and value slug - #3628 by @jxltom
- Expose in API list of supported payment gateways - #3639 by @fowczarek
- Display payment status in account order list page and account order detail page - #3637 by @jxltom
- Expose in API list of supported payment gateways - #3639 by @fowczarek
- Support filtering products by same attribute slug and value slug - #3628 by @jxltom
- Remove unused imports - #3645 by @jxltom
- Infer default transaction kind from operation type instead of passing it manually  - #3645 by @jxltom
- Infer default transaction kind from operation type instead of passing it manually  - #3646 by @jxltom
- Support set arbitary charge status for dummy gateway in storefront 1.0 - #3647 by @jxltom
- Fix bug where node order is not preserved in GraphQL API - #3632 by @jxltom
- Support set arbitary charge status for dummy gateway in storefront 1.0 - #3648 by @jxltom
- Fix typo in the definition of order UNFULFILLED status - #3649 by @jxltom
- Add missing margin for order notes section - #3650 by @jxltom
- Infer default transaction kind from operation type instead of passing it manually  - #3646 by @jxltom
- Remove unused imports - #3645 by @jxltom
- Set shipping required as default for product type - #3655 by @jxltom
- Add component generator - #3670 by @dominik-zeglen
- Throw Typescript errors while snapshotting - #3611 by @dominik-zeglen
- Simplify mutation's error checking - #3589 by @dominik-zeglen
- Fix order cancelling - #3624 by @dominik-zeglen
- Fix logo placement - #3602 by @dominik-zeglen

### Other notable changes
- Register Celery task for updating exchange rates - #3599 by @jxltom
- Fix handling different attributes with the same slug - #3626 by @jxltom
- Add missing migrations for tax rate choices - #3629 by @jxltom
- Fix `TypeError` on calling `get_client_token` - #3660 by @michaljelonek
- Make shipping required as default when creating product types - #3655 by @jxltom
- Display payment status on customer's account page in Storefront 1.0 - #3637 by @jxltom
- Make order fields sequence in Dashboard 1.0 same as in Dashboard 2.0 - #3606 by @jxltom
- Fix returning products for homepage for the currently viewing user - #3598 by @jxltom
- Allow filtering payments by status in Dashboard 1.0 - #3608 by @jxltom
- Fix typo in the definition of order status - #3649 by @jxltom
- Add margin for order notes section - #3650 by @jxltom
- Fix logo position - #3609, #3616 by @jxltom
- Storefront visual improvements - #3696 by @piotrgrundas
- Fix product list price filter - #3697 by @Kwaidan00
- Redirect to success page after successful payment - #3693 by @Kwaidan00


## 2.2.0
### API
- Use `PermissionEnum` as input parameter type for `permissions` field - #3434 by @maarcingebala
- Add "authorize" and "charge" mutations for payments - #3426 by @jxltom
- Add alt text to product thumbnails and background images of collections and categories - #3429 by @fowczarek
- Fix passing decimal arguments = #3457 by @fowczarek
- Allow sorting products by the update date - #3470 by @jxltom
- Validate and clear the shipping method in draft order mutations - #3472 by @fowczarek
- Change tax rate field to choice field - #3478 by @fowczarek
- Allow filtering attributes by collections - #3508 by @maarcingebala
- Resolve to `None` when empty object ID was passed as mutation argument - #3497 by @maarcingebala
- Change `errors` field type from [Error] to [Error!] - #3489 by @fowczarek
- Support creating default variant for product types that don't use multiple variants - #3505 by @fowczarek
- Validate SKU when creating a default variant - #3555 by @fowczarek
- Extract enums to separate files - #3523 by @maarcingebala

### Core
- Add Stripe payment gateway - #3408 by @jxltom
- Add `first_name` and `last_name` fields to the `User` model - #3101 by @fowczarek
- Improve several payment validations - #3418 by @jxltom
- Optimize payments related database queries - #3455 by @jxltom
- Add publication date to collections - #3369 by @k-brk
- Fix hard-coded site name in order PDFs - #3526 by @NyanKiyoshi
- Update favicons to the new style - #3483 by @dominik-zeglen
- Fix migrations for default currency - #3235 by @bykof
- Remove Elasticsearch from `docker-compose.yml` - #3482 by @maarcingebala
- Resort imports in tests - #3471 by @jxltom
- Fix the no shipping orders payment crash on Stripe - #3550 by @NyanKiyoshi
- Bump backend dependencies - #3557 by @maarcingebala. This PR removes security issue CVE-2019-3498 which was present in Django 2.1.4. Saleor however wasn't vulnerable to this issue as it doesn't use the affected `django.views.defaults.page_not_found()` view.
- Generate random data using the default currency - #3512 by @stephenmoloney
- New translations:
  - Catalan
  - Serbian

### Dashboard 2.0
- Restyle product selection dialogs - #3499 by @dominik-zeglen, @maarcingebala
- Fix minor visual bugs in Dashboard 2.0 - #3433 by @dominik-zeglen
- Display warning if order draft has missing data - #3431 by @dominik-zeglen
- Add description field to collections - #3435 by @dominik-zeglen
- Add query batching - #3443 by @dominik-zeglen
- Use autocomplete fields in country selection - #3443 by @dominik-zeglen
- Add alt text to categories and collections - #3461 by @dominik-zeglen
- Use first and last name of a customer or staff member in UI - #3247 by @Bonifacy1, @dominik-zeglen
- Show error page if an object was not found - #3463 by @dominik-zeglen
- Fix simple product's inventory data saving bug - #3474 by @dominik-zeglen
- Replace `thumbnailUrl` with `thumbnail { url }` - #3484 by @dominik-zeglen
- Change "Feature on Homepage" switch behavior - #3481 by @dominik-zeglen
- Expand payment section in order view - #3502 by @dominik-zeglen
- Change TypeScript loader to speed up the build process - #3545 by @patrys

### Bugfixes
- Do not show `Pay For Order` if order is partly paid since partial payment is not supported - #3398 by @jxltom
- Fix attribute filters in the products category view - #3535 by @fowczarek
- Fix storybook dependencies conflict - #3544 by @dominik-zeglen


## 2.1.0
### API
- Change selected connection fields to lists - #3307 by @fowczarek
- Require pagination in connections - #3352 by @maarcingebala
- Replace Graphene view with a custom one - #3263 by @patrys
- Change `sortBy` parameter to use enum type  - #3345 by @fowczarek
- Add `me` query to fetch data of a logged-in user - #3202, #3316 by @fowczarek
- Add `canFinalize` field to the Order type - #3356 by @fowczarek
- Extract resolvers and mutations to separate files - #3248 by @fowczarek
- Add VAT tax rates field to country - #3392 by @michaljelonek
- Allow creating orders without users - #3396 by @fowczarek

### Core
- Add Razorpay payment gatway - #3205 by @NyanKiyoshi
- Use standard tax rate as a default tax rate value - #3340 by @fowczarek
- Add description field to the Collection model - #3275 by @fowczarek
- Enforce the POST method on VAT rates fetching - #3337 by @NyanKiyoshi
- Generate thumbnails for category/collection background images - #3270 by @NyanKiyoshi
- Add warm-up support in product image creation mutation - #3276 by @NyanKiyoshi
- Fix error in the `populatedb` script when running it not from the project root - #3272 by @NyanKiyoshi
- Make Webpack rebuilds fast - #3290 by @patrys
- Skip installing Chromium to make deployment faster - #3227 by @jxltom
- Add default test runner - #3258 by @jxltom
- Add Transifex client to Pipfile - #3321 by @jxltom
- Remove additional pytest arguments in tox - #3338 by @jxltom
- Remove test warnings - #3339 by @jxltom
- Remove runtime warning when product has discount - #3310 by @jxltom
- Remove `django-graphene-jwt` warnings - #3228 by @jxltom
- Disable deprecated warnings - #3229 by @jxltom
- Add `AWS_S3_ENDPOINT_URL` setting to support DigitalOcean spaces. - #3281 by @hairychris
- Add `.gitattributes` file to hide diffs for generated files on Github - #3055 by @NyanKiyoshi
- Add database sequence reset to `populatedb` - #3406 by @michaljelonek
- Get authorized amount from succeeded auth transactions - #3417 by @jxltom
- Resort imports by `isort` - #3412 by @jxltom

### Dashboard 2.0
- Add confirmation modal when leaving view with unsaved changes - #3375 by @dominik-zeglen
- Add dialog loading and error states - #3359 by @dominik-zeglen
- Split paths and urls - #3350 by @dominik-zeglen
- Derive state from props in forms - #3360 by @dominik-zeglen
- Apply debounce to autocomplete fields - #3351 by @dominik-zeglen
- Use Apollo signatures - #3353 by @dominik-zeglen
- Add order note field in the order details view - #3346 by @dominik-zeglen
- Add app-wide progress bar - #3312 by @dominik-zeglen
- Ensure that all queries are built on top of TypedQuery - #3309 by @dominik-zeglen
- Close modal windows automatically - #3296 by @dominik-zeglen
- Move URLs to separate files - #3295 by @dominik-zeglen
- Add basic filters for products and orders list - #3237 by @Bonifacy1
- Fetch default currency from API - #3280 by @dominik-zeglen
- Add `displayName` property to components - #3238 by @Bonifacy1
- Add window titles - #3279 by @dominik-zeglen
- Add paginator component - #3265 by @dominik-zeglen
- Update Material UI to 3.6 - #3387 by @patrys
- Upgrade React, Apollo, Webpack and Babel - #3393 by @patrys
- Add pagination for required connections - #3411 by @dominik-zeglen

### Bugfixes
- Fix language codes - #3311 by @jxltom
- Fix resolving empty attributes list - #3293 by @maarcingebala
- Fix range filters not being applied - #3385 by @michaljelonek
- Remove timeout for updating image height - #3344 by @jxltom
- Return error if checkout was not found - #3289 by @maarcingebala
- Solve an auto-resize conflict between Materialize and medium-editor - #3367 by @adonig
- Fix calls to `ngettext_lazy` - #3380 by @patrys
- Filter preauthorized order from succeeded transactions - #3399 by @jxltom
- Fix incorrect country code in fixtures - #3349 by @bingimar
- Fix updating background image of a collection - #3362 by @fowczarek & @dominik-zeglen

### Docs
- Document settings related to generating thumbnails on demand - #3329 by @NyanKiyoshi
- Improve documentation for Heroku deployment - #3170 by @raybesiga
- Update documentation on Docker deployment - #3326 by @jxltom
- Document payment gateway configuration - #3376 by @NyanKiyoshi


## 2.0.0
### API
- Add mutation to delete a customer; add `isActive` field in `customerUpdate` mutation - #3177 by @maarcingebala
- Add mutations to manage authorization keys - #3082 by @maarcingebala
- Add queries for dashboard homepage - #3146 by @maarcingebala
- Allows user to unset homepage collection - #3140 by @oldPadavan
- Use enums as permission codes - #3095 by @the-bionic
- Return absolute image URLs - #3182 by @maarcingebala
- Add `backgroundImage` field to `CategoryInput` - #3153 by @oldPadavan
- Add `dateJoined` and `lastLogin` fields in `User` type - #3169 by @maarcingebala
- Separate `parent` input field from `CategoryInput` - #3150 by @akjanik
- Remove duplicated field in Order type - #3180 by @maarcingebala
- Handle empty `backgroundImage` field in API - #3159 by @maarcingebala
- Generate name-based slug in collection mutations - #3145 by @akjanik
- Remove products field from `collectionUpdate` mutation - #3141 by @oldPadavan
- Change `items` field in `Menu` type from connection to list - #3032 by @oldPadavan
- Make `Meta.description` required in `BaseMutation` - #3034 by @oldPadavan
- Apply `textwrap.dedent` to GraphQL descriptions - #3167 by @fowczarek

### Dashboard 2.0
- Add collection management - #3135 by @dominik-zeglen
- Add customer management - #3176 by @dominik-zeglen
- Add homepage view - #3155, #3178 by @Bonifacy1 and @dominik-zeglen
- Add product type management - #3052 by @dominik-zeglen
- Add site settings management - #3071 by @dominik-zeglen
- Escape node IDs in URLs - #3115 by @dominik-zeglen
- Restyle categories section - #3072 by @Bonifacy1

### Other
- Change relation between `ProductType` and `Attribute` models - #3097 by @maarcingebala
- Remove `quantity-allocated` generation in `populatedb` script - #3084 by @MartinSeibert
- Handle `Money` serialization - #3131 by @Pacu2
- Do not collect unnecessary static files - #3050 by @jxltom
- Remove host mounted volume in `docker-compose` - #3091 by @tiangolo
- Remove custom services names in `docker-compose` - #3092 by @tiangolo
- Replace COUNTRIES with countries.countries - #3079 by @neeraj1909
- Installing dev packages in docker since tests are needed - #3078 by @jxltom
- Remove comparing string in address-form-panel template - #3074 by @tomcio1205
- Move updating variant names to a Celery task - #3189 by @fowczarek

### Bugfixes
- Fix typo in `clean_input` method - #3100 by @the-bionic
- Fix typo in `ShippingMethod` model - #3099 by @the-bionic
- Remove duplicated variable declaration - #3094 by @the-bionic

### Docs
- Add createdb note to getting started for Windows - #3106 by @ajostergaard
- Update docs on pipenv - #3045 by @jxltom<|MERGE_RESOLUTION|>--- conflicted
+++ resolved
@@ -100,12 +100,9 @@
 - Filter order by payment status from order's last payment - #3749 @jxltom
 - Reuse cart creation logic in API - #3761 by @maarcingebala
 - Add json fields to models for content/description - #3756 by @michaljelonek
-<<<<<<< HEAD
 - Fix logo size in different browser and devices with different sizes - #3722 by @jxltom
 - Fix storefront styles after bootstrap is updated to 4.3.1 - #3753 by @jxltom
-=======
 - Support fulfill order with 0 quantity only if total quantity is larger than 0 - #3754 by @jxltom
->>>>>>> 212bb5d0
 
 
 ## 2.3.0
