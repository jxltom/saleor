--- conflicted
+++ resolved
@@ -119,12 +119,9 @@
 - Limit access of quantity and allocated quantity to staff in GraphQL API #3780 by @jxltom
 - Limit access of quantity and allocated quantity to staff in GraphQL API #3780 by @jxltom
 - Only include cancelled fulfillments for staff in fulfillment API - #3778 by @jxltom
-<<<<<<< HEAD
 - Support setting as default address directly when creating customer address #3782 by @jxltom
 - Fix incorrect cart badge location - #3786 by @jxltom
-=======
 - Support is_default_shipping/billing_address for address API - #3787 by @jxltom
->>>>>>> 0e8e43cf
 
 ## 2.3.1
 - Fix access to private variant fields in API - #3773 by maarcingebala
