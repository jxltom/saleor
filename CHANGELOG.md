--- conflicted
+++ resolved
@@ -17,14 +17,10 @@
 - Add alt text to categories and collections - #3461 by @dominik-zeglen
 - Use first and last name of a customer or staff member in UI - #3247 by @Bonifacy1, @dominik-zeglen
 - Bump `urllib3` and `elasticsearch` to latest versions - #3460 by @maarcingebala
-<<<<<<< HEAD
 - Add Stripe payment gateway - #3408 by @jxltom
 - Prefetch payment and payment transaction to optimize db queries - #3455 by @jxltom
 - Support sorting products by update date - #3470 by @jxltom
 - Resort imports in tests - #3471 by @jxltom
-=======
-- Resort imports in tests - #3471 by @jxltom
 - Support sorting products by update date - #3470 by @jxltom
 - Draft order should be able to clear its shipping method - #3472 by @fowczarek
-- Prefetch payment and payment transaction to optimize db queries - #3455 by @jxltom
->>>>>>> 7930490b
+- Prefetch payment and payment transaction to optimize db queries - #3455 by @jxltom