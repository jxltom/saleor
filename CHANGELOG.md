--- conflicted
+++ resolved
@@ -81,15 +81,12 @@
 - Add orderByToken query - #3740 by @michaljelonek
 - Enable existing search with backend picker in products query - #3736 by @michaljelonek
 - Fix bug where payment is not filtered from active ones when creating payment - #3731 by @jxltom
-<<<<<<< HEAD
 - Support partially charged and partially refunded payment status - #3735 by @jxltom
 - Create checkout when accesing checkout if user has no available checkouts in me API - #3745 by @jxltom
 - Sort order's payment and history descendingly - #3746 by @jxltom
 - Sort order's payment and history descendingly - #3747 by @jxltom
 - Add login navbar for checkout pages #3748 by @jxltom
-=======
 - Filter order by payment status from order's last payment - #3749 @jxltom
->>>>>>> ed0109ad
 
 
 ## 2.3.0
