# Changelog

All notable, unreleased changes to this project will be documented in this file. For the released changes, please visit the [Releases](https://github.com/mirumee/saleor/releases) page.

## [Unreleased]
- New translations:
  - Azerbaijani
  - Catalan
  - Hindi
  - Serbian
- Use `PermissionEnum` as input parameter type for `permissions` field - #3434 by @maarcingebala
- Fix minor visual bugs in Dashboard 2.0 - #3433 by @dominik-zeglen
- Display warning if order draft has missing data - #3431 by @dominik-zeglen
- Add `first_name` and `last_name` fields to the `User` model - #3101 by @fowczarek
- Add description field to collections - #3435 by @dominik-zeglen
- Add payment authorize and charge mutation - #3426 by @jxltom
- Do not show `Pay For Order` if order is partly paid since partial payment is not supported - #3398 by @jxltom
- Add alt text to `Product` `thumbnail` and `background_image` of `Collection` and `Category` - #3429 by @fowczarek
- Improve several payment validations - #3418 by @jxltom
- Fix decimal value argument in GraphQL = #3457 by @fowczarek
- Add query batching - #3443 by @dominik-zeglen
- Use autocomplete fields in country selection - #3443 by @dominik-zeglen
- Add alt text to categories and collections - #3461 by @dominik-zeglen
- Use first and last name of a customer or staff member in UI - #3247 by @Bonifacy1, @dominik-zeglen
- Bump `urllib3` and `elasticsearch` to latest versions - #3460 by @maarcingebala
- Add Stripe payment gateway - #3408 by @jxltom
- Prefetch payment and payment transaction to optimize db queries - #3455 by @jxltom
- Support sorting products by update date - #3470 by @jxltom
- Resort imports in tests - #3471 by @jxltom
- Support sorting products by update date - #3470 by @jxltom
- Draft order should be able to clear its shipping method - #3472 by @fowczarek
- Prefetch payment and payment transaction to optimize db queries - #3455 by @jxltom
- Change filed type to choice field of tax rate in product - #3478 by @fowczarek
- Update Pipfile.lock - #3480 by @maarcingebala
- Add Stripe payment gateway - #3408 by @jxltom
- Remove Elasticsearch from `docker-compose.yml` - #3482 by @maarcingebala
- Add error page if object was not found - #3463 by @dominik-zeglen
- Fix simple product's inventory data saving bug - #3474 by @dominik-zeglen
- Replace `thumbnailUrl` with `thumbnail { url }` - #3484 by @dominik-zeglen
- Change mutation errors field from [Error] to [Error!] - #3489 by @fowczarek
- Update favicons to the new style - #3483 by @dominik-zeglen
- Add publication date to collections - #3369 by @k-brk
- Resolve to `None` when empty object ID was passed as mutation argument - #3497 by @maarcingebala
- Change "Feature on Homepage" switch behavior - #3481 by @dominik-zeglen
- Expand payment section in order view - #3502 by @dominik-zeglen
- Fixed migrations for default currency - #3235 by @bykof
- Filter attributes by collection in API - #3508 by @maarcingebala
- Fixed hard-coded site name in order PDFs - #3526 by @NyanKiyoshi
- Extract enums to separate files - #3523 by @maarcingebala
- Add default variant create to Product mutations - #3505 by @fowczarek
- Fix attribute filters in parent category - #3535 by @fowczarek
- Fixed the no shipping orders payment crash on Stripe - #3550 by @NyanKiyoshi
- Change TypeScript loader to speed up the build process - #3545 by @patrys
- Fix storybook dependencies conflict - #3544 by @dominik-zeglen
- Unique validation SKU when default variant create in GraphQL API - #3555 by @fowczarek
- Bump backend dependencies - #3557 by @maarcingebala. This PR removes security issue CVE-2019-3498 which was present in Django 2.1.4. Saleor however wasn't vulnerable to this issue as it doesn't use the affected `django.views.defaults.page_not_found()` view.
- Restyle product selection dialogs - #3499 by @dominik-zeglen, @maarcingebala
- Fix checkoutLinesAdd mutation when empty checkout - #3563 by @fowczarek
- Catch GraphqQL syntax errors and output it to errors field - #3576 by @jxltom
- Fix problem with l10n in Braintree payment gateway template - #3691 by @Kwaidan00
- Improve vouchers country limiting  - #3707 by @michaljelonek
- Add support for date and datetime components - #3708 by @dominik-zeglen
- Unify field names on product, collection and page - #3706 by @michaljelonek
- Generate voucher code if it wasn't provided in mutation - #3717 by @Kwaidan00
- Reuse Storefront's 1.0 payment logic in API - #3715 by @maarcingebala
- Add instructions for using local assets in Docker - #3723 by @michaljelonek
- Remove unused imports - #3645 by @jxltom
- Disable style-loader in dev mode - #3720 by @jxltom
- Fix logo size in different browser and devices with different sizes -3722 # by @jxltom
- Fix logo size in different browser and devices with different sizes - #3722 by @jxltom
- Add discount section - #3654 by @dominik-zeglen
<<<<<<< HEAD
- Get or create checkout when accesing checkout of a user in GraphQL API - #3725 by @jxltom
- Use authenticated user's email as default email in creating checkout - #3726 by @jxltom
=======
- Fix bug where cart can not be got or created when user has multiple carts - #3727 by @jxltom
>>>>>>> 71fa3683


## 2.3.0
### API
- Return user's last checkout in the `User` type - #3578 by @fowczarek
- Automatically assign checkout to the logged in user - #3587 by @fowczarek
- Expose `chargeTaxesOnShipping` field in the `Shop` type - #3603 by @fowczarek
- Expose list of enabled payment gateways - #3639 by @fowczarek
- Validate uploaded files in a unified way - #3633 by @fowczarek
- Add mutation to trigger fetching tax rates - #3622 by @fowczarek
- Use USERNAME_FIELD instead of hard-code email field when resolving user - #3577 by @jxltom
- Support returning user's checkouts in GraphQL API - #3578 by @fowczarek
- Catch GraphqQL syntax errors and output it to errors field - #3576 by @jxltom
- Fix bug that quantity and variant id of CheckoutLineInput should be required - #3592 by @jxltom
- Register celery task for updating exchange rates - #3599 by @jxltom
- Order by id by default for CartLine - #3593 by @jxltom
- Fix bug where products in homepage should be visible to request.user instead of anonymous user - #3598 by @jxltom
- Simplify mutation's error checking - #3589 by @dominik-zeglen
- Add checkout assignment to the logged in customer - #3587 by @fowczarek
- Refactor `clean_instance`, so it does not returns errors anymore - #3597 by @akjanik
- Fix logo placement - #3602 by @dominik-zeglen
- Add charges taxes on shipping field to shop settings in GraphQL Api - #3603 by @fowczarek
- Make order fields sequence same as dashboard 2.0 - #3606 by @jxltom
- Support get correct payment status for order without any payments - #3605 by @jxltom
- Fix bug where orders can not be filtered by payment status - #3608 by @jxltom
- Fix logo placement in dashboard 2.0 when the svg has specific width - #3609 by @jxltom
- Support get correct payment status for order without any payments - #3605 by @jxltom
- Continue fixing logo placement in storefront 1.0 and dashboard 2.0's login page - #3616 by @jxltom
- Require variant and quantity fields in `CheckoutLineInput` type - #3592 by @jxltom
- Preserve order of nodes in `get_nodes_or_error` function - #3632 by @jxltom
- Add list mutations for `Voucher` and `Sale` models - #3669 by @michaljelonek
- Use proper type for countries in `Voucher` type - #3664 by @michaljelonek
- Require email in when creating checkout in API - #3667 by @michaljelonek
- Unify returning errors in the `tokenCreate` mutation - #3666 by @michaljelonek
- Use `Date` field in Sale/Voucher inputs - #3672 by @michaljelonek
- Refactor checkout mutations - #3610 by @fowczarek
- Refactor `clean_instance`, so it does not returns errors anymore - #3597 by @akjanik
- Handle GraphqQL syntax errors - #3576 by @jxltom

### Core
- Refactor payments architecture - #3519 by @michaljelonek
- Improve Docker and `docker-compose` configuration - #3657 by @michaljelonek
- Allow setting payment status manually for dummy gateway in Storefront 1.0 - #3648 by @jxltom
- Infer default transaction kind from operation type  - #3646 by @jxltom
- Get correct payment status for order without any payments - #3605 by @jxltom
- Add default ordering by `id` for `CartLine` model - #3593 by @jxltom
- Fix "set password" email sent to customer created in the dashboard - #3688 by @Kwaidan00

### Dashboard 2.0
- ️Add taxes section - #3622 by @dominik-zeglen
- Add drag'n'drop image upload - #3611 by @dominik-zeglen
- Unify grid handling - #3520 by @dominik-zeglen
- Refactor payments - #3519 by @michaljelonek
- Fix bug where product variant can not have attributes with same slug - #3626 by @jxltom
- Support filtering products by same attribute slug and value slug - #3628 by @jxltom
- Add missing migrations for tax rate choices - #3629 by @jxltom
- Fix bug where node order is not preserved in GraphQL API - #3630 by @jxltom
- Fix bug where node order is not preserved in GraphQL API - #3632 by @jxltom
- Validate files uploaded in API in a unified way - #3633 by @fowczarek
- Add ShopFetchTaxRates mutation - #3622 by @fowczarek
- Add taxes section - #3622 by @dominik-zeglen
- Display payment status in account order list page and account order detail page - #3637 by @jxltom
- Support filtering products by same attribute slug and value slug - #3628 by @jxltom
- Support filtering products by same attribute slug and value slug - #3628 by @jxltom
- Expose in API list of supported payment gateways - #3639 by @fowczarek
- Display payment status in account order list page and account order detail page - #3637 by @jxltom
- Expose in API list of supported payment gateways - #3639 by @fowczarek
- Support filtering products by same attribute slug and value slug - #3628 by @jxltom
- Remove unused imports - #3645 by @jxltom
- Infer default transaction kind from operation type instead of passing it manually  - #3645 by @jxltom
- Infer default transaction kind from operation type instead of passing it manually  - #3646 by @jxltom
- Support set arbitary charge status for dummy gateway in storefront 1.0 - #3647 by @jxltom
- Fix bug where node order is not preserved in GraphQL API - #3632 by @jxltom
- Support set arbitary charge status for dummy gateway in storefront 1.0 - #3648 by @jxltom
- Fix typo in the definition of order UNFULFILLED status - #3649 by @jxltom
- Add missing margin for order notes section - #3650 by @jxltom
- Infer default transaction kind from operation type instead of passing it manually  - #3646 by @jxltom
- Remove unused imports - #3645 by @jxltom
- Set shipping required as default for product type - #3655 by @jxltom
- Add component generator - #3670 by @dominik-zeglen
- Throw Typescript errors while snapshotting - #3611 by @dominik-zeglen
- Simplify mutation's error checking - #3589 by @dominik-zeglen
- Fix order cancelling - #3624 by @dominik-zeglen
- Fix logo placement - #3602 by @dominik-zeglen

### Other notable changes
- Register Celery task for updating exchange rates - #3599 by @jxltom
- Fix handling different attributes with the same slug - #3626 by @jxltom
- Add missing migrations for tax rate choices - #3629 by @jxltom
- Fix `TypeError` on calling `get_client_token` - #3660 by @michaljelonek
- Make shipping required as default when creating product types - #3655 by @jxltom
- Display payment status on customer's account page in Storefront 1.0 - #3637 by @jxltom
- Make order fields sequence in Dashboard 1.0 same as in Dashboard 2.0 - #3606 by @jxltom
- Fix returning products for homepage for the currently viewing user - #3598 by @jxltom
- Allow filtering payments by status in Dashboard 1.0 - #3608 by @jxltom
- Fix typo in the definition of order status - #3649 by @jxltom
- Add margin for order notes section - #3650 by @jxltom
- Fix logo position - #3609, #3616 by @jxltom
- Storefront visual improvements - #3696 by @piotrgrundas
- Fix product list price filter - #3697 by @Kwaidan00
- Redirect to success page after successful payment - #3693 by @Kwaidan00


## 2.2.0
### API
- Use `PermissionEnum` as input parameter type for `permissions` field - #3434 by @maarcingebala
- Add "authorize" and "charge" mutations for payments - #3426 by @jxltom
- Add alt text to product thumbnails and background images of collections and categories - #3429 by @fowczarek
- Fix passing decimal arguments = #3457 by @fowczarek
- Allow sorting products by the update date - #3470 by @jxltom
- Validate and clear the shipping method in draft order mutations - #3472 by @fowczarek
- Change tax rate field to choice field - #3478 by @fowczarek
- Allow filtering attributes by collections - #3508 by @maarcingebala
- Resolve to `None` when empty object ID was passed as mutation argument - #3497 by @maarcingebala
- Change `errors` field type from [Error] to [Error!] - #3489 by @fowczarek
- Support creating default variant for product types that don't use multiple variants - #3505 by @fowczarek
- Validate SKU when creating a default variant - #3555 by @fowczarek
- Extract enums to separate files - #3523 by @maarcingebala

### Core
- Add Stripe payment gateway - #3408 by @jxltom
- Add `first_name` and `last_name` fields to the `User` model - #3101 by @fowczarek
- Improve several payment validations - #3418 by @jxltom
- Optimize payments related database queries - #3455 by @jxltom
- Add publication date to collections - #3369 by @k-brk
- Fix hard-coded site name in order PDFs - #3526 by @NyanKiyoshi
- Update favicons to the new style - #3483 by @dominik-zeglen
- Fix migrations for default currency - #3235 by @bykof
- Remove Elasticsearch from `docker-compose.yml` - #3482 by @maarcingebala
- Resort imports in tests - #3471 by @jxltom
- Fix the no shipping orders payment crash on Stripe - #3550 by @NyanKiyoshi
- Bump backend dependencies - #3557 by @maarcingebala. This PR removes security issue CVE-2019-3498 which was present in Django 2.1.4. Saleor however wasn't vulnerable to this issue as it doesn't use the affected `django.views.defaults.page_not_found()` view.
- Generate random data using the default currency - #3512 by @stephenmoloney
- New translations:
  - Catalan
  - Serbian

### Dashboard 2.0
- Restyle product selection dialogs - #3499 by @dominik-zeglen, @maarcingebala
- Fix minor visual bugs in Dashboard 2.0 - #3433 by @dominik-zeglen
- Display warning if order draft has missing data - #3431 by @dominik-zeglen
- Add description field to collections - #3435 by @dominik-zeglen
- Add query batching - #3443 by @dominik-zeglen
- Use autocomplete fields in country selection - #3443 by @dominik-zeglen
- Add alt text to categories and collections - #3461 by @dominik-zeglen
- Use first and last name of a customer or staff member in UI - #3247 by @Bonifacy1, @dominik-zeglen
- Show error page if an object was not found - #3463 by @dominik-zeglen
- Fix simple product's inventory data saving bug - #3474 by @dominik-zeglen
- Replace `thumbnailUrl` with `thumbnail { url }` - #3484 by @dominik-zeglen
- Change "Feature on Homepage" switch behavior - #3481 by @dominik-zeglen
- Expand payment section in order view - #3502 by @dominik-zeglen
- Change TypeScript loader to speed up the build process - #3545 by @patrys

### Bugfixes
- Do not show `Pay For Order` if order is partly paid since partial payment is not supported - #3398 by @jxltom
- Fix attribute filters in the products category view - #3535 by @fowczarek
- Fix storybook dependencies conflict - #3544 by @dominik-zeglen


## 2.1.0
### API
- Change selected connection fields to lists - #3307 by @fowczarek
- Require pagination in connections - #3352 by @maarcingebala
- Replace Graphene view with a custom one - #3263 by @patrys
- Change `sortBy` parameter to use enum type  - #3345 by @fowczarek
- Add `me` query to fetch data of a logged-in user - #3202, #3316 by @fowczarek
- Add `canFinalize` field to the Order type - #3356 by @fowczarek
- Extract resolvers and mutations to separate files - #3248 by @fowczarek
- Add VAT tax rates field to country - #3392 by @michaljelonek
- Allow creating orders without users - #3396 by @fowczarek

### Core
- Add Razorpay payment gatway - #3205 by @NyanKiyoshi
- Use standard tax rate as a default tax rate value - #3340 by @fowczarek
- Add description field to the Collection model - #3275 by @fowczarek
- Enforce the POST method on VAT rates fetching - #3337 by @NyanKiyoshi
- Generate thumbnails for category/collection background images - #3270 by @NyanKiyoshi
- Add warm-up support in product image creation mutation - #3276 by @NyanKiyoshi
- Fix error in the `populatedb` script when running it not from the project root - #3272 by @NyanKiyoshi
- Make Webpack rebuilds fast - #3290 by @patrys
- Skip installing Chromium to make deployment faster - #3227 by @jxltom
- Add default test runner - #3258 by @jxltom
- Add Transifex client to Pipfile - #3321 by @jxltom
- Remove additional pytest arguments in tox - #3338 by @jxltom
- Remove test warnings - #3339 by @jxltom
- Remove runtime warning when product has discount - #3310 by @jxltom
- Remove `django-graphene-jwt` warnings - #3228 by @jxltom
- Disable deprecated warnings - #3229 by @jxltom
- Add `AWS_S3_ENDPOINT_URL` setting to support DigitalOcean spaces. - #3281 by @hairychris
- Add `.gitattributes` file to hide diffs for generated files on Github - #3055 by @NyanKiyoshi
- Add database sequence reset to `populatedb` - #3406 by @michaljelonek
- Get authorized amount from succeeded auth transactions - #3417 by @jxltom
- Resort imports by `isort` - #3412 by @jxltom

### Dashboard 2.0
- Add confirmation modal when leaving view with unsaved changes - #3375 by @dominik-zeglen
- Add dialog loading and error states - #3359 by @dominik-zeglen
- Split paths and urls - #3350 by @dominik-zeglen
- Derive state from props in forms - #3360 by @dominik-zeglen
- Apply debounce to autocomplete fields - #3351 by @dominik-zeglen
- Use Apollo signatures - #3353 by @dominik-zeglen
- Add order note field in the order details view - #3346 by @dominik-zeglen
- Add app-wide progress bar - #3312 by @dominik-zeglen
- Ensure that all queries are built on top of TypedQuery - #3309 by @dominik-zeglen
- Close modal windows automatically - #3296 by @dominik-zeglen
- Move URLs to separate files - #3295 by @dominik-zeglen
- Add basic filters for products and orders list - #3237 by @Bonifacy1
- Fetch default currency from API - #3280 by @dominik-zeglen
- Add `displayName` property to components - #3238 by @Bonifacy1
- Add window titles - #3279 by @dominik-zeglen
- Add paginator component - #3265 by @dominik-zeglen
- Update Material UI to 3.6 - #3387 by @patrys
- Upgrade React, Apollo, Webpack and Babel - #3393 by @patrys
- Add pagination for required connections - #3411 by @dominik-zeglen

### Bugfixes
- Fix language codes - #3311 by @jxltom
- Fix resolving empty attributes list - #3293 by @maarcingebala
- Fix range filters not being applied - #3385 by @michaljelonek
- Remove timeout for updating image height - #3344 by @jxltom
- Return error if checkout was not found - #3289 by @maarcingebala
- Solve an auto-resize conflict between Materialize and medium-editor - #3367 by @adonig
- Fix calls to `ngettext_lazy` - #3380 by @patrys
- Filter preauthorized order from succeeded transactions - #3399 by @jxltom
- Fix incorrect country code in fixtures - #3349 by @bingimar
- Fix updating background image of a collection - #3362 by @fowczarek & @dominik-zeglen

### Docs
- Document settings related to generating thumbnails on demand - #3329 by @NyanKiyoshi
- Improve documentation for Heroku deployment - #3170 by @raybesiga
- Update documentation on Docker deployment - #3326 by @jxltom
- Document payment gateway configuration - #3376 by @NyanKiyoshi


## 2.0.0
### API
- Add mutation to delete a customer; add `isActive` field in `customerUpdate` mutation - #3177 by @maarcingebala
- Add mutations to manage authorization keys - #3082 by @maarcingebala
- Add queries for dashboard homepage - #3146 by @maarcingebala
- Allows user to unset homepage collection - #3140 by @oldPadavan
- Use enums as permission codes - #3095 by @the-bionic
- Return absolute image URLs - #3182 by @maarcingebala
- Add `backgroundImage` field to `CategoryInput` - #3153 by @oldPadavan
- Add `dateJoined` and `lastLogin` fields in `User` type - #3169 by @maarcingebala
- Separate `parent` input field from `CategoryInput` - #3150 by @akjanik
- Remove duplicated field in Order type - #3180 by @maarcingebala
- Handle empty `backgroundImage` field in API - #3159 by @maarcingebala
- Generate name-based slug in collection mutations - #3145 by @akjanik
- Remove products field from `collectionUpdate` mutation - #3141 by @oldPadavan
- Change `items` field in `Menu` type from connection to list - #3032 by @oldPadavan
- Make `Meta.description` required in `BaseMutation` - #3034 by @oldPadavan
- Apply `textwrap.dedent` to GraphQL descriptions - #3167 by @fowczarek

### Dashboard 2.0
- Add collection management - #3135 by @dominik-zeglen
- Add customer management - #3176 by @dominik-zeglen
- Add homepage view - #3155, #3178 by @Bonifacy1 and @dominik-zeglen
- Add product type management - #3052 by @dominik-zeglen
- Add site settings management - #3071 by @dominik-zeglen
- Escape node IDs in URLs - #3115 by @dominik-zeglen
- Restyle categories section - #3072 by @Bonifacy1

### Other
- Change relation between `ProductType` and `Attribute` models - #3097 by @maarcingebala
- Remove `quantity-allocated` generation in `populatedb` script - #3084 by @MartinSeibert
- Handle `Money` serialization - #3131 by @Pacu2
- Do not collect unnecessary static files - #3050 by @jxltom
- Remove host mounted volume in `docker-compose` - #3091 by @tiangolo
- Remove custom services names in `docker-compose` - #3092 by @tiangolo
- Replace COUNTRIES with countries.countries - #3079 by @neeraj1909
- Installing dev packages in docker since tests are needed - #3078 by @jxltom
- Remove comparing string in address-form-panel template - #3074 by @tomcio1205
- Move updating variant names to a Celery task - #3189 by @fowczarek

### Bugfixes
- Fix typo in `clean_input` method - #3100 by @the-bionic
- Fix typo in `ShippingMethod` model - #3099 by @the-bionic
- Remove duplicated variable declaration - #3094 by @the-bionic

### Docs
- Add createdb note to getting started for Windows - #3106 by @ajostergaard
- Update docs on pipenv - #3045 by @jxltom<|MERGE_RESOLUTION|>--- conflicted
+++ resolved
@@ -69,12 +69,9 @@
 - Fix logo size in different browser and devices with different sizes -3722 # by @jxltom
 - Fix logo size in different browser and devices with different sizes - #3722 by @jxltom
 - Add discount section - #3654 by @dominik-zeglen
-<<<<<<< HEAD
 - Get or create checkout when accesing checkout of a user in GraphQL API - #3725 by @jxltom
 - Use authenticated user's email as default email in creating checkout - #3726 by @jxltom
-=======
 - Fix bug where cart can not be got or created when user has multiple carts - #3727 by @jxltom
->>>>>>> 71fa3683
 
 
 ## 2.3.0
