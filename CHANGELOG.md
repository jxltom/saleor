--- conflicted
+++ resolved
@@ -126,12 +126,10 @@
 - Fix crash in Dashboard 1.0 when updating an order address's phone number - #4061 by @NyanKiyoshi
 - Improvements on shipping validation - #3812 by @jxltom
 - Update test function names since ready_to_place_order is renamed to clean_checkout- #4070 by @jxltom
-<<<<<<< HEAD
 - Add migrations since mptt model is updated - #4071 by @jxltom
 - Support filtering products by same attribute slug and value slug - #3628 by @jxltom
-=======
+- Update test function names since ready_to_place_order is renamed to clean_checkout- #4070 by @jxltom
 - Resort imports and remove unused imports - #4069 by @jxltom
->>>>>>> 32fa9d57
 
 - Resort imports and remove unused imports - #4069 by @jxltom
 
