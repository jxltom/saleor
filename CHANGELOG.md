--- conflicted
+++ resolved
@@ -144,13 +144,10 @@
 - Cleanup code for updated function names, unused argument, etc. - #4090 by @jxltom
 - Migrated code style to Black. Saleor now includes configurations and tools related to use black. - #3852 by krzysztofwolski and NyanKiyoshi
 - Allow filtering by lists of enums for fields: ``Voucher.filter.status``, ``Voucher.filter.discount_type``, ``Sale.filter.status``, ``Order.filter.payment_status``, ``Order.filter.status``, ``Order.filter.custom_status`` - #4078 by @korycins
-<<<<<<< HEAD
 - Remove unneccessary constraints for redis and kombu - #4072 by @jxltom
 - Improvements on shipping validation - #3812 by @jxltom
 - Support filtering products by same attribute slug and value slug - #3628 by @jxltom
-=======
 - Improvements on shipping validation - #3812 by @jxltom
->>>>>>> e785e251
 
 
 ## 2.5.0
