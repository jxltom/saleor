--- conflicted
+++ resolved
@@ -82,12 +82,9 @@
 - Fix django-recaptcha tests after upgraded to 1.5.0 - 3835 by @jxltom
 - Resort imports by upgraded isort - #3836 by @jxltom
 - Support is_default_shipping/billing_address for address API - #3787 by @jxltom
-<<<<<<< HEAD
 - Several improvement on checkout and payment API #3795 by @jxltom
 - Improve user and staff management in dashboard 1.0 - #3781 by @jxltom
-=======
 - Improvements on shipping validation - #3812 by @jxltom
->>>>>>> 06b1c81f
 
 
 ## 2.4.0
