# Changelog

All notable, unreleased changes to this project will be documented in this file. For the released changes, please visit the [Releases](https://github.com/mirumee/saleor/releases) page.

## [Unreleased]
- New translations:
  - Azerbaijani
  - Catalan
  - Hindi
  - Serbian
- Use `PermissionEnum` as input parameter type for `permissions` field - #3434 by @maarcingebala
- Fix minor visual bugs in Dashboard 2.0 - #3433 by @dominik-zeglen
- Display warning if order draft has missing data - #3431 by @dominik-zeglen
- Add `first_name` and `last_name` fields to the `User` model - #3101 by @fowczarek
- Add description field to collections - #3435 by @dominik-zeglen
- Add payment authorize and charge mutation - #3426 by @jxltom
- Do not show `Pay For Order` if order is partly paid since partial payment is not supported - #3398 by @jxltom
- Add alt text to `Product` `thumbnail` and `background_image` of `Collection` and `Category` - #3429 by @fowczarek
- Improve several payment validations - #3418 by @jxltom
- Fix decimal value argument in GraphQL = #3457 by @fowczarek
- Add query batching - #3443 by @dominik-zeglen
- Use autocomplete fields in country selection - #3443 by @dominik-zeglen
- Add alt text to categories and collections - #3461 by @dominik-zeglen
- Use first and last name of a customer or staff member in UI - #3247 by @Bonifacy1, @dominik-zeglen
- Bump `urllib3` and `elasticsearch` to latest versions - #3460 by @maarcingebala
- Add Stripe payment gateway - #3408 by @jxltom
- Prefetch payment and payment transaction to optimize db queries - #3455 by @jxltom
- Support sorting products by update date - #3470 by @jxltom
- Resort imports in tests - #3471 by @jxltom
- Support sorting products by update date - #3470 by @jxltom
- Draft order should be able to clear its shipping method - #3472 by @fowczarek
- Prefetch payment and payment transaction to optimize db queries - #3455 by @jxltom
- Change filed type to choice field of tax rate in product - #3478 by @fowczarek
- Update Pipfile.lock - #3480 by @maarcingebala
- Add Stripe payment gateway - #3408 by @jxltom
- Remove Elasticsearch from `docker-compose.yml` - #3482 by @maarcingebala
- Add error page if object was not found - #3463 by @dominik-zeglen
- Fix simple product's inventory data saving bug - #3474 by @dominik-zeglen
- Replace `thumbnailUrl` with `thumbnail { url }` - #3484 by @dominik-zeglen
- Change mutation errors field from [Error] to [Error!] - #3489 by @fowczarek
- Update favicons to the new style - #3483 by @dominik-zeglen
- Add publication date to collections - #3369 by @k-brk
- Resolve to `None` when empty object ID was passed as mutation argument - #3497 by @maarcingebala
- Change "Feature on Homepage" switch behavior - #3481 by @dominik-zeglen
- Expand payment section in order view - #3502 by @dominik-zeglen
- Fixed migrations for default currency - #3235 by @bykof
- Filter attributes by collection in API - #3508 by @maarcingebala
- Fixed hard-coded site name in order PDFs - #3526 by @NyanKiyoshi
- Extract enums to separate files - #3523 by @maarcingebala
- Add default variant create to Product mutations - #3505 by @fowczarek
- Fix attribute filters in parent category - #3535 by @fowczarek
- Fixed the no shipping orders payment crash on Stripe - #3550 by @NyanKiyoshi
- Change TypeScript loader to speed up the build process - #3545 by @patrys
- Fix storybook dependencies conflict - #3544 by @dominik-zeglen
- Unique validation SKU when default variant create in GraphQL API - #3555 by @fowczarek
- Bump backend dependencies - #3557 by @maarcingebala. This PR removes security issue CVE-2019-3498 which was present in Django 2.1.4. Saleor however wasn't vulnerable to this issue as it doesn't use the affected `django.views.defaults.page_not_found()` view.
- Restyle product selection dialogs - #3499 by @dominik-zeglen, @maarcingebala
- Fix checkoutLinesAdd mutation when empty checkout - #3563 by @fowczarek
- Catch GraphqQL syntax errors and output it to errors field - #3576 by @jxltom
  - Estonian
  - Indonesian
- Fix problem with l10n in Braintree payment gateway template - #3691 by @Kwaidan00
- Improve vouchers country limiting  - #3707 by @michaljelonek
- Add support for date and datetime components - #3708 by @dominik-zeglen
- Unify field names on product, collection and page - #3706 by @michaljelonek
- Generate voucher code if it wasn't provided in mutation - #3717 by @Kwaidan00
- Reuse Storefront's 1.0 payment logic in API - #3715 by @maarcingebala
- Add instructions for using local assets in Docker - #3723 by @michaljelonek
- Remove unused imports - #3645 by @jxltom
- Disable style-loader in dev mode - #3720 by @jxltom
- Fix logo size in different browser and devices with different sizes -3722 # by @jxltom
- Fix logo size in different browser and devices with different sizes - #3722 by @jxltom
- Add discount section - #3654 by @dominik-zeglen
- Get or create checkout when accesing checkout of a user in GraphQL API - #3725 by @jxltom
- Use authenticated user's email as default email in creating checkout - #3726 by @jxltom
- Fix bug where cart can not be got or created when user has multiple carts - #3727 by @jxltom
- Disable style-loader in dev mode - #3720 by @jxltom
- Use authenticated user's email as default email in creating checkout - #3726 by @jxltom
- Fix access to unpublished objects via API - #3724 by @Kwaidan00
- Add thumbnail to OrderLine, deprecate thumbnailUrl - #3737 by @michaljelonek
- Refactor translations in emails - #3701 by @Kwaidan00
- Add orderByToken query - #3740 by @michaljelonek
- Enable existing search with backend picker in products query - #3736 by @michaljelonek
- Fix bug where payment is not filtered from active ones when creating payment - #3731 by @jxltom
- Support partially charged and partially refunded payment status - #3735 by @jxltom
- Create checkout when accesing checkout if user has no available checkouts in me API - #3745 by @jxltom
- Sort order's payment and history descendingly - #3746 by @jxltom
- Create checkout when accesing checkout if user has no available checkouts in me API - #3745 by @jxltom
- Sort order's payment and history descendingly - #3747 by @jxltom
- Add login navbar for checkout pages #3748 by @jxltom
- Filter order by payment status from order's last payment - #3749 @jxltom

- Use exact image versions in docker-compose - #3742 by @ashishnitinpatil
- Add mutation to connect voucher with checkout - #3739 by @Kwaidan00
- Update S3 deployment documentation to include CORS configuration note - #3743 by @NyanKiyoshi
- Add header and footer for checkout success pages #3751 by @jxltom
- Add header and footer for checkout success pages #3752 by @jxltom
- Fix storefront styles after bootstrap is updated to 4.3.1 - #3753 by @jxltom
- Support fulfill order with 0 quantity only if total quantity is larger than 0 - #3754 by @jxltom
- Fix missing migrations for is_published field of product and page model - #3757 by @jxltom
- Add header and footer for checkout success pages #3752 by @jxltom
- Filter order by payment status from order's last payment - #3749 @jxltom
- Reuse cart creation logic in API - #3761 by @maarcingebala
- Add json fields to models for content/description - #3756 by @michaljelonek
- Fix logo size in different browser and devices with different sizes - #3722 by @jxltom
- Fix storefront styles after bootstrap is updated to 4.3.1 - #3753 by @jxltom
- Support fulfill order with 0 quantity only if total quantity is larger than 0 - #3754 by @jxltom

- Add missing type definition for dashboard 2.0 - #3776 by @jxltom
- Fix bug where errors are not returned when creating fulfillment with non-existed order line - #3777 by @jxltom
- Do not return cancelled fulfillments in me API - #3778 by @jxltom
- Fix bug where errors are not returned when creating fulfillment with non-existed order line - #3777 by @jxltom
- Support fulfill order with 0 quantity only if total quantity is larger than 0 - #3754 by @jxltom
- Fix storefront styles after bootstrap is updated to 4.3.1 - #3753 by @jxltom
- Fix logo size in different browser and devices with different sizes - #3722 by @jxltom
- Add missing type definition for dashboard 2.0 - #3776 by @jxltom
- Add mutations to manage addresses for authenticated customers - #3772 by @Kwaidan00, @maarcingebala
- Improve user and staff management in dashboard 1.0 - #3781 by @jxltom

- Limit access of quantity and allocated quantity to staff in GraphQL API #3780 by @jxltom
- Limit access of quantity and allocated quantity to staff in GraphQL API #3780 by @jxltom
- Only include cancelled fulfillments for staff in fulfillment API - #3778 by @jxltom
- Support setting as default address directly when creating customer address #3782 by @jxltom
- Fix incorrect cart badge location - #3786 by @jxltom
- Support is_default_shipping/billing_address for address API - #3787 by @jxltom
- Add city choices and city area type to address validator API - #3788 by @jxltom
- Add function to recalculate order's total weight - #3755 by @Kwaidan00, @maarcingebala
- Unify behavior after creating checkout in API and Storefront 1.0; code formatting improvements - #3790 by @maarcingebala
<<<<<<< HEAD
- Support partially charged and partially refunded payment status - #3735 by @jxltom
=======
- Add pages section in Dashboard 2.0; introduce Draftail WYSIWYG editor - #3751 by @dominik-zeglen
>>>>>>> e0c02edc


## 2.3.1
- Fix access to private variant fields in API - #3773 by maarcingebala
- Limit access of quantity and allocated quantity to staff in GraphQL API #3780 by @jxltom


## 2.3.0
### API
- Return user's last checkout in the `User` type - #3578 by @fowczarek
- Automatically assign checkout to the logged in user - #3587 by @fowczarek
- Expose `chargeTaxesOnShipping` field in the `Shop` type - #3603 by @fowczarek
- Expose list of enabled payment gateways - #3639 by @fowczarek
- Validate uploaded files in a unified way - #3633 by @fowczarek
- Add mutation to trigger fetching tax rates - #3622 by @fowczarek
- Use USERNAME_FIELD instead of hard-code email field when resolving user - #3577 by @jxltom
- Support returning user's checkouts in GraphQL API - #3578 by @fowczarek
- Catch GraphqQL syntax errors and output it to errors field - #3576 by @jxltom
- Fix bug that quantity and variant id of CheckoutLineInput should be required - #3592 by @jxltom
- Register celery task for updating exchange rates - #3599 by @jxltom
- Order by id by default for CartLine - #3593 by @jxltom
- Fix bug where products in homepage should be visible to request.user instead of anonymous user - #3598 by @jxltom
- Simplify mutation's error checking - #3589 by @dominik-zeglen
- Add checkout assignment to the logged in customer - #3587 by @fowczarek
- Refactor `clean_instance`, so it does not returns errors anymore - #3597 by @akjanik
- Fix logo placement - #3602 by @dominik-zeglen
- Add charges taxes on shipping field to shop settings in GraphQL Api - #3603 by @fowczarek
- Make order fields sequence same as dashboard 2.0 - #3606 by @jxltom
- Support get correct payment status for order without any payments - #3605 by @jxltom
- Fix bug where orders can not be filtered by payment status - #3608 by @jxltom
- Fix logo placement in dashboard 2.0 when the svg has specific width - #3609 by @jxltom
- Support get correct payment status for order without any payments - #3605 by @jxltom
- Continue fixing logo placement in storefront 1.0 and dashboard 2.0's login page - #3616 by @jxltom
- Require variant and quantity fields in `CheckoutLineInput` type - #3592 by @jxltom
- Preserve order of nodes in `get_nodes_or_error` function - #3632 by @jxltom
- Add list mutations for `Voucher` and `Sale` models - #3669 by @michaljelonek
- Use proper type for countries in `Voucher` type - #3664 by @michaljelonek
- Require email in when creating checkout in API - #3667 by @michaljelonek
- Unify returning errors in the `tokenCreate` mutation - #3666 by @michaljelonek
- Use `Date` field in Sale/Voucher inputs - #3672 by @michaljelonek
- Refactor checkout mutations - #3610 by @fowczarek
- Refactor `clean_instance`, so it does not returns errors anymore - #3597 by @akjanik
- Handle GraphqQL syntax errors - #3576 by @jxltom

### Core
- Refactor payments architecture - #3519 by @michaljelonek
- Improve Docker and `docker-compose` configuration - #3657 by @michaljelonek
- Allow setting payment status manually for dummy gateway in Storefront 1.0 - #3648 by @jxltom
- Infer default transaction kind from operation type  - #3646 by @jxltom
- Get correct payment status for order without any payments - #3605 by @jxltom
- Add default ordering by `id` for `CartLine` model - #3593 by @jxltom
- Fix "set password" email sent to customer created in the dashboard - #3688 by @Kwaidan00

### Dashboard 2.0
- ️Add taxes section - #3622 by @dominik-zeglen
- Add drag'n'drop image upload - #3611 by @dominik-zeglen
- Unify grid handling - #3520 by @dominik-zeglen
- Refactor payments - #3519 by @michaljelonek
- Fix bug where product variant can not have attributes with same slug - #3626 by @jxltom
- Support filtering products by same attribute slug and value slug - #3628 by @jxltom
- Add missing migrations for tax rate choices - #3629 by @jxltom
- Fix bug where node order is not preserved in GraphQL API - #3630 by @jxltom
- Fix bug where node order is not preserved in GraphQL API - #3632 by @jxltom
- Validate files uploaded in API in a unified way - #3633 by @fowczarek
- Add ShopFetchTaxRates mutation - #3622 by @fowczarek
- Add taxes section - #3622 by @dominik-zeglen
- Display payment status in account order list page and account order detail page - #3637 by @jxltom
- Support filtering products by same attribute slug and value slug - #3628 by @jxltom
- Support filtering products by same attribute slug and value slug - #3628 by @jxltom
- Expose in API list of supported payment gateways - #3639 by @fowczarek
- Display payment status in account order list page and account order detail page - #3637 by @jxltom
- Expose in API list of supported payment gateways - #3639 by @fowczarek
- Support filtering products by same attribute slug and value slug - #3628 by @jxltom
- Remove unused imports - #3645 by @jxltom
- Infer default transaction kind from operation type instead of passing it manually  - #3645 by @jxltom
- Infer default transaction kind from operation type instead of passing it manually  - #3646 by @jxltom
- Support set arbitary charge status for dummy gateway in storefront 1.0 - #3647 by @jxltom
- Fix bug where node order is not preserved in GraphQL API - #3632 by @jxltom
- Support set arbitary charge status for dummy gateway in storefront 1.0 - #3648 by @jxltom
- Fix typo in the definition of order UNFULFILLED status - #3649 by @jxltom
- Add missing margin for order notes section - #3650 by @jxltom
- Infer default transaction kind from operation type instead of passing it manually  - #3646 by @jxltom
- Remove unused imports - #3645 by @jxltom
- Set shipping required as default for product type - #3655 by @jxltom
- Add component generator - #3670 by @dominik-zeglen
- Throw Typescript errors while snapshotting - #3611 by @dominik-zeglen
- Simplify mutation's error checking - #3589 by @dominik-zeglen
- Fix order cancelling - #3624 by @dominik-zeglen
- Fix logo placement - #3602 by @dominik-zeglen

### Other notable changes
- Register Celery task for updating exchange rates - #3599 by @jxltom
- Fix handling different attributes with the same slug - #3626 by @jxltom
- Add missing migrations for tax rate choices - #3629 by @jxltom
- Fix `TypeError` on calling `get_client_token` - #3660 by @michaljelonek
- Make shipping required as default when creating product types - #3655 by @jxltom
- Display payment status on customer's account page in Storefront 1.0 - #3637 by @jxltom
- Make order fields sequence in Dashboard 1.0 same as in Dashboard 2.0 - #3606 by @jxltom
- Fix returning products for homepage for the currently viewing user - #3598 by @jxltom
- Allow filtering payments by status in Dashboard 1.0 - #3608 by @jxltom
- Fix typo in the definition of order status - #3649 by @jxltom
- Add margin for order notes section - #3650 by @jxltom
- Fix logo position - #3609, #3616 by @jxltom
- Storefront visual improvements - #3696 by @piotrgrundas
- Fix product list price filter - #3697 by @Kwaidan00
- Redirect to success page after successful payment - #3693 by @Kwaidan00


## 2.2.0
### API
- Use `PermissionEnum` as input parameter type for `permissions` field - #3434 by @maarcingebala
- Add "authorize" and "charge" mutations for payments - #3426 by @jxltom
- Add alt text to product thumbnails and background images of collections and categories - #3429 by @fowczarek
- Fix passing decimal arguments = #3457 by @fowczarek
- Allow sorting products by the update date - #3470 by @jxltom
- Validate and clear the shipping method in draft order mutations - #3472 by @fowczarek
- Change tax rate field to choice field - #3478 by @fowczarek
- Allow filtering attributes by collections - #3508 by @maarcingebala
- Resolve to `None` when empty object ID was passed as mutation argument - #3497 by @maarcingebala
- Change `errors` field type from [Error] to [Error!] - #3489 by @fowczarek
- Support creating default variant for product types that don't use multiple variants - #3505 by @fowczarek
- Validate SKU when creating a default variant - #3555 by @fowczarek
- Extract enums to separate files - #3523 by @maarcingebala

### Core
- Add Stripe payment gateway - #3408 by @jxltom
- Add `first_name` and `last_name` fields to the `User` model - #3101 by @fowczarek
- Improve several payment validations - #3418 by @jxltom
- Optimize payments related database queries - #3455 by @jxltom
- Add publication date to collections - #3369 by @k-brk
- Fix hard-coded site name in order PDFs - #3526 by @NyanKiyoshi
- Update favicons to the new style - #3483 by @dominik-zeglen
- Fix migrations for default currency - #3235 by @bykof
- Remove Elasticsearch from `docker-compose.yml` - #3482 by @maarcingebala
- Resort imports in tests - #3471 by @jxltom
- Fix the no shipping orders payment crash on Stripe - #3550 by @NyanKiyoshi
- Bump backend dependencies - #3557 by @maarcingebala. This PR removes security issue CVE-2019-3498 which was present in Django 2.1.4. Saleor however wasn't vulnerable to this issue as it doesn't use the affected `django.views.defaults.page_not_found()` view.
- Generate random data using the default currency - #3512 by @stephenmoloney
- New translations:
  - Catalan
  - Serbian

### Dashboard 2.0
- Restyle product selection dialogs - #3499 by @dominik-zeglen, @maarcingebala
- Fix minor visual bugs in Dashboard 2.0 - #3433 by @dominik-zeglen
- Display warning if order draft has missing data - #3431 by @dominik-zeglen
- Add description field to collections - #3435 by @dominik-zeglen
- Add query batching - #3443 by @dominik-zeglen
- Use autocomplete fields in country selection - #3443 by @dominik-zeglen
- Add alt text to categories and collections - #3461 by @dominik-zeglen
- Use first and last name of a customer or staff member in UI - #3247 by @Bonifacy1, @dominik-zeglen
- Show error page if an object was not found - #3463 by @dominik-zeglen
- Fix simple product's inventory data saving bug - #3474 by @dominik-zeglen
- Replace `thumbnailUrl` with `thumbnail { url }` - #3484 by @dominik-zeglen
- Change "Feature on Homepage" switch behavior - #3481 by @dominik-zeglen
- Expand payment section in order view - #3502 by @dominik-zeglen
- Change TypeScript loader to speed up the build process - #3545 by @patrys

### Bugfixes
- Do not show `Pay For Order` if order is partly paid since partial payment is not supported - #3398 by @jxltom
- Fix attribute filters in the products category view - #3535 by @fowczarek
- Fix storybook dependencies conflict - #3544 by @dominik-zeglen


## 2.1.0
### API
- Change selected connection fields to lists - #3307 by @fowczarek
- Require pagination in connections - #3352 by @maarcingebala
- Replace Graphene view with a custom one - #3263 by @patrys
- Change `sortBy` parameter to use enum type  - #3345 by @fowczarek
- Add `me` query to fetch data of a logged-in user - #3202, #3316 by @fowczarek
- Add `canFinalize` field to the Order type - #3356 by @fowczarek
- Extract resolvers and mutations to separate files - #3248 by @fowczarek
- Add VAT tax rates field to country - #3392 by @michaljelonek
- Allow creating orders without users - #3396 by @fowczarek

### Core
- Add Razorpay payment gatway - #3205 by @NyanKiyoshi
- Use standard tax rate as a default tax rate value - #3340 by @fowczarek
- Add description field to the Collection model - #3275 by @fowczarek
- Enforce the POST method on VAT rates fetching - #3337 by @NyanKiyoshi
- Generate thumbnails for category/collection background images - #3270 by @NyanKiyoshi
- Add warm-up support in product image creation mutation - #3276 by @NyanKiyoshi
- Fix error in the `populatedb` script when running it not from the project root - #3272 by @NyanKiyoshi
- Make Webpack rebuilds fast - #3290 by @patrys
- Skip installing Chromium to make deployment faster - #3227 by @jxltom
- Add default test runner - #3258 by @jxltom
- Add Transifex client to Pipfile - #3321 by @jxltom
- Remove additional pytest arguments in tox - #3338 by @jxltom
- Remove test warnings - #3339 by @jxltom
- Remove runtime warning when product has discount - #3310 by @jxltom
- Remove `django-graphene-jwt` warnings - #3228 by @jxltom
- Disable deprecated warnings - #3229 by @jxltom
- Add `AWS_S3_ENDPOINT_URL` setting to support DigitalOcean spaces. - #3281 by @hairychris
- Add `.gitattributes` file to hide diffs for generated files on Github - #3055 by @NyanKiyoshi
- Add database sequence reset to `populatedb` - #3406 by @michaljelonek
- Get authorized amount from succeeded auth transactions - #3417 by @jxltom
- Resort imports by `isort` - #3412 by @jxltom

### Dashboard 2.0
- Add confirmation modal when leaving view with unsaved changes - #3375 by @dominik-zeglen
- Add dialog loading and error states - #3359 by @dominik-zeglen
- Split paths and urls - #3350 by @dominik-zeglen
- Derive state from props in forms - #3360 by @dominik-zeglen
- Apply debounce to autocomplete fields - #3351 by @dominik-zeglen
- Use Apollo signatures - #3353 by @dominik-zeglen
- Add order note field in the order details view - #3346 by @dominik-zeglen
- Add app-wide progress bar - #3312 by @dominik-zeglen
- Ensure that all queries are built on top of TypedQuery - #3309 by @dominik-zeglen
- Close modal windows automatically - #3296 by @dominik-zeglen
- Move URLs to separate files - #3295 by @dominik-zeglen
- Add basic filters for products and orders list - #3237 by @Bonifacy1
- Fetch default currency from API - #3280 by @dominik-zeglen
- Add `displayName` property to components - #3238 by @Bonifacy1
- Add window titles - #3279 by @dominik-zeglen
- Add paginator component - #3265 by @dominik-zeglen
- Update Material UI to 3.6 - #3387 by @patrys
- Upgrade React, Apollo, Webpack and Babel - #3393 by @patrys
- Add pagination for required connections - #3411 by @dominik-zeglen

### Bugfixes
- Fix language codes - #3311 by @jxltom
- Fix resolving empty attributes list - #3293 by @maarcingebala
- Fix range filters not being applied - #3385 by @michaljelonek
- Remove timeout for updating image height - #3344 by @jxltom
- Return error if checkout was not found - #3289 by @maarcingebala
- Solve an auto-resize conflict between Materialize and medium-editor - #3367 by @adonig
- Fix calls to `ngettext_lazy` - #3380 by @patrys
- Filter preauthorized order from succeeded transactions - #3399 by @jxltom
- Fix incorrect country code in fixtures - #3349 by @bingimar
- Fix updating background image of a collection - #3362 by @fowczarek & @dominik-zeglen

### Docs
- Document settings related to generating thumbnails on demand - #3329 by @NyanKiyoshi
- Improve documentation for Heroku deployment - #3170 by @raybesiga
- Update documentation on Docker deployment - #3326 by @jxltom
- Document payment gateway configuration - #3376 by @NyanKiyoshi


## 2.0.0
### API
- Add mutation to delete a customer; add `isActive` field in `customerUpdate` mutation - #3177 by @maarcingebala
- Add mutations to manage authorization keys - #3082 by @maarcingebala
- Add queries for dashboard homepage - #3146 by @maarcingebala
- Allows user to unset homepage collection - #3140 by @oldPadavan
- Use enums as permission codes - #3095 by @the-bionic
- Return absolute image URLs - #3182 by @maarcingebala
- Add `backgroundImage` field to `CategoryInput` - #3153 by @oldPadavan
- Add `dateJoined` and `lastLogin` fields in `User` type - #3169 by @maarcingebala
- Separate `parent` input field from `CategoryInput` - #3150 by @akjanik
- Remove duplicated field in Order type - #3180 by @maarcingebala
- Handle empty `backgroundImage` field in API - #3159 by @maarcingebala
- Generate name-based slug in collection mutations - #3145 by @akjanik
- Remove products field from `collectionUpdate` mutation - #3141 by @oldPadavan
- Change `items` field in `Menu` type from connection to list - #3032 by @oldPadavan
- Make `Meta.description` required in `BaseMutation` - #3034 by @oldPadavan
- Apply `textwrap.dedent` to GraphQL descriptions - #3167 by @fowczarek

### Dashboard 2.0
- Add collection management - #3135 by @dominik-zeglen
- Add customer management - #3176 by @dominik-zeglen
- Add homepage view - #3155, #3178 by @Bonifacy1 and @dominik-zeglen
- Add product type management - #3052 by @dominik-zeglen
- Add site settings management - #3071 by @dominik-zeglen
- Escape node IDs in URLs - #3115 by @dominik-zeglen
- Restyle categories section - #3072 by @Bonifacy1

### Other
- Change relation between `ProductType` and `Attribute` models - #3097 by @maarcingebala
- Remove `quantity-allocated` generation in `populatedb` script - #3084 by @MartinSeibert
- Handle `Money` serialization - #3131 by @Pacu2
- Do not collect unnecessary static files - #3050 by @jxltom
- Remove host mounted volume in `docker-compose` - #3091 by @tiangolo
- Remove custom services names in `docker-compose` - #3092 by @tiangolo
- Replace COUNTRIES with countries.countries - #3079 by @neeraj1909
- Installing dev packages in docker since tests are needed - #3078 by @jxltom
- Remove comparing string in address-form-panel template - #3074 by @tomcio1205
- Move updating variant names to a Celery task - #3189 by @fowczarek

### Bugfixes
- Fix typo in `clean_input` method - #3100 by @the-bionic
- Fix typo in `ShippingMethod` model - #3099 by @the-bionic
- Remove duplicated variable declaration - #3094 by @the-bionic

### Docs
- Add createdb note to getting started for Windows - #3106 by @ajostergaard
- Update docs on pipenv - #3045 by @jxltom<|MERGE_RESOLUTION|>--- conflicted
+++ resolved
@@ -126,11 +126,8 @@
 - Add city choices and city area type to address validator API - #3788 by @jxltom
 - Add function to recalculate order's total weight - #3755 by @Kwaidan00, @maarcingebala
 - Unify behavior after creating checkout in API and Storefront 1.0; code formatting improvements - #3790 by @maarcingebala
-<<<<<<< HEAD
 - Support partially charged and partially refunded payment status - #3735 by @jxltom
-=======
 - Add pages section in Dashboard 2.0; introduce Draftail WYSIWYG editor - #3751 by @dominik-zeglen
->>>>>>> e0c02edc
 
 
 ## 2.3.1
