# Changelog
All notable, unreleased changes to this project will be documented in this file. For the released changes, please visit the [Releases](https://github.com/mirumee/saleor/releases) page.

## [Unreleased]
- Use `PermissionEnum` as input parameter type for `permissions` field - #3434 by @maarcingebala
- Fix minor visual bugs in Dashboard 2.0 - #3433 by @dominik-zeglen
- Display warning if order draft has missing data - #3431 by @dominik-zeglen
- Add `first_name` and `last_name` fields to the `User` model - #3101 by @fowczarek
- Add description field to collections - #3435 by @dominik-zeglen
- Add payment authorize and charge mutation - #3426 by @jxltom
- Do not show `Pay For Order` if order is partly paid since partial payment is not supported - #3398 by @jxltom
- Add alt text to `Product` `thumbnail` and `background_image` of `Collection` and `Category` - #3429 by @fowczarek
- Improve several payment validations - #3418 by @jxltom
- Fix decimal value argument in GraphQL = #3457 by @fowczarek
- Bump `urllib3` and `elasticsearch` to latest versions - #3460 by @maarcingebala
<<<<<<< HEAD
- Add Stripe payment gateway - #3408 by @jxltom
=======
- Prefetch payment and payment transaction to optimize db queries - #3455 by @jxltom
>>>>>>> 1f6b6871
<|MERGE_RESOLUTION|>--- conflicted
+++ resolved
@@ -13,8 +13,5 @@
 - Improve several payment validations - #3418 by @jxltom
 - Fix decimal value argument in GraphQL = #3457 by @fowczarek
 - Bump `urllib3` and `elasticsearch` to latest versions - #3460 by @maarcingebala
-<<<<<<< HEAD
 - Add Stripe payment gateway - #3408 by @jxltom
-=======
-- Prefetch payment and payment transaction to optimize db queries - #3455 by @jxltom
->>>>>>> 1f6b6871
+- Prefetch payment and payment transaction to optimize db queries - #3455 by @jxltom