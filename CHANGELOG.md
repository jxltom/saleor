--- conflicted
+++ resolved
@@ -82,14 +82,11 @@
 - Fix django-recaptcha tests after upgraded to 1.5.0 - 3835 by @jxltom
 - Resort imports by upgraded isort - #3836 by @jxltom
 - Support is_default_shipping/billing_address for address API - #3787 by @jxltom
-<<<<<<< HEAD
 - Several improvement on checkout and payment API #3795 by @jxltom
 - Improve user and staff management in dashboard 1.0 - #3781 by @jxltom
 - Improvements on shipping validation - #3812 by @jxltom
-=======
 - Add bulk delete mutations - #3838 by @michaljelonek
 - Fix product creating - #3837 by @dominik-zeglen
->>>>>>> 66f66280
 
 
 ## 2.4.0
