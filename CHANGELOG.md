--- conflicted
+++ resolved
@@ -6,10 +6,7 @@
 Fix minor visual bugs in Dashboard 2.0 - #3433 by @dominik-zeglen
 Add `first_name` and `last_name` fields to the `User` model - #3101 by @fowczarek
 Add description field to collections - #3435 by @dominik-zeglen
-<<<<<<< HEAD
 Add payment authorize and charge mutation - #3426 by @jxltom
 Add Stripe payment gateway - #3408 by @jxltom
 Improve several payment validations - #3418 by @jxltom
-=======
-Do not show `Pay For Order` if order is partly paid since partial payment is not supported - #3398 by @jxltom
->>>>>>> cef2db8a
+Do not show `Pay For Order` if order is partly paid since partial payment is not supported - #3398 by @jxltom