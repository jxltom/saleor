--- conflicted
+++ resolved
@@ -125,7 +125,6 @@
 - Use dataclasses as a structure for payment's gateways - #4028 by @korycins
 - Fix the product listing not showing in the voucher when there were products selected - #4062 by @NyanKiyoshi
 - Fix crash in Dashboard 1.0 when updating an order address's phone number - #4061 by @NyanKiyoshi
-- Improvements on shipping validation - #3812 by @jxltom
 - Update test function names since ready_to_place_order is renamed to clean_checkout- #4070 by @jxltom
 - Add migrations since mptt model is updated - #4071 by @jxltom
 - Support filtering products by same attribute slug and value slug - #3628 by @jxltom
@@ -145,11 +144,8 @@
 - Cleanup code for updated function names, unused argument, etc. - #4090 by @jxltom
 - Migrated code style to Black. Saleor now includes configurations and tools related to use black. - #3852 by krzysztofwolski and NyanKiyoshi
 - Allow filtering by lists of enums for fields: ``Voucher.filter.status``, ``Voucher.filter.discount_type``, ``Sale.filter.status``, ``Order.filter.payment_status``, ``Order.filter.status``, ``Order.filter.custom_status`` - #4078 by @korycins
-<<<<<<< HEAD
 - Remove unneccessary constraints for redis and kombu - #4072 by @jxltom
-=======
 - Improvements on shipping validation - #3812 by @jxltom
->>>>>>> f8efe643
 
 
 ## 2.5.0
