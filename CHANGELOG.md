--- conflicted
+++ resolved
@@ -4,7 +4,6 @@
 
 ## [Unreleased]
 - New translations:
-<<<<<<< HEAD
   - Azerbaijani
   - Catalan
   - Hindi
@@ -58,8 +57,6 @@
 - Restyle product selection dialogs - #3499 by @dominik-zeglen, @maarcingebala
 - Fix checkoutLinesAdd mutation when empty checkout - #3563 by @fowczarek
 - Catch GraphqQL syntax errors and output it to errors field - #3576 by @jxltom
-=======
->>>>>>> 7e62ca42
   - Estonian
   - Indonesian
 - Fix problem with l10n in Braintree payment gateway template - #3691 by @Kwaidan00
@@ -104,7 +101,6 @@
 - Filter order by payment status from order's last payment - #3749 @jxltom
 - Reuse cart creation logic in API - #3761 by @maarcingebala
 - Add json fields to models for content/description - #3756 by @michaljelonek
-<<<<<<< HEAD
 - Fix logo size in different browser and devices with different sizes - #3722 by @jxltom
 - Fix storefront styles after bootstrap is updated to 4.3.1 - #3753 by @jxltom
 - Support fulfill order with 0 quantity only if total quantity is larger than 0 - #3754 by @jxltom
@@ -112,25 +108,16 @@
 - Add missing type definition for dashboard 2.0 - #3776 by @jxltom
 - Fix bug where errors are not returned when creating fulfillment with non-existed order line - #3777 by @jxltom
 - Do not return cancelled fulfillments in me API - #3778 by @jxltom
-=======
->>>>>>> 7e62ca42
 - Fix bug where errors are not returned when creating fulfillment with non-existed order line - #3777 by @jxltom
 - Support fulfill order with 0 quantity only if total quantity is larger than 0 - #3754 by @jxltom
 - Fix storefront styles after bootstrap is updated to 4.3.1 - #3753 by @jxltom
 - Fix logo size in different browser and devices with different sizes - #3722 by @jxltom
 - Add missing type definition for dashboard 2.0 - #3776 by @jxltom
 - Add mutations to manage addresses for authenticated customers - #3772 by @Kwaidan00, @maarcingebala
-<<<<<<< HEAD
 - Improve user and staff management in dashboard 1.0 - #3781 by @jxltom
 
 - Limit access of quantity and allocated quantity to staff in GraphQL API #3780 by @jxltom
-
-## 2.3.1
-- Fix access to private variant fields in API - #3773 by maarcingebala
-
-=======
 - Limit access of quantity and allocated quantity to staff in GraphQL API #3780 by @jxltom
->>>>>>> 7e62ca42
 - Only include cancelled fulfillments for staff in fulfillment API - #3778 by @jxltom
 - Support setting as default address directly when creating customer address #3782 by @jxltom
 
