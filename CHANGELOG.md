--- conflicted
+++ resolved
@@ -130,10 +130,7 @@
 - Support filtering products by same attribute slug and value slug - #3628 by @jxltom
 - Update test function names since ready_to_place_order is renamed to clean_checkout- #4070 by @jxltom
 - Resort imports and remove unused imports - #4069 by @jxltom
-<<<<<<< HEAD
 - Remove unneccessary constraints for redis and kombu - #4072 by @jxltom
-=======
->>>>>>> e3af84f2
 - Fix typo in CheckoutBillingAddressUpdate - #4073 by @jxltom
 - Required checkout ID for updating checkout's shipping and billing address - #4074 by @jxltom
 - Implement order events - #4018 by @NyanKiyosho 
