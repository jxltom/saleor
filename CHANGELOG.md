# Changelog

All notable, unreleased changes to this project will be documented in this file. For the released changes, please visit the [Releases](https://github.com/mirumee/saleor/releases) page.

## [Unreleased]
- New translations:
  - Azerbaijani
  - Catalan
  - Hindi
  - Serbian
- Use `PermissionEnum` as input parameter type for `permissions` field - #3434 by @maarcingebala
- Fix minor visual bugs in Dashboard 2.0 - #3433 by @dominik-zeglen
- Display warning if order draft has missing data - #3431 by @dominik-zeglen
- Add `first_name` and `last_name` fields to the `User` model - #3101 by @fowczarek
- Add description field to collections - #3435 by @dominik-zeglen
- Add payment authorize and charge mutation - #3426 by @jxltom
- Do not show `Pay For Order` if order is partly paid since partial payment is not supported - #3398 by @jxltom
- Add alt text to `Product` `thumbnail` and `background_image` of `Collection` and `Category` - #3429 by @fowczarek
- Improve several payment validations - #3418 by @jxltom
- Fix decimal value argument in GraphQL = #3457 by @fowczarek
- Add query batching - #3443 by @dominik-zeglen
- Use autocomplete fields in country selection - #3443 by @dominik-zeglen
- Add alt text to categories and collections - #3461 by @dominik-zeglen
- Use first and last name of a customer or staff member in UI - #3247 by @Bonifacy1, @dominik-zeglen
- Bump `urllib3` and `elasticsearch` to latest versions - #3460 by @maarcingebala
- Add Stripe payment gateway - #3408 by @jxltom
- Prefetch payment and payment transaction to optimize db queries - #3455 by @jxltom
- Support sorting products by update date - #3470 by @jxltom
- Resort imports in tests - #3471 by @jxltom
- Support sorting products by update date - #3470 by @jxltom
- Draft order should be able to clear its shipping method - #3472 by @fowczarek
- Prefetch payment and payment transaction to optimize db queries - #3455 by @jxltom
- Change filed type to choice field of tax rate in product - #3478 by @fowczarek
- Update Pipfile.lock - #3480 by @maarcingebala
- Add Stripe payment gateway - #3408 by @jxltom
- Remove Elasticsearch from `docker-compose.yml` - #3482 by @maarcingebala
- Add error page if object was not found - #3463 by @dominik-zeglen
- Fix simple product's inventory data saving bug - #3474 by @dominik-zeglen
- Replace `thumbnailUrl` with `thumbnail { url }` - #3484 by @dominik-zeglen
- Change mutation errors field from [Error] to [Error!] - #3489 by @fowczarek
- Update favicons to the new style - #3483 by @dominik-zeglen
- Add publication date to collections - #3369 by @k-brk
- Resolve to `None` when empty object ID was passed as mutation argument - #3497 by @maarcingebala
- Change "Feature on Homepage" switch behavior - #3481 by @dominik-zeglen
- Expand payment section in order view - #3502 by @dominik-zeglen
- Fixed migrations for default currency - #3235 by @bykof
- Filter attributes by collection in API - #3508 by @maarcingebala
- Fixed hard-coded site name in order PDFs - #3526 by @NyanKiyoshi
- Extract enums to separate files - #3523 by @maarcingebala
- Add default variant create to Product mutations - #3505 by @fowczarek
- Fix attribute filters in parent category - #3535 by @fowczarek
- Fixed the no shipping orders payment crash on Stripe - #3550 by @NyanKiyoshi
- Change TypeScript loader to speed up the build process - #3545 by @patrys
- Fix storybook dependencies conflict - #3544 by @dominik-zeglen
- Unique validation SKU when default variant create in GraphQL API - #3555 by @fowczarek
- Bump backend dependencies - #3557 by @maarcingebala. This PR removes security issue CVE-2019-3498 which was present in Django 2.1.4. Saleor however wasn't vulnerable to this issue as it doesn't use the affected `django.views.defaults.page_not_found()` view.
- Restyle product selection dialogs - #3499 by @dominik-zeglen, @maarcingebala
- Fix checkoutLinesAdd mutation when empty checkout - #3563 by @fowczarek
- Catch GraphqQL syntax errors and output it to errors field - #3576 by @jxltom
- Fix problem with l10n in Braintree payment gateway template - #3691 by @Kwaidan00
- Improve vouchers country limiting  - #3707 by @michaljelonek
- Add support for date and datetime components - #3708 by @dominik-zeglen
- Unify field names on product, collection and page - #3706 by @michaljelonek
- Generate voucher code if it wasn't provided in mutation - #3717 by @Kwaidan00
- Reuse Storefront's 1.0 payment logic in API - #3715 by @maarcingebala
- Add instructions for using local assets in Docker - #3723 by @michaljelonek
- Remove unused imports - #3645 by @jxltom
- Disable style-loader in dev mode - #3720 by @jxltom
- Fix logo size in different browser and devices with different sizes -3722 # by @jxltom
- Fix logo size in different browser and devices with different sizes - #3722 by @jxltom
- Add discount section - #3654 by @dominik-zeglen
- Get or create checkout when accesing checkout of a user in GraphQL API - #3725 by @jxltom
- Use authenticated user's email as default email in creating checkout - #3726 by @jxltom
- Fix bug where cart can not be got or created when user has multiple carts - #3727 by @jxltom
- Disable style-loader in dev mode - #3720 by @jxltom
- Use authenticated user's email as default email in creating checkout - #3726 by @jxltom
- Fix access to unpublished objects via API - #3724 by @Kwaidan00
<<<<<<< HEAD
- Fix bug where payment is not filtered from active ones when creating payment - #3731 by @jxltom
=======
- Support partially charged and partially refunded payment status - #3735 by @jxltom
>>>>>>> 07ed8c3d


## 2.3.0
### API
- Return user's last checkout in the `User` type - #3578 by @fowczarek
- Automatically assign checkout to the logged in user - #3587 by @fowczarek
- Expose `chargeTaxesOnShipping` field in the `Shop` type - #3603 by @fowczarek
- Expose list of enabled payment gateways - #3639 by @fowczarek
- Validate uploaded files in a unified way - #3633 by @fowczarek
- Add mutation to trigger fetching tax rates - #3622 by @fowczarek
- Use USERNAME_FIELD instead of hard-code email field when resolving user - #3577 by @jxltom
- Support returning user's checkouts in GraphQL API - #3578 by @fowczarek
- Catch GraphqQL syntax errors and output it to errors field - #3576 by @jxltom
- Fix bug that quantity and variant id of CheckoutLineInput should be required - #3592 by @jxltom
- Register celery task for updating exchange rates - #3599 by @jxltom
- Order by id by default for CartLine - #3593 by @jxltom
- Fix bug where products in homepage should be visible to request.user instead of anonymous user - #3598 by @jxltom
- Simplify mutation's error checking - #3589 by @dominik-zeglen
- Add checkout assignment to the logged in customer - #3587 by @fowczarek
- Refactor `clean_instance`, so it does not returns errors anymore - #3597 by @akjanik
- Fix logo placement - #3602 by @dominik-zeglen
- Add charges taxes on shipping field to shop settings in GraphQL Api - #3603 by @fowczarek
- Make order fields sequence same as dashboard 2.0 - #3606 by @jxltom
- Support get correct payment status for order without any payments - #3605 by @jxltom
- Fix bug where orders can not be filtered by payment status - #3608 by @jxltom
- Fix logo placement in dashboard 2.0 when the svg has specific width - #3609 by @jxltom
- Support get correct payment status for order without any payments - #3605 by @jxltom
- Continue fixing logo placement in storefront 1.0 and dashboard 2.0's login page - #3616 by @jxltom
- Require variant and quantity fields in `CheckoutLineInput` type - #3592 by @jxltom
- Preserve order of nodes in `get_nodes_or_error` function - #3632 by @jxltom
- Add list mutations for `Voucher` and `Sale` models - #3669 by @michaljelonek
- Use proper type for countries in `Voucher` type - #3664 by @michaljelonek
- Require email in when creating checkout in API - #3667 by @michaljelonek
- Unify returning errors in the `tokenCreate` mutation - #3666 by @michaljelonek
- Use `Date` field in Sale/Voucher inputs - #3672 by @michaljelonek
- Refactor checkout mutations - #3610 by @fowczarek
- Refactor `clean_instance`, so it does not returns errors anymore - #3597 by @akjanik
- Handle GraphqQL syntax errors - #3576 by @jxltom

### Core
- Refactor payments architecture - #3519 by @michaljelonek
- Improve Docker and `docker-compose` configuration - #3657 by @michaljelonek
- Allow setting payment status manually for dummy gateway in Storefront 1.0 - #3648 by @jxltom
- Infer default transaction kind from operation type  - #3646 by @jxltom
- Get correct payment status for order without any payments - #3605 by @jxltom
- Add default ordering by `id` for `CartLine` model - #3593 by @jxltom
- Fix "set password" email sent to customer created in the dashboard - #3688 by @Kwaidan00

### Dashboard 2.0
- ️Add taxes section - #3622 by @dominik-zeglen
- Add drag'n'drop image upload - #3611 by @dominik-zeglen
- Unify grid handling - #3520 by @dominik-zeglen
- Refactor payments - #3519 by @michaljelonek
- Fix bug where product variant can not have attributes with same slug - #3626 by @jxltom
- Support filtering products by same attribute slug and value slug - #3628 by @jxltom
- Add missing migrations for tax rate choices - #3629 by @jxltom
- Fix bug where node order is not preserved in GraphQL API - #3630 by @jxltom
- Fix bug where node order is not preserved in GraphQL API - #3632 by @jxltom
- Validate files uploaded in API in a unified way - #3633 by @fowczarek
- Add ShopFetchTaxRates mutation - #3622 by @fowczarek
- Add taxes section - #3622 by @dominik-zeglen
- Display payment status in account order list page and account order detail page - #3637 by @jxltom
- Support filtering products by same attribute slug and value slug - #3628 by @jxltom
- Support filtering products by same attribute slug and value slug - #3628 by @jxltom
- Expose in API list of supported payment gateways - #3639 by @fowczarek
- Display payment status in account order list page and account order detail page - #3637 by @jxltom
- Expose in API list of supported payment gateways - #3639 by @fowczarek
- Support filtering products by same attribute slug and value slug - #3628 by @jxltom
- Remove unused imports - #3645 by @jxltom
- Infer default transaction kind from operation type instead of passing it manually  - #3645 by @jxltom
- Infer default transaction kind from operation type instead of passing it manually  - #3646 by @jxltom
- Support set arbitary charge status for dummy gateway in storefront 1.0 - #3647 by @jxltom
- Fix bug where node order is not preserved in GraphQL API - #3632 by @jxltom
- Support set arbitary charge status for dummy gateway in storefront 1.0 - #3648 by @jxltom
- Fix typo in the definition of order UNFULFILLED status - #3649 by @jxltom
- Add missing margin for order notes section - #3650 by @jxltom
- Infer default transaction kind from operation type instead of passing it manually  - #3646 by @jxltom
- Remove unused imports - #3645 by @jxltom
- Set shipping required as default for product type - #3655 by @jxltom
- Add component generator - #3670 by @dominik-zeglen
- Throw Typescript errors while snapshotting - #3611 by @dominik-zeglen
- Simplify mutation's error checking - #3589 by @dominik-zeglen
- Fix order cancelling - #3624 by @dominik-zeglen
- Fix logo placement - #3602 by @dominik-zeglen

### Other notable changes
- Register Celery task for updating exchange rates - #3599 by @jxltom
- Fix handling different attributes with the same slug - #3626 by @jxltom
- Add missing migrations for tax rate choices - #3629 by @jxltom
- Fix `TypeError` on calling `get_client_token` - #3660 by @michaljelonek
- Make shipping required as default when creating product types - #3655 by @jxltom
- Display payment status on customer's account page in Storefront 1.0 - #3637 by @jxltom
- Make order fields sequence in Dashboard 1.0 same as in Dashboard 2.0 - #3606 by @jxltom
- Fix returning products for homepage for the currently viewing user - #3598 by @jxltom
- Allow filtering payments by status in Dashboard 1.0 - #3608 by @jxltom
- Fix typo in the definition of order status - #3649 by @jxltom
- Add margin for order notes section - #3650 by @jxltom
- Fix logo position - #3609, #3616 by @jxltom
- Storefront visual improvements - #3696 by @piotrgrundas
- Fix product list price filter - #3697 by @Kwaidan00
- Redirect to success page after successful payment - #3693 by @Kwaidan00


## 2.2.0
### API
- Use `PermissionEnum` as input parameter type for `permissions` field - #3434 by @maarcingebala
- Add "authorize" and "charge" mutations for payments - #3426 by @jxltom
- Add alt text to product thumbnails and background images of collections and categories - #3429 by @fowczarek
- Fix passing decimal arguments = #3457 by @fowczarek
- Allow sorting products by the update date - #3470 by @jxltom
- Validate and clear the shipping method in draft order mutations - #3472 by @fowczarek
- Change tax rate field to choice field - #3478 by @fowczarek
- Allow filtering attributes by collections - #3508 by @maarcingebala
- Resolve to `None` when empty object ID was passed as mutation argument - #3497 by @maarcingebala
- Change `errors` field type from [Error] to [Error!] - #3489 by @fowczarek
- Support creating default variant for product types that don't use multiple variants - #3505 by @fowczarek
- Validate SKU when creating a default variant - #3555 by @fowczarek
- Extract enums to separate files - #3523 by @maarcingebala

### Core
- Add Stripe payment gateway - #3408 by @jxltom
- Add `first_name` and `last_name` fields to the `User` model - #3101 by @fowczarek
- Improve several payment validations - #3418 by @jxltom
- Optimize payments related database queries - #3455 by @jxltom
- Add publication date to collections - #3369 by @k-brk
- Fix hard-coded site name in order PDFs - #3526 by @NyanKiyoshi
- Update favicons to the new style - #3483 by @dominik-zeglen
- Fix migrations for default currency - #3235 by @bykof
- Remove Elasticsearch from `docker-compose.yml` - #3482 by @maarcingebala
- Resort imports in tests - #3471 by @jxltom
- Fix the no shipping orders payment crash on Stripe - #3550 by @NyanKiyoshi
- Bump backend dependencies - #3557 by @maarcingebala. This PR removes security issue CVE-2019-3498 which was present in Django 2.1.4. Saleor however wasn't vulnerable to this issue as it doesn't use the affected `django.views.defaults.page_not_found()` view.
- Generate random data using the default currency - #3512 by @stephenmoloney
- New translations:
  - Catalan
  - Serbian

### Dashboard 2.0
- Restyle product selection dialogs - #3499 by @dominik-zeglen, @maarcingebala
- Fix minor visual bugs in Dashboard 2.0 - #3433 by @dominik-zeglen
- Display warning if order draft has missing data - #3431 by @dominik-zeglen
- Add description field to collections - #3435 by @dominik-zeglen
- Add query batching - #3443 by @dominik-zeglen
- Use autocomplete fields in country selection - #3443 by @dominik-zeglen
- Add alt text to categories and collections - #3461 by @dominik-zeglen
- Use first and last name of a customer or staff member in UI - #3247 by @Bonifacy1, @dominik-zeglen
- Show error page if an object was not found - #3463 by @dominik-zeglen
- Fix simple product's inventory data saving bug - #3474 by @dominik-zeglen
- Replace `thumbnailUrl` with `thumbnail { url }` - #3484 by @dominik-zeglen
- Change "Feature on Homepage" switch behavior - #3481 by @dominik-zeglen
- Expand payment section in order view - #3502 by @dominik-zeglen
- Change TypeScript loader to speed up the build process - #3545 by @patrys

### Bugfixes
- Do not show `Pay For Order` if order is partly paid since partial payment is not supported - #3398 by @jxltom
- Fix attribute filters in the products category view - #3535 by @fowczarek
- Fix storybook dependencies conflict - #3544 by @dominik-zeglen


## 2.1.0
### API
- Change selected connection fields to lists - #3307 by @fowczarek
- Require pagination in connections - #3352 by @maarcingebala
- Replace Graphene view with a custom one - #3263 by @patrys
- Change `sortBy` parameter to use enum type  - #3345 by @fowczarek
- Add `me` query to fetch data of a logged-in user - #3202, #3316 by @fowczarek
- Add `canFinalize` field to the Order type - #3356 by @fowczarek
- Extract resolvers and mutations to separate files - #3248 by @fowczarek
- Add VAT tax rates field to country - #3392 by @michaljelonek
- Allow creating orders without users - #3396 by @fowczarek

### Core
- Add Razorpay payment gatway - #3205 by @NyanKiyoshi
- Use standard tax rate as a default tax rate value - #3340 by @fowczarek
- Add description field to the Collection model - #3275 by @fowczarek
- Enforce the POST method on VAT rates fetching - #3337 by @NyanKiyoshi
- Generate thumbnails for category/collection background images - #3270 by @NyanKiyoshi
- Add warm-up support in product image creation mutation - #3276 by @NyanKiyoshi
- Fix error in the `populatedb` script when running it not from the project root - #3272 by @NyanKiyoshi
- Make Webpack rebuilds fast - #3290 by @patrys
- Skip installing Chromium to make deployment faster - #3227 by @jxltom
- Add default test runner - #3258 by @jxltom
- Add Transifex client to Pipfile - #3321 by @jxltom
- Remove additional pytest arguments in tox - #3338 by @jxltom
- Remove test warnings - #3339 by @jxltom
- Remove runtime warning when product has discount - #3310 by @jxltom
- Remove `django-graphene-jwt` warnings - #3228 by @jxltom
- Disable deprecated warnings - #3229 by @jxltom
- Add `AWS_S3_ENDPOINT_URL` setting to support DigitalOcean spaces. - #3281 by @hairychris
- Add `.gitattributes` file to hide diffs for generated files on Github - #3055 by @NyanKiyoshi
- Add database sequence reset to `populatedb` - #3406 by @michaljelonek
- Get authorized amount from succeeded auth transactions - #3417 by @jxltom
- Resort imports by `isort` - #3412 by @jxltom

### Dashboard 2.0
- Add confirmation modal when leaving view with unsaved changes - #3375 by @dominik-zeglen
- Add dialog loading and error states - #3359 by @dominik-zeglen
- Split paths and urls - #3350 by @dominik-zeglen
- Derive state from props in forms - #3360 by @dominik-zeglen
- Apply debounce to autocomplete fields - #3351 by @dominik-zeglen
- Use Apollo signatures - #3353 by @dominik-zeglen
- Add order note field in the order details view - #3346 by @dominik-zeglen
- Add app-wide progress bar - #3312 by @dominik-zeglen
- Ensure that all queries are built on top of TypedQuery - #3309 by @dominik-zeglen
- Close modal windows automatically - #3296 by @dominik-zeglen
- Move URLs to separate files - #3295 by @dominik-zeglen
- Add basic filters for products and orders list - #3237 by @Bonifacy1
- Fetch default currency from API - #3280 by @dominik-zeglen
- Add `displayName` property to components - #3238 by @Bonifacy1
- Add window titles - #3279 by @dominik-zeglen
- Add paginator component - #3265 by @dominik-zeglen
- Update Material UI to 3.6 - #3387 by @patrys
- Upgrade React, Apollo, Webpack and Babel - #3393 by @patrys
- Add pagination for required connections - #3411 by @dominik-zeglen

### Bugfixes
- Fix language codes - #3311 by @jxltom
- Fix resolving empty attributes list - #3293 by @maarcingebala
- Fix range filters not being applied - #3385 by @michaljelonek
- Remove timeout for updating image height - #3344 by @jxltom
- Return error if checkout was not found - #3289 by @maarcingebala
- Solve an auto-resize conflict between Materialize and medium-editor - #3367 by @adonig
- Fix calls to `ngettext_lazy` - #3380 by @patrys
- Filter preauthorized order from succeeded transactions - #3399 by @jxltom
- Fix incorrect country code in fixtures - #3349 by @bingimar
- Fix updating background image of a collection - #3362 by @fowczarek & @dominik-zeglen

### Docs
- Document settings related to generating thumbnails on demand - #3329 by @NyanKiyoshi
- Improve documentation for Heroku deployment - #3170 by @raybesiga
- Update documentation on Docker deployment - #3326 by @jxltom
- Document payment gateway configuration - #3376 by @NyanKiyoshi


## 2.0.0
### API
- Add mutation to delete a customer; add `isActive` field in `customerUpdate` mutation - #3177 by @maarcingebala
- Add mutations to manage authorization keys - #3082 by @maarcingebala
- Add queries for dashboard homepage - #3146 by @maarcingebala
- Allows user to unset homepage collection - #3140 by @oldPadavan
- Use enums as permission codes - #3095 by @the-bionic
- Return absolute image URLs - #3182 by @maarcingebala
- Add `backgroundImage` field to `CategoryInput` - #3153 by @oldPadavan
- Add `dateJoined` and `lastLogin` fields in `User` type - #3169 by @maarcingebala
- Separate `parent` input field from `CategoryInput` - #3150 by @akjanik
- Remove duplicated field in Order type - #3180 by @maarcingebala
- Handle empty `backgroundImage` field in API - #3159 by @maarcingebala
- Generate name-based slug in collection mutations - #3145 by @akjanik
- Remove products field from `collectionUpdate` mutation - #3141 by @oldPadavan
- Change `items` field in `Menu` type from connection to list - #3032 by @oldPadavan
- Make `Meta.description` required in `BaseMutation` - #3034 by @oldPadavan
- Apply `textwrap.dedent` to GraphQL descriptions - #3167 by @fowczarek

### Dashboard 2.0
- Add collection management - #3135 by @dominik-zeglen
- Add customer management - #3176 by @dominik-zeglen
- Add homepage view - #3155, #3178 by @Bonifacy1 and @dominik-zeglen
- Add product type management - #3052 by @dominik-zeglen
- Add site settings management - #3071 by @dominik-zeglen
- Escape node IDs in URLs - #3115 by @dominik-zeglen
- Restyle categories section - #3072 by @Bonifacy1

### Other
- Change relation between `ProductType` and `Attribute` models - #3097 by @maarcingebala
- Remove `quantity-allocated` generation in `populatedb` script - #3084 by @MartinSeibert
- Handle `Money` serialization - #3131 by @Pacu2
- Do not collect unnecessary static files - #3050 by @jxltom
- Remove host mounted volume in `docker-compose` - #3091 by @tiangolo
- Remove custom services names in `docker-compose` - #3092 by @tiangolo
- Replace COUNTRIES with countries.countries - #3079 by @neeraj1909
- Installing dev packages in docker since tests are needed - #3078 by @jxltom
- Remove comparing string in address-form-panel template - #3074 by @tomcio1205
- Move updating variant names to a Celery task - #3189 by @fowczarek

### Bugfixes
- Fix typo in `clean_input` method - #3100 by @the-bionic
- Fix typo in `ShippingMethod` model - #3099 by @the-bionic
- Remove duplicated variable declaration - #3094 by @the-bionic

### Docs
- Add createdb note to getting started for Windows - #3106 by @ajostergaard
- Update docs on pipenv - #3045 by @jxltom<|MERGE_RESOLUTION|>--- conflicted
+++ resolved
@@ -75,11 +75,8 @@
 - Disable style-loader in dev mode - #3720 by @jxltom
 - Use authenticated user's email as default email in creating checkout - #3726 by @jxltom
 - Fix access to unpublished objects via API - #3724 by @Kwaidan00
-<<<<<<< HEAD
 - Fix bug where payment is not filtered from active ones when creating payment - #3731 by @jxltom
-=======
 - Support partially charged and partially refunded payment status - #3735 by @jxltom
->>>>>>> 07ed8c3d
 
 
 ## 2.3.0
