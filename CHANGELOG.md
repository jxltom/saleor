--- conflicted
+++ resolved
@@ -124,7 +124,6 @@
 - Use dataclasses as a structure for payment's gateways - #4028 by @korycins
 - Fix the product listing not showing in the voucher when there were products selected - #4062 by @NyanKiyoshi
 - Fix crash in Dashboard 1.0 when updating an order address's phone number - #4061 by @NyanKiyoshi
-<<<<<<< HEAD
 - Improvements on shipping validation - #3812 by @jxltom
 - Update test function names since ready_to_place_order is renamed to clean_checkout- #4070 by @jxltom
 - Add migrations since mptt model is updated - #4071 by @jxltom
@@ -140,10 +139,8 @@
   - Refactored logic of events, it's now easier than ever to add and send events.
 
 - Resort imports and remove unused imports - #4069 by @jxltom
-=======
 - Add migrations since unnecessary indexes are removed in mptt model in [django-mptt/django-mptt#578](https://github.com/django-mptt/django-mptt/pull/578) - #4071 by @jxltom
 
->>>>>>> f4666124
 
 ## 2.5.0
 
