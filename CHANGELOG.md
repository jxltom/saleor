# Changelog

All notable, unreleased changes to this project will be documented in this file. For the released changes, please visit the [Releases](https://github.com/mirumee/saleor/releases) page.

## [Unreleased]
- New translations:
  - Azerbaijani
  - Catalan
  - Hindi
  - Serbian
- Use `PermissionEnum` as input parameter type for `permissions` field - #3434 by @maarcingebala
- Fix minor visual bugs in Dashboard 2.0 - #3433 by @dominik-zeglen
- Display warning if order draft has missing data - #3431 by @dominik-zeglen
- Add `first_name` and `last_name` fields to the `User` model - #3101 by @fowczarek
- Add description field to collections - #3435 by @dominik-zeglen
- Add payment authorize and charge mutation - #3426 by @jxltom
- Do not show `Pay For Order` if order is partly paid since partial payment is not supported - #3398 by @jxltom
- Add alt text to `Product` `thumbnail` and `background_image` of `Collection` and `Category` - #3429 by @fowczarek
- Improve several payment validations - #3418 by @jxltom
- Fix decimal value argument in GraphQL = #3457 by @fowczarek
- Add query batching - #3443 by @dominik-zeglen
- Use autocomplete fields in country selection - #3443 by @dominik-zeglen
- Add alt text to categories and collections - #3461 by @dominik-zeglen
- Use first and last name of a customer or staff member in UI - #3247 by @Bonifacy1, @dominik-zeglen
- Bump `urllib3` and `elasticsearch` to latest versions - #3460 by @maarcingebala
- Add Stripe payment gateway - #3408 by @jxltom
- Prefetch payment and payment transaction to optimize db queries - #3455 by @jxltom
- Support sorting products by update date - #3470 by @jxltom
- Resort imports in tests - #3471 by @jxltom
- Support sorting products by update date - #3470 by @jxltom
- Draft order should be able to clear its shipping method - #3472 by @fowczarek
- Prefetch payment and payment transaction to optimize db queries - #3455 by @jxltom
- Change filed type to choice field of tax rate in product - #3478 by @fowczarek
- Update Pipfile.lock - #3480 by @maarcingebala
- Add Stripe payment gateway - #3408 by @jxltom
- Remove Elasticsearch from `docker-compose.yml` - #3482 by @maarcingebala
- Add error page if object was not found - #3463 by @dominik-zeglen
- Fix simple product's inventory data saving bug - #3474 by @dominik-zeglen
- Replace `thumbnailUrl` with `thumbnail { url }` - #3484 by @dominik-zeglen
- Change mutation errors field from [Error] to [Error!] - #3489 by @fowczarek
- Update favicons to the new style - #3483 by @dominik-zeglen
- Add publication date to collections - #3369 by @k-brk
- Resolve to `None` when empty object ID was passed as mutation argument - #3497 by @maarcingebala
- Change "Feature on Homepage" switch behavior - #3481 by @dominik-zeglen
- Expand payment section in order view - #3502 by @dominik-zeglen
- Fixed migrations for default currency - #3235 by @bykof
- Filter attributes by collection in API - #3508 by @maarcingebala
- Fixed hard-coded site name in order PDFs - #3526 by @NyanKiyoshi
- Extract enums to separate files - #3523 by @maarcingebala
- Add default variant create to Product mutations - #3505 by @fowczarek
- Fix attribute filters in parent category - #3535 by @fowczarek
- Fixed the no shipping orders payment crash on Stripe - #3550 by @NyanKiyoshi
- Change TypeScript loader to speed up the build process - #3545 by @patrys
- Fix storybook dependencies conflict - #3544 by @dominik-zeglen
- Unique validation SKU when default variant create in GraphQL API - #3555 by @fowczarek
- Bump backend dependencies - #3557 by @maarcingebala. This PR removes security issue CVE-2019-3498 which was present in Django 2.1.4. Saleor however wasn't vulnerable to this issue as it doesn't use the affected `django.views.defaults.page_not_found()` view.
- Restyle product selection dialogs - #3499 by @dominik-zeglen, @maarcingebala
- Fix checkoutLinesAdd mutation when empty checkout - #3563 by @fowczarek
- Catch GraphqQL syntax errors and output it to errors field - #3576 by @jxltom
  - Estonian
  - Indonesian
- Fix problem with l10n in Braintree payment gateway template - #3691 by @Kwaidan00
- Improve vouchers country limiting  - #3707 by @michaljelonek
- Add support for date and datetime components - #3708 by @dominik-zeglen
- Unify field names on product, collection and page - #3706 by @michaljelonek
- Generate voucher code if it wasn't provided in mutation - #3717 by @Kwaidan00
- Reuse Storefront's 1.0 payment logic in API - #3715 by @maarcingebala
- Add instructions for using local assets in Docker - #3723 by @michaljelonek
- Remove unused imports - #3645 by @jxltom
- Disable style-loader in dev mode - #3720 by @jxltom
- Fix logo size in different browser and devices with different sizes -3722 # by @jxltom
- Fix logo size in different browser and devices with different sizes - #3722 by @jxltom
- Add discount section - #3654 by @dominik-zeglen
- Get or create checkout when accesing checkout of a user in GraphQL API - #3725 by @jxltom
- Use authenticated user's email as default email in creating checkout - #3726 by @jxltom
- Fix bug where cart can not be got or created when user has multiple carts - #3727 by @jxltom
- Disable style-loader in dev mode - #3720 by @jxltom
- Use authenticated user's email as default email in creating checkout - #3726 by @jxltom
- Fix access to unpublished objects via API - #3724 by @Kwaidan00
- Add thumbnail to OrderLine, deprecate thumbnailUrl - #3737 by @michaljelonek
- Refactor translations in emails - #3701 by @Kwaidan00
- Add orderByToken query - #3740 by @michaljelonek
- Enable existing search with backend picker in products query - #3736 by @michaljelonek
- Fix bug where payment is not filtered from active ones when creating payment - #3731 by @jxltom
- Support partially charged and partially refunded payment status - #3735 by @jxltom
- Create checkout when accesing checkout if user has no available checkouts in me API - #3745 by @jxltom
- Sort order's payment and history descendingly - #3746 by @jxltom
- Create checkout when accesing checkout if user has no available checkouts in me API - #3745 by @jxltom
- Sort order's payment and history descendingly - #3747 by @jxltom
- Add login navbar for checkout pages #3748 by @jxltom
- Filter order by payment status from order's last payment - #3749 @jxltom

- Use exact image versions in docker-compose - #3742 by @ashishnitinpatil
- Add mutation to connect voucher with checkout - #3739 by @Kwaidan00
- Update S3 deployment documentation to include CORS configuration note - #3743 by @NyanKiyoshi
- Add header and footer for checkout success pages #3751 by @jxltom
- Add header and footer for checkout success pages #3752 by @jxltom
- Fix storefront styles after bootstrap is updated to 4.3.1 - #3753 by @jxltom
- Support fulfill order with 0 quantity only if total quantity is larger than 0 - #3754 by @jxltom
- Fix missing migrations for is_published field of product and page model - #3757 by @jxltom
- Add header and footer for checkout success pages #3752 by @jxltom
- Filter order by payment status from order's last payment - #3749 @jxltom
- Reuse cart creation logic in API - #3761 by @maarcingebala
- Add json fields to models for content/description - #3756 by @michaljelonek
- Fix logo size in different browser and devices with different sizes - #3722 by @jxltom
- Fix storefront styles after bootstrap is updated to 4.3.1 - #3753 by @jxltom
- Support fulfill order with 0 quantity only if total quantity is larger than 0 - #3754 by @jxltom

- Add missing type definition for dashboard 2.0 - #3776 by @jxltom
- Fix bug where errors are not returned when creating fulfillment with non-existed order line - #3777 by @jxltom
- Do not return cancelled fulfillments in me API - #3778 by @jxltom
- Fix bug where errors are not returned when creating fulfillment with non-existed order line - #3777 by @jxltom
- Support fulfill order with 0 quantity only if total quantity is larger than 0 - #3754 by @jxltom
- Fix storefront styles after bootstrap is updated to 4.3.1 - #3753 by @jxltom
- Fix logo size in different browser and devices with different sizes - #3722 by @jxltom
- Add missing type definition for dashboard 2.0 - #3776 by @jxltom
- Add mutations to manage addresses for authenticated customers - #3772 by @Kwaidan00, @maarcingebala
- Improve user and staff management in dashboard 1.0 - #3781 by @jxltom

- Limit access of quantity and allocated quantity to staff in GraphQL API #3780 by @jxltom
- Limit access of quantity and allocated quantity to staff in GraphQL API #3780 by @jxltom
- Only include cancelled fulfillments for staff in fulfillment API - #3778 by @jxltom
- Support setting as default address directly when creating customer address #3782 by @jxltom
- Fix incorrect cart badge location - #3786 by @jxltom
- Support is_default_shipping/billing_address for address API - #3787 by @jxltom
- Add city choices and city area type to address validator API - #3788 by @jxltom
- Add function to recalculate order's total weight - #3755 by @Kwaidan00, @maarcingebala
- Unify behavior after creating checkout in API and Storefront 1.0; code formatting improvements - #3790 by @maarcingebala
- Support partially charged and partially refunded payment status - #3735 by @jxltom
- Add pages section in Dashboard 2.0; introduce Draftail WYSIWYG editor - #3751 by @dominik-zeglen
- Several improvement on checkout and payment API #3795 by @jxltom
- Support partially charged and partially refunded payment status - #3735 by @jxltom
- Add translations to GraphQL API - #3789 by @michaljelonek
- Fix product create when no product type provided - #3804 by @michaljelonek
- Add ordering to shipping method - #3806 by @michaljelonek
- Add missing types for dashboard 2.0 after adding translations to API - #3802 by @jxltom
- Add city choices and city area type to address validator API - #3788 by @jxltom
<<<<<<< HEAD
- Several improvement on checkout and payment API #3795 by @jxltom
- Support is_default_shipping/billing_address for address API - #3787 by @jxltom
=======
- Support setting as default address directly when creating customer address #3782 by @jxltom
>>>>>>> bf458f52


## 2.3.1
- Fix access to private variant fields in API - #3773 by maarcingebala
- Limit access of quantity and allocated quantity to staff in GraphQL API #3780 by @jxltom


## 2.3.0
### API
- Return user's last checkout in the `User` type - #3578 by @fowczarek
- Automatically assign checkout to the logged in user - #3587 by @fowczarek
- Expose `chargeTaxesOnShipping` field in the `Shop` type - #3603 by @fowczarek
- Expose list of enabled payment gateways - #3639 by @fowczarek
- Validate uploaded files in a unified way - #3633 by @fowczarek
- Add mutation to trigger fetching tax rates - #3622 by @fowczarek
- Use USERNAME_FIELD instead of hard-code email field when resolving user - #3577 by @jxltom
- Support returning user's checkouts in GraphQL API - #3578 by @fowczarek
- Catch GraphqQL syntax errors and output it to errors field - #3576 by @jxltom
- Fix bug that quantity and variant id of CheckoutLineInput should be required - #3592 by @jxltom
- Register celery task for updating exchange rates - #3599 by @jxltom
- Order by id by default for CartLine - #3593 by @jxltom
- Fix bug where products in homepage should be visible to request.user instead of anonymous user - #3598 by @jxltom
- Simplify mutation's error checking - #3589 by @dominik-zeglen
- Add checkout assignment to the logged in customer - #3587 by @fowczarek
- Refactor `clean_instance`, so it does not returns errors anymore - #3597 by @akjanik
- Fix logo placement - #3602 by @dominik-zeglen
- Add charges taxes on shipping field to shop settings in GraphQL Api - #3603 by @fowczarek
- Make order fields sequence same as dashboard 2.0 - #3606 by @jxltom
- Support get correct payment status for order without any payments - #3605 by @jxltom
- Fix bug where orders can not be filtered by payment status - #3608 by @jxltom
- Fix logo placement in dashboard 2.0 when the svg has specific width - #3609 by @jxltom
- Support get correct payment status for order without any payments - #3605 by @jxltom
- Continue fixing logo placement in storefront 1.0 and dashboard 2.0's login page - #3616 by @jxltom
- Require variant and quantity fields in `CheckoutLineInput` type - #3592 by @jxltom
- Preserve order of nodes in `get_nodes_or_error` function - #3632 by @jxltom
- Add list mutations for `Voucher` and `Sale` models - #3669 by @michaljelonek
- Use proper type for countries in `Voucher` type - #3664 by @michaljelonek
- Require email in when creating checkout in API - #3667 by @michaljelonek
- Unify returning errors in the `tokenCreate` mutation - #3666 by @michaljelonek
- Use `Date` field in Sale/Voucher inputs - #3672 by @michaljelonek
- Refactor checkout mutations - #3610 by @fowczarek
- Refactor `clean_instance`, so it does not returns errors anymore - #3597 by @akjanik
- Handle GraphqQL syntax errors - #3576 by @jxltom

### Core
- Refactor payments architecture - #3519 by @michaljelonek
- Improve Docker and `docker-compose` configuration - #3657 by @michaljelonek
- Allow setting payment status manually for dummy gateway in Storefront 1.0 - #3648 by @jxltom
- Infer default transaction kind from operation type  - #3646 by @jxltom
- Get correct payment status for order without any payments - #3605 by @jxltom
- Add default ordering by `id` for `CartLine` model - #3593 by @jxltom
- Fix "set password" email sent to customer created in the dashboard - #3688 by @Kwaidan00

### Dashboard 2.0
- ️Add taxes section - #3622 by @dominik-zeglen
- Add drag'n'drop image upload - #3611 by @dominik-zeglen
- Unify grid handling - #3520 by @dominik-zeglen
- Refactor payments - #3519 by @michaljelonek
- Fix bug where product variant can not have attributes with same slug - #3626 by @jxltom
- Support filtering products by same attribute slug and value slug - #3628 by @jxltom
- Add missing migrations for tax rate choices - #3629 by @jxltom
- Fix bug where node order is not preserved in GraphQL API - #3630 by @jxltom
- Fix bug where node order is not preserved in GraphQL API - #3632 by @jxltom
- Validate files uploaded in API in a unified way - #3633 by @fowczarek
- Add ShopFetchTaxRates mutation - #3622 by @fowczarek
- Add taxes section - #3622 by @dominik-zeglen
- Display payment status in account order list page and account order detail page - #3637 by @jxltom
- Support filtering products by same attribute slug and value slug - #3628 by @jxltom
- Support filtering products by same attribute slug and value slug - #3628 by @jxltom
- Expose in API list of supported payment gateways - #3639 by @fowczarek
- Display payment status in account order list page and account order detail page - #3637 by @jxltom
- Expose in API list of supported payment gateways - #3639 by @fowczarek
- Support filtering products by same attribute slug and value slug - #3628 by @jxltom
- Remove unused imports - #3645 by @jxltom
- Infer default transaction kind from operation type instead of passing it manually  - #3645 by @jxltom
- Infer default transaction kind from operation type instead of passing it manually  - #3646 by @jxltom
- Support set arbitary charge status for dummy gateway in storefront 1.0 - #3647 by @jxltom
- Fix bug where node order is not preserved in GraphQL API - #3632 by @jxltom
- Support set arbitary charge status for dummy gateway in storefront 1.0 - #3648 by @jxltom
- Fix typo in the definition of order UNFULFILLED status - #3649 by @jxltom
- Add missing margin for order notes section - #3650 by @jxltom
- Infer default transaction kind from operation type instead of passing it manually  - #3646 by @jxltom
- Remove unused imports - #3645 by @jxltom
- Set shipping required as default for product type - #3655 by @jxltom
- Add component generator - #3670 by @dominik-zeglen
- Throw Typescript errors while snapshotting - #3611 by @dominik-zeglen
- Simplify mutation's error checking - #3589 by @dominik-zeglen
- Fix order cancelling - #3624 by @dominik-zeglen
- Fix logo placement - #3602 by @dominik-zeglen

### Other notable changes
- Register Celery task for updating exchange rates - #3599 by @jxltom
- Fix handling different attributes with the same slug - #3626 by @jxltom
- Add missing migrations for tax rate choices - #3629 by @jxltom
- Fix `TypeError` on calling `get_client_token` - #3660 by @michaljelonek
- Make shipping required as default when creating product types - #3655 by @jxltom
- Display payment status on customer's account page in Storefront 1.0 - #3637 by @jxltom
- Make order fields sequence in Dashboard 1.0 same as in Dashboard 2.0 - #3606 by @jxltom
- Fix returning products for homepage for the currently viewing user - #3598 by @jxltom
- Allow filtering payments by status in Dashboard 1.0 - #3608 by @jxltom
- Fix typo in the definition of order status - #3649 by @jxltom
- Add margin for order notes section - #3650 by @jxltom
- Fix logo position - #3609, #3616 by @jxltom
- Storefront visual improvements - #3696 by @piotrgrundas
- Fix product list price filter - #3697 by @Kwaidan00
- Redirect to success page after successful payment - #3693 by @Kwaidan00


## 2.2.0
### API
- Use `PermissionEnum` as input parameter type for `permissions` field - #3434 by @maarcingebala
- Add "authorize" and "charge" mutations for payments - #3426 by @jxltom
- Add alt text to product thumbnails and background images of collections and categories - #3429 by @fowczarek
- Fix passing decimal arguments = #3457 by @fowczarek
- Allow sorting products by the update date - #3470 by @jxltom
- Validate and clear the shipping method in draft order mutations - #3472 by @fowczarek
- Change tax rate field to choice field - #3478 by @fowczarek
- Allow filtering attributes by collections - #3508 by @maarcingebala
- Resolve to `None` when empty object ID was passed as mutation argument - #3497 by @maarcingebala
- Change `errors` field type from [Error] to [Error!] - #3489 by @fowczarek
- Support creating default variant for product types that don't use multiple variants - #3505 by @fowczarek
- Validate SKU when creating a default variant - #3555 by @fowczarek
- Extract enums to separate files - #3523 by @maarcingebala

### Core
- Add Stripe payment gateway - #3408 by @jxltom
- Add `first_name` and `last_name` fields to the `User` model - #3101 by @fowczarek
- Improve several payment validations - #3418 by @jxltom
- Optimize payments related database queries - #3455 by @jxltom
- Add publication date to collections - #3369 by @k-brk
- Fix hard-coded site name in order PDFs - #3526 by @NyanKiyoshi
- Update favicons to the new style - #3483 by @dominik-zeglen
- Fix migrations for default currency - #3235 by @bykof
- Remove Elasticsearch from `docker-compose.yml` - #3482 by @maarcingebala
- Resort imports in tests - #3471 by @jxltom
- Fix the no shipping orders payment crash on Stripe - #3550 by @NyanKiyoshi
- Bump backend dependencies - #3557 by @maarcingebala. This PR removes security issue CVE-2019-3498 which was present in Django 2.1.4. Saleor however wasn't vulnerable to this issue as it doesn't use the affected `django.views.defaults.page_not_found()` view.
- Generate random data using the default currency - #3512 by @stephenmoloney
- New translations:
  - Catalan
  - Serbian

### Dashboard 2.0
- Restyle product selection dialogs - #3499 by @dominik-zeglen, @maarcingebala
- Fix minor visual bugs in Dashboard 2.0 - #3433 by @dominik-zeglen
- Display warning if order draft has missing data - #3431 by @dominik-zeglen
- Add description field to collections - #3435 by @dominik-zeglen
- Add query batching - #3443 by @dominik-zeglen
- Use autocomplete fields in country selection - #3443 by @dominik-zeglen
- Add alt text to categories and collections - #3461 by @dominik-zeglen
- Use first and last name of a customer or staff member in UI - #3247 by @Bonifacy1, @dominik-zeglen
- Show error page if an object was not found - #3463 by @dominik-zeglen
- Fix simple product's inventory data saving bug - #3474 by @dominik-zeglen
- Replace `thumbnailUrl` with `thumbnail { url }` - #3484 by @dominik-zeglen
- Change "Feature on Homepage" switch behavior - #3481 by @dominik-zeglen
- Expand payment section in order view - #3502 by @dominik-zeglen
- Change TypeScript loader to speed up the build process - #3545 by @patrys

### Bugfixes
- Do not show `Pay For Order` if order is partly paid since partial payment is not supported - #3398 by @jxltom
- Fix attribute filters in the products category view - #3535 by @fowczarek
- Fix storybook dependencies conflict - #3544 by @dominik-zeglen


## 2.1.0
### API
- Change selected connection fields to lists - #3307 by @fowczarek
- Require pagination in connections - #3352 by @maarcingebala
- Replace Graphene view with a custom one - #3263 by @patrys
- Change `sortBy` parameter to use enum type  - #3345 by @fowczarek
- Add `me` query to fetch data of a logged-in user - #3202, #3316 by @fowczarek
- Add `canFinalize` field to the Order type - #3356 by @fowczarek
- Extract resolvers and mutations to separate files - #3248 by @fowczarek
- Add VAT tax rates field to country - #3392 by @michaljelonek
- Allow creating orders without users - #3396 by @fowczarek

### Core
- Add Razorpay payment gatway - #3205 by @NyanKiyoshi
- Use standard tax rate as a default tax rate value - #3340 by @fowczarek
- Add description field to the Collection model - #3275 by @fowczarek
- Enforce the POST method on VAT rates fetching - #3337 by @NyanKiyoshi
- Generate thumbnails for category/collection background images - #3270 by @NyanKiyoshi
- Add warm-up support in product image creation mutation - #3276 by @NyanKiyoshi
- Fix error in the `populatedb` script when running it not from the project root - #3272 by @NyanKiyoshi
- Make Webpack rebuilds fast - #3290 by @patrys
- Skip installing Chromium to make deployment faster - #3227 by @jxltom
- Add default test runner - #3258 by @jxltom
- Add Transifex client to Pipfile - #3321 by @jxltom
- Remove additional pytest arguments in tox - #3338 by @jxltom
- Remove test warnings - #3339 by @jxltom
- Remove runtime warning when product has discount - #3310 by @jxltom
- Remove `django-graphene-jwt` warnings - #3228 by @jxltom
- Disable deprecated warnings - #3229 by @jxltom
- Add `AWS_S3_ENDPOINT_URL` setting to support DigitalOcean spaces. - #3281 by @hairychris
- Add `.gitattributes` file to hide diffs for generated files on Github - #3055 by @NyanKiyoshi
- Add database sequence reset to `populatedb` - #3406 by @michaljelonek
- Get authorized amount from succeeded auth transactions - #3417 by @jxltom
- Resort imports by `isort` - #3412 by @jxltom

### Dashboard 2.0
- Add confirmation modal when leaving view with unsaved changes - #3375 by @dominik-zeglen
- Add dialog loading and error states - #3359 by @dominik-zeglen
- Split paths and urls - #3350 by @dominik-zeglen
- Derive state from props in forms - #3360 by @dominik-zeglen
- Apply debounce to autocomplete fields - #3351 by @dominik-zeglen
- Use Apollo signatures - #3353 by @dominik-zeglen
- Add order note field in the order details view - #3346 by @dominik-zeglen
- Add app-wide progress bar - #3312 by @dominik-zeglen
- Ensure that all queries are built on top of TypedQuery - #3309 by @dominik-zeglen
- Close modal windows automatically - #3296 by @dominik-zeglen
- Move URLs to separate files - #3295 by @dominik-zeglen
- Add basic filters for products and orders list - #3237 by @Bonifacy1
- Fetch default currency from API - #3280 by @dominik-zeglen
- Add `displayName` property to components - #3238 by @Bonifacy1
- Add window titles - #3279 by @dominik-zeglen
- Add paginator component - #3265 by @dominik-zeglen
- Update Material UI to 3.6 - #3387 by @patrys
- Upgrade React, Apollo, Webpack and Babel - #3393 by @patrys
- Add pagination for required connections - #3411 by @dominik-zeglen

### Bugfixes
- Fix language codes - #3311 by @jxltom
- Fix resolving empty attributes list - #3293 by @maarcingebala
- Fix range filters not being applied - #3385 by @michaljelonek
- Remove timeout for updating image height - #3344 by @jxltom
- Return error if checkout was not found - #3289 by @maarcingebala
- Solve an auto-resize conflict between Materialize and medium-editor - #3367 by @adonig
- Fix calls to `ngettext_lazy` - #3380 by @patrys
- Filter preauthorized order from succeeded transactions - #3399 by @jxltom
- Fix incorrect country code in fixtures - #3349 by @bingimar
- Fix updating background image of a collection - #3362 by @fowczarek & @dominik-zeglen

### Docs
- Document settings related to generating thumbnails on demand - #3329 by @NyanKiyoshi
- Improve documentation for Heroku deployment - #3170 by @raybesiga
- Update documentation on Docker deployment - #3326 by @jxltom
- Document payment gateway configuration - #3376 by @NyanKiyoshi


## 2.0.0
### API
- Add mutation to delete a customer; add `isActive` field in `customerUpdate` mutation - #3177 by @maarcingebala
- Add mutations to manage authorization keys - #3082 by @maarcingebala
- Add queries for dashboard homepage - #3146 by @maarcingebala
- Allows user to unset homepage collection - #3140 by @oldPadavan
- Use enums as permission codes - #3095 by @the-bionic
- Return absolute image URLs - #3182 by @maarcingebala
- Add `backgroundImage` field to `CategoryInput` - #3153 by @oldPadavan
- Add `dateJoined` and `lastLogin` fields in `User` type - #3169 by @maarcingebala
- Separate `parent` input field from `CategoryInput` - #3150 by @akjanik
- Remove duplicated field in Order type - #3180 by @maarcingebala
- Handle empty `backgroundImage` field in API - #3159 by @maarcingebala
- Generate name-based slug in collection mutations - #3145 by @akjanik
- Remove products field from `collectionUpdate` mutation - #3141 by @oldPadavan
- Change `items` field in `Menu` type from connection to list - #3032 by @oldPadavan
- Make `Meta.description` required in `BaseMutation` - #3034 by @oldPadavan
- Apply `textwrap.dedent` to GraphQL descriptions - #3167 by @fowczarek

### Dashboard 2.0
- Add collection management - #3135 by @dominik-zeglen
- Add customer management - #3176 by @dominik-zeglen
- Add homepage view - #3155, #3178 by @Bonifacy1 and @dominik-zeglen
- Add product type management - #3052 by @dominik-zeglen
- Add site settings management - #3071 by @dominik-zeglen
- Escape node IDs in URLs - #3115 by @dominik-zeglen
- Restyle categories section - #3072 by @Bonifacy1

### Other
- Change relation between `ProductType` and `Attribute` models - #3097 by @maarcingebala
- Remove `quantity-allocated` generation in `populatedb` script - #3084 by @MartinSeibert
- Handle `Money` serialization - #3131 by @Pacu2
- Do not collect unnecessary static files - #3050 by @jxltom
- Remove host mounted volume in `docker-compose` - #3091 by @tiangolo
- Remove custom services names in `docker-compose` - #3092 by @tiangolo
- Replace COUNTRIES with countries.countries - #3079 by @neeraj1909
- Installing dev packages in docker since tests are needed - #3078 by @jxltom
- Remove comparing string in address-form-panel template - #3074 by @tomcio1205
- Move updating variant names to a Celery task - #3189 by @fowczarek

### Bugfixes
- Fix typo in `clean_input` method - #3100 by @the-bionic
- Fix typo in `ShippingMethod` model - #3099 by @the-bionic
- Remove duplicated variable declaration - #3094 by @the-bionic

### Docs
- Add createdb note to getting started for Windows - #3106 by @ajostergaard
- Update docs on pipenv - #3045 by @jxltom<|MERGE_RESOLUTION|>--- conflicted
+++ resolved
@@ -120,7 +120,6 @@
 - Limit access of quantity and allocated quantity to staff in GraphQL API #3780 by @jxltom
 - Limit access of quantity and allocated quantity to staff in GraphQL API #3780 by @jxltom
 - Only include cancelled fulfillments for staff in fulfillment API - #3778 by @jxltom
-- Support setting as default address directly when creating customer address #3782 by @jxltom
 - Fix incorrect cart badge location - #3786 by @jxltom
 - Support is_default_shipping/billing_address for address API - #3787 by @jxltom
 - Add city choices and city area type to address validator API - #3788 by @jxltom
@@ -135,12 +134,9 @@
 - Add ordering to shipping method - #3806 by @michaljelonek
 - Add missing types for dashboard 2.0 after adding translations to API - #3802 by @jxltom
 - Add city choices and city area type to address validator API - #3788 by @jxltom
-<<<<<<< HEAD
 - Several improvement on checkout and payment API #3795 by @jxltom
 - Support is_default_shipping/billing_address for address API - #3787 by @jxltom
-=======
 - Support setting as default address directly when creating customer address #3782 by @jxltom
->>>>>>> bf458f52
 
 
 ## 2.3.1
