--- conflicted
+++ resolved
@@ -100,11 +100,8 @@
 - Filter order by payment status from order's last payment - #3749 @jxltom
 - Reuse cart creation logic in API - #3761 by @maarcingebala
 - Add json fields to models for content/description - #3756 by @michaljelonek
-<<<<<<< HEAD
 - Fix logo size in different browser and devices with different sizes - #3722 by @jxltom
-=======
 - Fix storefront styles after bootstrap is updated to 4.3.1 - #3753 by @jxltom
->>>>>>> a5255d62
 
 
 ## 2.3.0
