version: 2

workflows:
  version: 2
  build-deploy:
    jobs:
        - build:
            filters:
              branches:
                only: master
              tags:
                only: /demo.*/

jobs:
  build:
    working_directory: /app
    docker:
      - image: docker:17.09.0-ce-git
    steps:
      - checkout
      - setup_remote_docker:
          docker_layer_caching: true
      - run:
          name: Set version
          command: |
            export SALEOR_VERSION=$(git rev-parse --short HEAD)
            if [ -n "$CIRCLE_TAG" ]; then
              export SALEOR_VERSION=$(git describe --tags)
            fi
            sed -i.bak "s#'dev'#'$SALEOR_VERSION'#" saleor/__init__.py
      - run:
          name: Build application Docker image
          command: |
            docker build \
              --build-arg STATIC_URL=$STATIC_URL \
              -t mirumee/saleor:latest .
      - run:
          name: Run tests
          command: |
<<<<<<< HEAD
            docker run -d --name db -e POSTGRES_USER=saleor -e POSTGRES_PASSWORD=saleor postgres:9.4-alpine
            docker run --network container:db --rm -e DATABASE_URL -e SECRET_KEY mirumee/saleor:latest pytest
          environment:
            DATABASE_URL: postgres://saleor:saleor@localhost:5432/saleor
            SECRET_KEY: irrelevant
=======
            docker run -d --name db -e POSTGRES_USER=saleor -e POSTGRES_PASSWORD=saleor postgres:9.6-alpine
            docker run --network container:db --rm -e DATABASE_URL mirumee/saleor:latest pytest
          environment:
            DATABASE_URL: postgres://saleor:saleor@localhost:5432/saleor
      - deploy:
          name: Push Docker image
          command: |
            docker login -u $DOCKERCLOUD_USER -p $DOCKERCLOUD_PASS
            docker tag mirumee/saleor:latest mirumee/saleor:$CIRCLE_SHA1
            docker push mirumee/saleor:$CIRCLE_SHA1
            docker push mirumee/saleor:latest
      - run:
          name: Deploy saleor-demo
          command: |
            if [ -n "$CIRCLE_TAG" ]; then
              apk add --upgrade --no-cache curl libcurl
              sh ./scripts/push_static.sh
              curl -u $DEMO_DEPLOY_KEY: \
                -d build_parameters[CIRCLE_JOB]=deploy \
                https://circleci.com/api/v1.1/project/github/mirumee/saleor-demo/tree/master
            fi
      - run:
          name: Deploy saleor master
          command: |
            apk add --upgrade --no-cache zip py-pip
            pip install awscli
            sh ./scripts/deploy_master.sh > /dev/null 2>&1


workflows:
  version: 2
  build-deploy:
    jobs:
        - build:
            filters:
              branches:
                only: master
              tags:
                only: /demo.*/
>>>>>>> dd8371e0
<|MERGE_RESOLUTION|>--- conflicted
+++ resolved
@@ -37,50 +37,7 @@
       - run:
           name: Run tests
           command: |
-<<<<<<< HEAD
             docker run -d --name db -e POSTGRES_USER=saleor -e POSTGRES_PASSWORD=saleor postgres:9.4-alpine
-            docker run --network container:db --rm -e DATABASE_URL -e SECRET_KEY mirumee/saleor:latest pytest
-          environment:
-            DATABASE_URL: postgres://saleor:saleor@localhost:5432/saleor
-            SECRET_KEY: irrelevant
-=======
-            docker run -d --name db -e POSTGRES_USER=saleor -e POSTGRES_PASSWORD=saleor postgres:9.6-alpine
             docker run --network container:db --rm -e DATABASE_URL mirumee/saleor:latest pytest
           environment:
             DATABASE_URL: postgres://saleor:saleor@localhost:5432/saleor
-      - deploy:
-          name: Push Docker image
-          command: |
-            docker login -u $DOCKERCLOUD_USER -p $DOCKERCLOUD_PASS
-            docker tag mirumee/saleor:latest mirumee/saleor:$CIRCLE_SHA1
-            docker push mirumee/saleor:$CIRCLE_SHA1
-            docker push mirumee/saleor:latest
-      - run:
-          name: Deploy saleor-demo
-          command: |
-            if [ -n "$CIRCLE_TAG" ]; then
-              apk add --upgrade --no-cache curl libcurl
-              sh ./scripts/push_static.sh
-              curl -u $DEMO_DEPLOY_KEY: \
-                -d build_parameters[CIRCLE_JOB]=deploy \
-                https://circleci.com/api/v1.1/project/github/mirumee/saleor-demo/tree/master
-            fi
-      - run:
-          name: Deploy saleor master
-          command: |
-            apk add --upgrade --no-cache zip py-pip
-            pip install awscli
-            sh ./scripts/deploy_master.sh > /dev/null 2>&1
-
-
-workflows:
-  version: 2
-  build-deploy:
-    jobs:
-        - build:
-            filters:
-              branches:
-                only: master
-              tags:
-                only: /demo.*/
->>>>>>> dd8371e0
