--- conflicted
+++ resolved
@@ -33,19 +33,11 @@
   // Function for update product image height
   function updateProductImageHeight() {
     let productImageWidth = $('.product-image').width();
-<<<<<<< HEAD
-    $('.product-image').css({'height': productImageWidth + 'px'})
-  }
-
-  // Update product-image height when window is initialized
-  updateProductImageHeight()
-=======
     $('.product-image').css({'height': productImageWidth + 'px'});
   }
 
   // Update product-image height when window is initialized
   updateProductImageHeight();
->>>>>>> 4a508cef
 
   // Only update product-image height after 5ms when window size changes
   // This is to prevent window resize event is triggered multiple times at the same time.
@@ -54,11 +46,7 @@
   $(window).resize(function() {
     if (this._timeout) clearTimeout(this._timeout);
     this._timeout = setTimeout(function() {
-<<<<<<< HEAD
-        $(this).trigger('resized');
-=======
       $(this).trigger('resized');
->>>>>>> 4a508cef
     }, 5);
   });
 
