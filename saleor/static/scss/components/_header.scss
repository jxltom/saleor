--- conflicted
+++ resolved
@@ -178,10 +178,7 @@
     a svg {
       height: 38px;
       width: auto;
-<<<<<<< HEAD
-=======
       max-width: 113px;
->>>>>>> d26bca90
     }
     .menu-icon-mobile {
       position: relative;
