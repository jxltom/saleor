--- conflicted
+++ resolved
@@ -63,11 +63,7 @@
         font-style: italic;
       }
       img {
-<<<<<<< HEAD
-        width: 100%;
-=======
         max-width: 100%;
->>>>>>> 6e952876
       }
     }
   }
