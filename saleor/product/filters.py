--- conflicted
+++ resolved
@@ -188,17 +188,6 @@
     def _get_attributes_filters(self):
         filters, attributes = {}, self._merged_attributes.get_attributes()
         for attr_slug in attributes:
-<<<<<<< HEAD
-            filters[attr_slug] = AttributeMultipleChoiceFilter(
-                merged_attributes=self._merged_attributes,
-                # By default the translated name of the first one in
-                # # attributes with same slug is used
-                label=attributes[attr_slug][0].translated.name,
-                widget=CheckboxSelectMultiple,
-                choices=self._merged_attributes.get_choices(attr_slug))
-        return filters
-
-=======
             choices = self._merged_attributes.get_choices(attr_slug)
 
             # Add attribute with empty values is unnecessary
@@ -214,7 +203,6 @@
                 choices=choices)
         return filters
 
->>>>>>> 0157f623
 
 class ProductCategoryFilter(ProductFilter):
     def __init__(self, *args, **kwargs):
