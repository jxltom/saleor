"""Cart-related utility functions."""
from datetime import date, timedelta
from functools import wraps
from uuid import UUID

from django.conf import settings
from django.contrib import messages
from django.db import transaction
from django.db.models import Sum
from django.utils.encoding import smart_text
from django.utils.translation import get_language, pgettext, pgettext_lazy
from prices import TaxedMoneyRange

from . import AddressType, logger
from ..account.forms import get_address_form
from ..account.models import Address, User
from ..account.utils import store_user_address
from ..core.exceptions import InsufficientStock
from ..core.utils import to_local_currency
from ..core.utils.taxes import ZERO_MONEY, get_taxes_for_country
from ..discount import VoucherType
from ..discount.models import NotApplicable, Voucher
from ..discount.utils import (
    get_products_voucher_discount, get_shipping_voucher_discount,
    get_value_voucher_discount, increase_voucher_usage)
from ..order.models import Order
from ..shipping.models import ShippingMethod
from .forms import (
    AddressChoiceForm, AnonymousUserBillingForm, AnonymousUserShippingForm,
    BillingAddressChoiceForm)
from .models import Cart

COOKIE_NAME = 'cart'


def set_cart_cookie(simple_cart, response):
    """Update response with a cart token cookie."""
    # FIXME: document why session is not used
    max_age = int(timedelta(days=30).total_seconds())
    response.set_signed_cookie(COOKIE_NAME, simple_cart.token, max_age=max_age)


def contains_unavailable_variants(cart):
    """Return `True` if cart contains any unfulfillable lines."""
    try:
        for line in cart:
            line.variant.check_quantity(line.quantity)
    except InsufficientStock:
        return True
    return False


def token_is_valid(token):
    """Validate a cart token."""
    if token is None:
        return False
    if isinstance(token, UUID):
        return True
    try:
        UUID(token)
    except ValueError:
        return False
    return True


def remove_unavailable_variants(cart):
    """Remove any unavailable items from cart."""
    for line in cart:
        try:
            add_variant_to_cart(
                cart, line.variant, line.quantity, replace=True)
        except InsufficientStock as e:
            quantity = e.item.quantity_available
            add_variant_to_cart(cart, line.variant, quantity, replace=True)


def get_variant_prices_from_lines(lines):
    """Get's price of each individual item within the lines."""
    return [
        line.variant.get_price()
        for line in lines
        for item in range(line.quantity)]


def get_prices_of_discounted_products(lines, discounted_products):
    """Get prices of variants belonging to the discounted products."""
    # If there's no discounted_products,
    # it means that all products are discounted
    if discounted_products:
        lines = (
            line for line in lines
            if line.variant.product in discounted_products)
    return get_variant_prices_from_lines(lines)


def get_prices_of_products_in_discounted_collections(
        lines, discounted_collections):
    """Get prices of variants belonging to the discounted collections."""
    # If there's no discounted collections,
    # it means that all of them are discounted
    if discounted_collections:
        discounted_collections = set(discounted_collections)
        lines = (
            line for line in lines
            if line.variant and
            set(line.variant.product.collections.all()).intersection(
                discounted_collections))
    return get_variant_prices_from_lines(lines)


def get_prices_of_products_in_discounted_categories(
        lines, discounted_categories):
    """Get prices of variants belonging to the discounted categories.

    Product must be assigned directly to the discounted category, assigning
    product to child category won't work.
    """
    # If there's no discounted collections,
    # it means that all of them are discounted
    if discounted_categories:
        discounted_categories = set(discounted_categories)
        lines = (
            line for line in lines
            if line.variant and
            line.variant.product.category in discounted_categories)
    return get_variant_prices_from_lines(lines)


def check_product_availability_and_warn(request, cart):
    """Warn if cart contains any lines that cannot be fulfilled."""
    if contains_unavailable_variants(cart):
        msg = pgettext_lazy(
            'Cart warning message',
            'Sorry. We don\'t have that many items in stock. '
            'Quantity was set to maximum available for now.')
        messages.warning(request, msg)
        remove_unavailable_variants(cart)


def find_and_assign_anonymous_cart(queryset=Cart.objects.all()):
    """Assign cart from cookie to request user."""
    def get_cart(view):
        @wraps(view)
        def func(request, *args, **kwargs):
            response = view(request, *args, **kwargs)
            token = request.get_signed_cookie(COOKIE_NAME, default=None)
            if not token_is_valid(token):
                return response
            cart = get_anonymous_cart_from_token(
                token=token, cart_queryset=queryset)
            if cart is None:
                return response
            if request.user.is_authenticated:
                with transaction.atomic():
                    change_cart_user(cart, request.user)
                    carts_to_close = Cart.objects.filter(user=request.user)
                    carts_to_close = carts_to_close.exclude(token=token)
                    carts_to_close.delete()
                response.delete_cookie(COOKIE_NAME)
            return response

        return func
    return get_cart


def get_or_create_anonymous_cart_from_token(
        token, cart_queryset=Cart.objects.all()):
    """Return an open unassigned cart with given token or create a new one."""
    return cart_queryset.filter(token=token, user=None).get_or_create(
        defaults={'user': None})[0]


def get_or_create_user_cart(user: User, cart_queryset=Cart.objects.all()):
    """Return an open cart for given user or create a new one."""
    defaults = {
        'shipping_address': user.default_shipping_address,
        'billing_address': user.default_billing_address}

    created = False
    cart = cart_queryset.filter(user=user).first()
    if cart is None:
        cart = Cart.objects.create(user=user, **defaults)
        created = True
    return cart, created


def get_anonymous_cart_from_token(token, cart_queryset=Cart.objects.all()):
    """Return an open unassigned cart with given token if any."""
    return cart_queryset.filter(token=token, user=None).first()


def get_user_cart(user, cart_queryset=Cart.objects.all()):
    """Return an open cart for given user if any."""
    return cart_queryset.filter(user=user).first()


def get_or_create_cart_from_request(request, cart_queryset=Cart.objects.all()):
    """Fetch cart from database or create a new one based on cookie."""
    if request.user.is_authenticated:
        return get_or_create_user_cart(request.user, cart_queryset)[0]
    token = request.get_signed_cookie(COOKIE_NAME, default=None)
    return get_or_create_anonymous_cart_from_token(token, cart_queryset)


def get_cart_from_request(request, cart_queryset=Cart.objects.all()):
    """Fetch cart from database or return a new instance based on cookie."""
    if request.user.is_authenticated:
        cart = get_user_cart(request.user, cart_queryset)
        user = request.user
    else:
        token = request.get_signed_cookie(COOKIE_NAME, default=None)
        cart = get_anonymous_cart_from_token(token, cart_queryset)
        user = None
    if cart is not None:
        return cart
    if user:
        return Cart(user=user)
    return Cart()


def get_or_empty_db_cart(cart_queryset=Cart.objects.all()):
    """Decorate view to receive a cart if one exists.

    Changes the view signature from `func(request, ...)` to
    `func(request, cart, ...)`.

    If no matching cart is found, an unsaved `Cart` instance will be used.
    """
    # FIXME: behave like middleware and assign cart to request instead
    def get_cart(view):
        @wraps(view)
        def func(request, *args, **kwargs):
            cart = get_cart_from_request(request, cart_queryset)
            return view(request, cart, *args, **kwargs)
        return func
    return get_cart


def get_cart_data(cart, shipping_range, currency, discounts, taxes):
    """Return a JSON-serializable representation of the cart."""
    cart_total = None
    local_cart_total = None
    shipping_required = False
    total_with_shipping = None
    local_total_with_shipping = None
    if cart:
        cart_total = cart.get_subtotal(discounts, taxes)
        local_cart_total = to_local_currency(cart_total, currency)
        shipping_required = cart.is_shipping_required()
        total_with_shipping = TaxedMoneyRange(
            start=cart_total, stop=cart_total)
        if shipping_required and shipping_range:
            total_with_shipping = shipping_range + cart_total
        local_total_with_shipping = to_local_currency(
            total_with_shipping, currency)

    return {
        'cart_total': cart_total,
        'local_cart_total': local_cart_total,
        'shipping_required': shipping_required,
        'total_with_shipping': total_with_shipping,
        'local_total_with_shipping': local_total_with_shipping}


def find_open_cart_for_user(user):
    """Find an open cart for the given user."""
    carts = user.carts.all()
    open_cart = carts.first()
    if len(carts) > 1:
        logger.warning('%s has more than one open basket', user)
        carts.exclude(token=open_cart.token).delete()
    return open_cart


def change_cart_user(cart, user):
    """Assign cart to a user.

    If the user already has an open cart assigned, cancel it.
    """
    open_cart = find_open_cart_for_user(user)
    if open_cart is not None:
        open_cart.delete()
    cart.user = user
    cart.shipping_address = user.default_shipping_address
    cart.billing_address = user.default_billing_address
    cart.save(update_fields=['user', 'shipping_address', 'billing_address'])


def update_cart_quantity(cart):
    """Update the total quantity in cart."""
    total_lines = cart.lines.aggregate(
        total_quantity=Sum('quantity'))['total_quantity']
    if not total_lines:
        total_lines = 0
    cart.quantity = total_lines
    cart.save(update_fields=['quantity'])


def add_variant_to_cart(
        cart, variant, quantity=1, replace=False, check_quantity=True):
    """Add a product variant to cart.

    The `data` parameter may be used to differentiate between items with
    different customization options.

    If `replace` is truthy then any previous quantity is discarded instead
    of added to.
    """
    line, _ = cart.lines.get_or_create(
        variant=variant, defaults={'quantity': 0, 'data': {}})
    new_quantity = quantity if replace else (quantity + line.quantity)

    if new_quantity < 0:
        raise ValueError('%r is not a valid quantity (results in %r)' % (
            quantity, new_quantity))

    if new_quantity == 0:
        line.delete()
    else:
        if check_quantity:
            variant.check_quantity(new_quantity)

        line.quantity = new_quantity
        line.save(update_fields=['quantity'])

    update_cart_quantity(cart)


def get_shipping_address_forms(cart, user_addresses, data, country):
    """Forms initialized with data depending on shipping address in cart."""
    shipping_address = (
        cart.shipping_address or cart.user.default_shipping_address)

    if shipping_address and shipping_address in user_addresses:
        address_form, preview = get_address_form(
            data, country_code=country.code,
            initial={'country': country})
        addresses_form = AddressChoiceForm(
            data, addresses=user_addresses,
            initial={'address': shipping_address.id})
    elif shipping_address:
        address_form, preview = get_address_form(
            data, country_code=shipping_address.country.code,
            instance=shipping_address)
        addresses_form = AddressChoiceForm(
            data, addresses=user_addresses)
    else:
        address_form, preview = get_address_form(
            data, country_code=country.code,
            initial={'country': country})
        addresses_form = AddressChoiceForm(
            data, addresses=user_addresses)

    return address_form, addresses_form, preview


def update_shipping_address_in_cart(cart, user_addresses, data, country):
    """Return shipping address choice forms and if an address was updated."""
    address_form, addresses_form, preview = (
        get_shipping_address_forms(cart, user_addresses, data, country))

    updated = False

    if addresses_form.is_valid() and not preview:
        use_existing_address = (
            addresses_form.cleaned_data['address'] !=
            AddressChoiceForm.NEW_ADDRESS)

        if use_existing_address:
            address_id = addresses_form.cleaned_data['address']
            address = Address.objects.get(id=address_id)
            change_shipping_address_in_cart(cart, address)
            updated = True

        elif address_form.is_valid():
            address = address_form.save()
            change_shipping_address_in_cart(cart, address)
            updated = True

    return addresses_form, address_form, updated


def update_shipping_address_in_anonymous_cart(cart, data, country):
    """Return shipping address choice forms and if an address was updated."""
    address_form, preview = get_address_form(
        data, country_code=country.code,
        autocomplete_type='shipping',
        instance=cart.shipping_address,
        initial={'country': country})
    user_form = AnonymousUserShippingForm(
        data if not preview else None, instance=cart)

    updated = False

    if user_form.is_valid() and address_form.is_valid():
        user_form.save()
        address = address_form.save()
        change_shipping_address_in_cart(cart, address)
        updated = True

    return user_form, address_form, updated


def get_billing_forms_with_shipping(cart, data, user_addresses, country):
    """Get billing form based on a the current billing and shipping data."""
    shipping_address = cart.shipping_address
    billing_address = cart.billing_address or Address(country=country)

    if not billing_address.id or billing_address == shipping_address:
        address_form, preview = get_address_form(
            data, country_code=shipping_address.country.code,
            autocomplete_type='billing',
            initial={'country': shipping_address.country})
        addresses_form = BillingAddressChoiceForm(
            data, addresses=user_addresses, initial={
                'address': BillingAddressChoiceForm.SHIPPING_ADDRESS})
    elif billing_address in user_addresses:
        address_form, preview = get_address_form(
            data, country_code=billing_address.country.code,
            autocomplete_type='billing',
            initial={'country': billing_address.country})
        addresses_form = BillingAddressChoiceForm(
            data, addresses=user_addresses, initial={
                'address': billing_address.id})
    else:
        address_form, preview = get_address_form(
            data, country_code=billing_address.country.code,
            autocomplete_type='billing',
            initial={'country': billing_address.country},
            instance=billing_address)
        addresses_form = BillingAddressChoiceForm(
            data, addresses=user_addresses, initial={
                'address': BillingAddressChoiceForm.NEW_ADDRESS})

    return address_form, addresses_form, preview


def update_billing_address_in_cart_with_shipping(
        cart, user_addresses, data, country):
    """Return shipping address choice forms and if an address was updated."""
    address_form, addresses_form, preview = get_billing_forms_with_shipping(
        cart, data, user_addresses, country)

    updated = False

    if addresses_form.is_valid() and not preview:
        address = None
        address_id = addresses_form.cleaned_data['address']

        if address_id == BillingAddressChoiceForm.SHIPPING_ADDRESS:
            if cart.user and cart.shipping_address in user_addresses:
                address = cart.shipping_address
            else:
                address = cart.shipping_address.get_copy()
        elif address_id != BillingAddressChoiceForm.NEW_ADDRESS:
            address = user_addresses.get(id=address_id)
        elif address_form.is_valid():
            address = address_form.save()

        if address:
            change_billing_address_in_cart(cart, address)
            updated = True

    return addresses_form, address_form, updated


def get_anonymous_summary_without_shipping_forms(cart, data, country):
    """Forms initialized with data depending on addresses in cart."""
    billing_address = cart.billing_address

    if billing_address:
        address_form, preview = get_address_form(
            data, country_code=billing_address.country.code,
            autocomplete_type='billing', instance=billing_address)
    else:
        address_form, preview = get_address_form(
            data, country_code=country.code,
            autocomplete_type='billing', initial={'country': country})

    return address_form, preview


def update_billing_address_in_anonymous_cart(cart, data, country):
    """Return shipping address choice forms and if an address was updated."""
    address_form, preview = get_anonymous_summary_without_shipping_forms(
        cart, data, country)
    user_form = AnonymousUserBillingForm(data, instance=cart)

    updated = False

    if user_form.is_valid() and address_form.is_valid() and not preview:
        user_form.save()
        address = address_form.save()
        change_billing_address_in_cart(cart, address)
        updated = True

    return user_form, address_form, updated


def get_summary_without_shipping_forms(cart, user_addresses, data, country):
    """Forms initialized with data depending on addresses in cart."""
    billing_address = cart.billing_address

    if billing_address and billing_address in user_addresses:
        address_form, preview = get_address_form(
            data,
            autocomplete_type='billing',
            country_code=billing_address.country.code,
            initial={'country': billing_address.country})
        initial_address = billing_address.id
    elif billing_address:
        address_form, preview = get_address_form(
            data,
            autocomplete_type='billing',
            country_code=billing_address.country.code,
            initial={'country': billing_address.country},
            instance=billing_address)
        initial_address = AddressChoiceForm.NEW_ADDRESS
    else:
        address_form, preview = get_address_form(
            data,
            autocomplete_type='billing',
            country_code=country.code,
            initial={'country': country})
        if cart.user and cart.user.default_billing_address:
            initial_address = cart.user.default_billing_address.id
        else:
            initial_address = AddressChoiceForm.NEW_ADDRESS

    addresses_form = AddressChoiceForm(
        data, addresses=user_addresses, initial={'address': initial_address})
    return address_form, addresses_form, preview


def update_billing_address_in_cart(cart, user_addresses, data, country):
    """Return shipping address choice forms and if an address was updated."""
    address_form, addresses_form, preview = (
        get_summary_without_shipping_forms(
            cart, user_addresses, data, country))

    updated = False

    if addresses_form.is_valid():
        use_existing_address = (
            addresses_form.cleaned_data['address'] !=
            AddressChoiceForm.NEW_ADDRESS)

        if use_existing_address:
            address_id = addresses_form.cleaned_data['address']
            address = Address.objects.get(id=address_id)
            change_billing_address_in_cart(cart, address)
            updated = True

        elif address_form.is_valid():
            address = address_form.save()
            change_billing_address_in_cart(cart, address)
            updated = True

    return addresses_form, address_form, updated


def _check_new_cart_address(cart, address, address_type):
    """Check if and address in cart has changed and if to remove old one."""
    if address_type == AddressType.BILLING:
        old_address = cart.billing_address
    else:
        old_address = cart.shipping_address

    has_address_changed = any([
        not address and old_address,
        address and not old_address,
        address and old_address and address != old_address])

    remove_old_address = (
        has_address_changed and
        old_address is not None and
        (not cart.user or old_address not in cart.user.addresses.all()))

    return has_address_changed, remove_old_address


def change_billing_address_in_cart(cart, address):
    """Save billing address in cart if changed.

    Remove previously saved address if not connected to any user.
    """
    changed, remove = _check_new_cart_address(
        cart, address, AddressType.BILLING)
    if changed:
        if remove:
            cart.billing_address.delete()
        cart.billing_address = address
        cart.save(update_fields=['billing_address'])


def change_shipping_address_in_cart(cart, address):
    """Save shipping address in cart if changed.

    Remove previously saved address if not connected to any user.
    """
    changed, remove = _check_new_cart_address(
        cart, address, AddressType.SHIPPING)
    if changed:
        if remove:
            cart.shipping_address.delete()
        cart.shipping_address = address
        cart.save(update_fields=['shipping_address'])


def get_cart_data_for_checkout(cart, discounts, taxes):
    """Data shared between views in checkout process."""
    lines = [(line, line.get_total(discounts, taxes)) for line in cart]
    subtotal = cart.get_subtotal(discounts, taxes)
    total = cart.get_total(discounts, taxes)
    shipping_price = cart.get_shipping_price(taxes)
    return {
        'cart': cart,
        'cart_are_taxes_handled': bool(taxes),
        'cart_lines': lines,
        'cart_shipping_price': shipping_price,
        'cart_subtotal': subtotal,
        'cart_total': total}


def _get_shipping_voucher_discount_for_cart(voucher, cart):
    """Calculate discount value for a voucher of shipping type."""
    if not cart.is_shipping_required():
        msg = pgettext(
            'Voucher not applicable',
            'Your order does not require shipping.')
        raise NotApplicable(msg)
    shipping_method = cart.shipping_method
    if not shipping_method:
        msg = pgettext(
            'Voucher not applicable',
            'Please select a shipping method first.')
        raise NotApplicable(msg)

    # check if voucher is limited to specified countries
    shipping_country = cart.shipping_address.country
    if voucher.countries and shipping_country.code not in voucher.countries:
        msg = pgettext(
            'Voucher not applicable',
            'This offer is not valid in your country.')
        raise NotApplicable(msg)

    return get_shipping_voucher_discount(
        voucher, cart.get_subtotal(), shipping_method.get_total())


def _get_products_voucher_discount(order_or_cart, voucher):
    """Calculate products discount value for a voucher, depending on its type.
    """
    if voucher.type == VoucherType.PRODUCT:
        prices = get_prices_of_discounted_products(
            order_or_cart.lines.all(), voucher.products.all())
    elif voucher.type == VoucherType.COLLECTION:
        prices = get_prices_of_products_in_discounted_collections(
            order_or_cart.lines.all(), voucher.collections.all())
    elif voucher.type == VoucherType.CATEGORY:
        prices = get_prices_of_products_in_discounted_categories(
            order_or_cart.lines.all(), voucher.categories.all())
    if not prices:
        msg = pgettext(
            'Voucher not applicable',
            'This offer is only valid for selected items.')
        raise NotApplicable(msg)
    return get_products_voucher_discount(voucher, prices)


def get_voucher_discount_for_cart(voucher, cart):
    """Calculate discount value depending on voucher and discount types.

    Raise NotApplicable if voucher of given type cannot be applied.
    """
    if voucher.type == VoucherType.VALUE:
        return get_value_voucher_discount(voucher, cart.get_subtotal())
    if voucher.type == VoucherType.SHIPPING:
        return _get_shipping_voucher_discount_for_cart(voucher, cart)
    if voucher.type in (
            VoucherType.PRODUCT, VoucherType.COLLECTION, VoucherType.CATEGORY):
        return _get_products_voucher_discount(cart, voucher)
    raise NotImplementedError('Unknown discount type')


def get_voucher_for_cart(cart, vouchers=None):
    """Return voucher with voucher code saved in cart if active or None."""
    if cart.voucher_code is not None:
        if vouchers is None:
            vouchers = Voucher.objects.active(date=date.today())
        try:
            return vouchers.get(code=cart.voucher_code)
        except Voucher.DoesNotExist:
            return None
    return None


def recalculate_cart_discount(cart, discounts, taxes):
    """Recalculate `cart.discount` based on the voucher.

    Will clear both voucher and discount if the discount is no longer
    applicable.
    """
    voucher = get_voucher_for_cart(cart)
    if voucher is not None:
        try:
            discount = get_voucher_discount_for_cart(voucher, cart)
        except NotApplicable:
            remove_voucher_from_cart(cart)
        else:
            subtotal = cart.get_subtotal(discounts, taxes).gross
            cart.discount_amount = min(discount, subtotal)
            cart.discount_name = str(voucher)
            cart.translated_discount_name = (
                voucher.translated.name
                if voucher.translated.name != voucher.name else '')
            cart.save(
                update_fields=[
                    'translated_discount_name',
                    'discount_amount', 'discount_name'])
    else:
        remove_voucher_from_cart(cart)


def add_voucher_to_cart(voucher, cart):
    """Add voucher data to cart.

    Raise NotApplicable if voucher of given type cannot be applied."""
    discount_amount = get_voucher_discount_for_cart(voucher, cart)
    cart.voucher_code = voucher.code
    cart.discount_name = voucher.name
    cart.translated_discount_name = (
        voucher.translated.name
        if voucher.translated.name != voucher.name else '')
    cart.discount_amount = discount_amount
    cart.save(
        update_fields=[
            'voucher_code', 'discount_name', 'translated_discount_name',
            'discount_amount'])


def remove_voucher_from_cart(cart):
    """Remove voucher data from cart."""
    cart.voucher_code = None
    cart.discount_name = None
    cart.translated_discount_name = None
    cart.discount_amount = ZERO_MONEY
    cart.save(
        update_fields=[
            'voucher_code', 'discount_name', 'translated_discount_name',
            'discount_amount'])


def get_taxes_for_cart(cart, default_taxes):
    """Return taxes (if handled) due to shipping address or default one."""
    if not settings.VATLAYER_ACCESS_KEY:
        return None

    if cart.shipping_address:
        return get_taxes_for_country(cart.shipping_address.country)

    return default_taxes


<<<<<<< HEAD
def is_valid_shipping_method(cart, taxes, discounts, shipping_method=None):
    """Check if shipping method is valid and remove (if not)."""
    shipping_method = shipping_method or cart.shipping_method
    if not shipping_method:
=======
def is_valid_shipping_method(
        cart, taxes, discounts, shipping_method=None, remove=True):
    """Check if shipping method is valid and remove (if not)."""
    shipping_method = shipping_method or cart.shipping_method
    if not shipping_method:
        return False

    if not cart.shipping_address:
>>>>>>> 2f49714f
        return False

    valid_methods = ShippingMethod.objects.applicable_shipping_methods(
        price=cart.get_subtotal(discounts, taxes).gross,
        weight=cart.get_total_weight(),
        country_code=cart.shipping_address.country.code)
    if shipping_method not in valid_methods:
<<<<<<< HEAD
        clear_shipping_method(cart)
=======
        if remove:
            clear_shipping_method(cart)
>>>>>>> 2f49714f
        return False
    return True


def clear_shipping_method(cart):
    cart.shipping_method = None
    cart.save(update_fields=['shipping_method'])


def _process_voucher_data_for_order(cart):
    """Fetch, process and return voucher/discount data from cart."""
    vouchers = Voucher.objects.active(date=date.today()).select_for_update()
    voucher = get_voucher_for_cart(cart, vouchers)

    if cart.voucher_code and not voucher:
        msg = pgettext(
            'Voucher not applicable',
            'Voucher expired in meantime. Order placement aborted.')
        raise NotApplicable(msg)

    if not voucher:
        return {}

    increase_voucher_usage(voucher)
    return {
        'voucher': voucher,
        'discount_amount': cart.discount_amount,
        'discount_name': cart.discount_name,
        'translated_discount_name': cart.translated_discount_name}


def _process_shipping_data_for_order(cart, taxes):
    """Fetch, process and return shipping data from cart."""
    if not cart.is_shipping_required():
        return {}

    shipping_address = cart.shipping_address

    if cart.user:
        store_user_address(cart.user, shipping_address, AddressType.SHIPPING)
        if cart.user.addresses.filter(pk=shipping_address.pk).exists():
            shipping_address = shipping_address.get_copy()

    return {
        'shipping_address': shipping_address,
        'shipping_method': cart.shipping_method,
        'shipping_method_name': smart_text(cart.shipping_method),
        'shipping_price': cart.get_shipping_price(taxes),
        'weight': cart.get_total_weight()}


def _process_user_data_for_order(cart):
    """Fetch, process and return shipping data from cart."""
    billing_address = cart.billing_address

    if cart.user:
        store_user_address(cart.user, billing_address, AddressType.BILLING)
        if cart.user.addresses.filter(pk=billing_address.pk).exists():
            billing_address = billing_address.get_copy()

    return {
        'user': cart.user,
        'user_email': cart.user.email if cart.user else cart.email,
        'billing_address': billing_address,
        'customer_note': cart.note}


@transaction.atomic
def create_order(cart: Cart, tracking_code: str, discounts, taxes):
    """Create an order from the cart.

    Each order will get a private copy of both the billing and the shipping
    address (if shipping).

    If any of the addresses is new and the user is logged in the address
    will also get saved to that user's address book.

    Current user's language is saved in the order so we can later determine
    which language to use when sending email.
    """
    from ..order.utils import add_variant_to_order

    order = Order.objects.filter(checkout_token=cart.token).first()
    if order is not None:
        return order

    order_data = {}
    order_data.update(_process_voucher_data_for_order(cart))
    order_data.update(_process_shipping_data_for_order(cart, taxes))
    order_data.update(_process_user_data_for_order(cart))
    order_data.update({
        'language_code': get_language(),
        'tracking_client_id': tracking_code,
        'total': cart.get_total(discounts, taxes)})

    order = Order.objects.create(**order_data, checkout_token=cart.token)

    # create order lines from cart lines
    for line in cart:
        add_variant_to_order(
            order, line.variant, line.quantity, discounts, taxes)

    # assign cart payments to the order
    cart.payments.update(order=order)
    return order


def can_be_fully_paid(cart: Cart, taxes, discounts):
    """Check if checkout can be fully paid with proper payments."""
    payments = [
        payment for payment in cart.payments.all() if payment.is_active]
    total_paid = sum([p.total for p in payments])
    cart_total = cart.get_total(discounts=discounts, taxes=taxes).gross.amount
    return total_paid >= cart_total


def ready_to_place_order(cart: Cart, taxes, discounts):
    """Check if checkout can be completed."""
    if cart.is_shipping_required():
        if not cart.shipping_method:
            return False, pgettext_lazy(
                'order placement_error', 'Shipping method is not set')
        if not cart.shipping_address:
            return False, pgettext_lazy(
                'order placement error', 'Shipping address is not set')
        if not is_valid_shipping_method(cart, taxes, discounts):
            return False, pgettext_lazy(
                'order placement error',
                'Shipping method is not valid for your shipping address')
    if not cart.billing_address:
        return False, pgettext_lazy(
            'order placement_error', 'Billing address is not set')
    if not can_be_fully_paid(cart, taxes, discounts):
        return False, pgettext_lazy(
            'order placement error',
            'Checkout can not be fully paid with proper payments')
    return True, None<|MERGE_RESOLUTION|>--- conflicted
+++ resolved
@@ -762,12 +762,6 @@
     return default_taxes
 
 
-<<<<<<< HEAD
-def is_valid_shipping_method(cart, taxes, discounts, shipping_method=None):
-    """Check if shipping method is valid and remove (if not)."""
-    shipping_method = shipping_method or cart.shipping_method
-    if not shipping_method:
-=======
 def is_valid_shipping_method(
         cart, taxes, discounts, shipping_method=None, remove=True):
     """Check if shipping method is valid and remove (if not)."""
@@ -776,7 +770,6 @@
         return False
 
     if not cart.shipping_address:
->>>>>>> 2f49714f
         return False
 
     valid_methods = ShippingMethod.objects.applicable_shipping_methods(
@@ -784,12 +777,8 @@
         weight=cart.get_total_weight(),
         country_code=cart.shipping_address.country.code)
     if shipping_method not in valid_methods:
-<<<<<<< HEAD
-        clear_shipping_method(cart)
-=======
         if remove:
             clear_shipping_method(cart)
->>>>>>> 2f49714f
         return False
     return True
 
