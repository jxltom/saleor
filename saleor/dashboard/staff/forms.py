--- conflicted
+++ resolved
@@ -17,23 +17,6 @@
 
     class Meta:
         model = User
-<<<<<<< HEAD
-        fields = ['first_name', 'last_name', 'email',
-                  'user_permissions', 'is_active', 'is_staff', 'is_superuser']
-        labels = {
-            'first_name': pgettext_lazy(
-                'Customer form: Given name field', 'Given name'),
-            'last_name': pgettext_lazy(
-                'Customer form: Family name field', 'Family name'),
-            'email': pgettext_lazy(
-                'Email', 'Email'),
-            'is_active': pgettext_lazy(
-                'User active toggle', 'User is active'),
-            'is_staff': pgettext_lazy(
-                'User staff toggle', 'User is staff'),
-            'is_superuser': pgettext_lazy(
-                'User superuser toggle', 'User is superuser')}
-=======
         fields = [
             "first_name",
             "last_name",
@@ -41,6 +24,7 @@
             "user_permissions",
             "is_active",
             "is_staff",
+            "is_superuser",
         ]
         labels = {
             "first_name": pgettext_lazy(
@@ -52,8 +36,8 @@
             "email": pgettext_lazy("Email", "Email"),
             "is_active": pgettext_lazy("User active toggle", "User is active"),
             "is_staff": pgettext_lazy("User staff toggle", "User is staff"),
+            "is_superuser": pgettext_lazy("User superuser toggle", "User is superuser"),
         }
->>>>>>> de5784be
 
     def __init__(self, *args, **kwargs):
         # The user argument is required
@@ -79,7 +63,7 @@
             self.fields["is_staff"].disabled = True
 
         # Expose superuser field but disable editing
-        self.fields['is_superuser'].disabled = True
+        self.fields["is_superuser"].disabled = True
 
         address = self.instance.default_billing_address
         if not address:
