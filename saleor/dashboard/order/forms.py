--- conflicted
+++ resolved
@@ -616,15 +616,9 @@
             form.empty_permitted = False
 
     def clean(self):
-<<<<<<< HEAD
-        total_quantities = sum(
-            form.cleaned_data.get('quantity', 0) for form in self.forms)
-        if total_quantities <= 0:
-=======
         total_quantity = sum(
             form.cleaned_data.get('quantity', 0) for form in self.forms)
         if total_quantity <= 0:
->>>>>>> 2ec7faf3
             raise forms.ValidationError(
                 'Total quantity must be larger than 0.')
 
