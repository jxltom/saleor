--- conflicted
+++ resolved
@@ -71,11 +71,6 @@
             Q(user__default_billing_address__last_name__icontains=value))
 
     def filter_by_payment_status(self, queryset, name, value):
-<<<<<<< HEAD
-        return queryset.annotate(last_payment_pk=Max('payments__pk')).filter(
-            Q(payments__pk=F('last_payment_pk'), payments__charge_status=value) |
-            Q(payments__isnull=True))
-=======
         annotated_queryset = queryset.annotate(
             last_payment_pk=Max('payments__pk'))
         query_order_with_payments = Q(
@@ -85,7 +80,6 @@
             return annotated_queryset.filter(
                 query_order_with_payments | query_order_without_payments)
         return annotated_queryset.filter(query_order_with_payments)
->>>>>>> ed0109ad
 
     def get_summary_message(self):
         counter = self.qs.count()
