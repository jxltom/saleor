--- conflicted
+++ resolved
@@ -88,18 +88,7 @@
     - PARTIALLY_REFUNDED - part of charged funds were returned to the customer.
     - FULLY_REFUNDED - all charged funds were returned to the customer.
     """
-<<<<<<< HEAD
-    - Not charged: No funds were take off the customer's funding source yet.
-    - Partially charged: Funds were taken off the customer's funding source,
-        partly covering the payment amount.
-    - Fully charged: Funds were taken off the customer's funding source,
-        completely covering the payment amount.
-    - Partially refunded: Part of charged funds were returned to the customer.
-    - Fully refunded: All charged funds were returned to the customer.
-    """
-=======
 
->>>>>>> 372232b0
     NOT_CHARGED = 'not-charged'
     PARTIALLY_CHARGED = 'partially-charged'
     FULLY_CHARGED = 'fully-charged'
