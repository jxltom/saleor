--- conflicted
+++ resolved
@@ -99,15 +99,12 @@
     def get_authorized_amount(self):
         money = zero_money()
 
-<<<<<<< HEAD
-=======
         # There is no authorized amount anymore when capture is succeeded
         # since capture can only be made once, even it is a partial capture
         if self.transactions.filter(
                 kind=TransactionKind.CAPTURE, is_success=True).exists():
             return money
 
->>>>>>> 9b8ba84e
         # Calculate authorized amount from all succeeded auth transactions
         for transaction in self.transactions.filter(
                 kind=TransactionKind.AUTH, is_success=True).all():
