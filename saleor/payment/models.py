from decimal import Decimal
from operator import attrgetter

from django.conf import settings
from django.contrib.postgres.fields import JSONField
from django.core.validators import MaxValueValidator, MinValueValidator
from django.db import models
from prices import Money

from . import (
    ChargeStatus, CustomPaymentChoices, TransactionError, TransactionKind)
from ..checkout.models import Cart
from ..core.utils.taxes import zero_money
from ..order.models import Order


class Payment(models.Model):
    """Represents transactable payment information
    such as credit card details, gift card information or a customer's
    authorization to charge their PayPal account.

    All payment process related pieces of information are stored
    at the gateway level, we are operating on the reusable token
    which is a unique identifier of the customer for given gateway.

    Several payment methods can be used within a single order.
    """
    # FIXME we should provide an option to store the card for later usage
    # FIXME probably we should have pending status for 3d secure
    gateway = models.CharField(max_length=255)
    is_active = models.BooleanField(default=True)
    #: Creation date and time
    created = models.DateTimeField(auto_now_add=True)
    #: Date and time of last modification
    modified = models.DateTimeField(auto_now=True)
    charge_status = models.CharField(
        max_length=15,
        choices=ChargeStatus.CHOICES,
        default=ChargeStatus.NOT_CHARGED)

    billing_first_name = models.CharField(max_length=256, blank=True)
    billing_last_name = models.CharField(max_length=256, blank=True)
    billing_company_name = models.CharField(max_length=256, blank=True)
    billing_address_1 = models.CharField(max_length=256, blank=True)
    billing_address_2 = models.CharField(max_length=256, blank=True)
    billing_city = models.CharField(max_length=256, blank=True)
    billing_city_area = models.CharField(max_length=128, blank=True)
    billing_postal_code = models.CharField(max_length=256, blank=True)
    billing_country_code = models.CharField(max_length=2, blank=True)
    billing_country_area = models.CharField(max_length=256, blank=True)
    billing_email = models.EmailField(blank=True)
    customer_ip_address = models.GenericIPAddressField(blank=True, null=True)
    extra_data = models.TextField(blank=True, default='')
    token = models.CharField(max_length=128, blank=True, default='')

    #: Currency code (might be gateway-specific)
    # FIXME: add ISO4217 validator?
    currency = models.CharField(max_length=10)
    #: Total amount (gross)
    total = models.DecimalField(
        max_digits=settings.DEFAULT_MAX_DIGITS,
        decimal_places=settings.DEFAULT_DECIMAL_PLACES,
        default=Decimal('0.0'))
    captured_amount = models.DecimalField(
        max_digits=settings.DEFAULT_MAX_DIGITS,
        decimal_places=settings.DEFAULT_DECIMAL_PLACES,
        default=Decimal('0.0'))

    checkout = models.ForeignKey(
        Cart, null=True, related_name='payments', on_delete=models.SET_NULL)
    order = models.ForeignKey(
        Order, null=True, related_name='payments', on_delete=models.PROTECT)

    # Credit Card data, if applicable
    cc_first_digits = models.CharField(max_length=6, blank=True, default='')
    cc_last_digits = models.CharField(max_length=4, blank=True, default='')
    cc_brand = models.CharField(max_length=40, blank=True, default='')
    cc_exp_month = models.PositiveIntegerField(
        validators=[MinValueValidator(1), MaxValueValidator(12)],
        null=True, blank=True)
    # exp year should be in 4 digits format
    cc_exp_year = models.PositiveIntegerField(
        validators=[MinValueValidator(1000)], null=True, blank=True)

    class Meta:
        ordering = ['pk']

    def __repr__(self):
        return 'Payment(gateway=%s, is_active=%s, created=%s, charge_status=%s)' % (
            self.gateway, self.is_active, self.created, self.charge_status)

    def get_last_transaction(self):
        return max(self.transactions.all(), default=None, key=attrgetter('pk'))

    def get_total(self):
        return Money(self.total, self.currency or settings.DEFAULT_CURRENCY)

    def get_authorized_amount(self):
        money = zero_money()

        # Query all the transactions which should be prefetched
        # to optimize db queries
        transactions = self.transactions.all()

        # There is no authorized amount anymore when capture is succeeded
        # since capture can only be made once, even it is a partial capture
        if any([txn.kind == TransactionKind.CAPTURE
                and txn.is_success for txn in transactions]):
            return money

        # Filter the succeeded auth transactions
        authorized_txns = [
            txn for txn in transactions
            if txn.kind == TransactionKind.AUTH and txn.is_success]
<<<<<<< HEAD
        
=======

>>>>>>> cbb139f7
        # Calculate authorized amount from all succeeded auth transactions
        for txn in authorized_txns:
            money += Money(
                txn.amount, self.currency or settings.DEFAULT_CURRENCY)

        # If multiple partial capture is supported later though it's unlikely,
        # the authorized amount should exclude the already captured amount here
        return money

    def get_captured_amount(self):
        return Money(
            self.captured_amount, self.currency or settings.DEFAULT_CURRENCY)

    def get_charge_amount(self):
        """Retrieve the maximum capture possible."""
        return self.total - self.captured_amount

    def authorize(self, payment_token):
        from . import utils
        return utils.gateway_authorize(
            payment=self, payment_token=payment_token)

    def charge(self, payment_token, amount=None):
        from . import utils
        if amount is None:
            amount = self.get_charge_amount()
        return utils.gateway_charge(
            payment=self, payment_token=payment_token, amount=amount)

    def void(self):
        from . import utils
        return utils.gateway_void(payment=self)

    def capture(self, amount=None):
        from . import utils
        if amount is None:
            amount = self.get_charge_amount()
        return utils.gateway_capture(payment=self, amount=amount)

    def refund(self, amount=None):
        from . import utils
        if amount is None:
            # If no amount is specified, refund the maximum possible
            amount = self.captured_amount
        return utils.gateway_refund(payment=self, amount=amount)

    def can_authorize(self):
        return (
            self.is_active and self.charge_status == ChargeStatus.NOT_CHARGED)

    def can_capture(self):
        not_charged = self.charge_status == ChargeStatus.NOT_CHARGED
        is_authorized = any([
            txn.kind == TransactionKind.AUTH
            and txn.is_success for txn in self.transactions.all()])

        return self.is_active and is_authorized and not_charged

    def can_charge(self):
        not_charged = (self.charge_status == ChargeStatus.NOT_CHARGED)
        not_fully_charged = (
            self.charge_status == ChargeStatus.CHARGED
            and self.get_total() > self.get_captured_amount())
        return self.is_active and (not_charged or not_fully_charged)

    def can_void(self):
        is_authorized = any([
            txn.kind == TransactionKind.AUTH
            and txn.is_success for txn in self.transactions.all()])

        return (
            self.is_active
            and self.charge_status == ChargeStatus.NOT_CHARGED
            and is_authorized)

    def can_refund(self):
        return (
            self.is_active and self.charge_status == ChargeStatus.CHARGED
            and self.gateway != CustomPaymentChoices.MANUAL)


class Transaction(models.Model):
    """Transaction represent attempts to transfer money between your store
    and your customers, with a chosen payment method.
    """
    created = models.DateTimeField(auto_now_add=True, editable=False)
    payment = models.ForeignKey(
        Payment, related_name='transactions', on_delete=models.PROTECT)
    token = models.CharField(max_length=128, blank=True, default='')
    kind = models.CharField(max_length=10, choices=TransactionKind.CHOICES)
    # FIXME probably we should have error/pending/success status instead of
    # a bool, eg for payments with 3d secure
    is_success = models.BooleanField(default=False)
    #: Currency code (may be gateway-specific)
    # FIXME: ISO4217 validator?
    currency = models.CharField(max_length=10)
    #: Total amount (gross)
    amount = models.DecimalField(
        max_digits=settings.DEFAULT_MAX_DIGITS,
        decimal_places=settings.DEFAULT_DECIMAL_PLACES,
        default=Decimal('0.0'))
    # Unified error code across all payment gateways
    error = models.CharField(
        choices=[(tag, tag.value) for tag in TransactionError],
        max_length=256, null=True)
    gateway_response = JSONField()

    def __repr__(self):
        return 'Transaction(type=%s, is_success=%s, created=%s)' % (
            self.kind, self.is_success, self.created)

    def get_amount(self):
        return Money(self.amount, self.currency or settings.DEFAULT_CURRENCY)<|MERGE_RESOLUTION|>--- conflicted
+++ resolved
@@ -112,11 +112,7 @@
         authorized_txns = [
             txn for txn in transactions
             if txn.kind == TransactionKind.AUTH and txn.is_success]
-<<<<<<< HEAD
-        
-=======
-
->>>>>>> cbb139f7
+
         # Calculate authorized amount from all succeeded auth transactions
         for txn in authorized_txns:
             money += Money(
