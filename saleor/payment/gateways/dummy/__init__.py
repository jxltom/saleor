--- conflicted
+++ resolved
@@ -1,10 +1,6 @@
 import uuid
 from typing import Dict
 
-<<<<<<< HEAD
-
-=======
->>>>>>> 4f382477
 from ... import ChargeStatus
 from .forms import DummyPaymentForm
 
