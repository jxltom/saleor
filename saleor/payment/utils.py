import json
import logging
from decimal import Decimal
from functools import wraps
from typing import Dict

from django.conf import settings
from django.core.serializers.json import DjangoJSONEncoder
<<<<<<< HEAD
=======
from django.db import transaction
from django.utils.translation import pgettext_lazy
>>>>>>> 16dcc5c5

from . import (
    ChargeStatus, CustomPaymentChoices, GatewayError, OperationType,
    PaymentError, TransactionKind, get_payment_gateway)
from ..account.models import Address, User
from ..checkout.models import Cart
from ..core import analytics
from ..order import OrderEvents, OrderEventsEmails
from ..order.emails import send_payment_confirmation
from ..order.models import Order
from .models import Payment, Transaction

logger = logging.getLogger(__name__)

GENERIC_TRANSACTION_ERROR = 'Transaction was unsuccessful'
REQUIRED_GATEWAY_KEYS = {
    'transaction_id', 'is_success', 'kind', 'error', 'amount', 'currency'}
ALLOWED_GATEWAY_KINDS = {choices[0] for choices in TransactionKind.CHOICES}


def get_gateway_operation_func(gateway, operation_type):
    """Return gateway method based on the operation type to be performed."""
    if operation_type == OperationType.PROCESS_PAYMENT:
        return gateway.process_payment
    if operation_type == OperationType.AUTH:
        return gateway.authorize
    if operation_type == OperationType.CAPTURE:
        return gateway.capture
    if operation_type == OperationType.CHARGE:
        return gateway.charge
    if operation_type == OperationType.VOID:
        return gateway.void
    if operation_type == OperationType.REFUND:
        return gateway.refund


def create_payment_information(
        payment: Payment, payment_token: str = None,
        amount: Decimal = None) -> Dict:
    """Extracts order information along with payment details.

    Returns information required to process payment and additional
    billing/shipping addresses for optional fraud-prevention mechanisms.
    """
    return {
        'token': payment_token,
        'amount': amount or payment.total,
        'currency': payment.currency,
        'billing': (
            payment.order.billing_address.as_data()
            if payment.order.billing_address else None),
        'shipping': (
            payment.order.shipping_address.as_data()
            if payment.order.shipping_address else None),
        'order_id': payment.order.id,
        'customer_ip_address': payment.customer_ip_address,
        'customer_email': payment.billing_email}


def handle_fully_paid_order(order):
    order.events.create(type=OrderEvents.ORDER_FULLY_PAID.value)
    if order.get_user_current_email():
        send_payment_confirmation.delay(order.pk)
        order.events.create(
            type=OrderEvents.EMAIL_SENT.value,
            parameters={
                'email': order.get_user_current_email(),
                'email_type': OrderEventsEmails.PAYMENT.value})
    try:
        analytics.report_order(order.tracking_client_id, order)
    except Exception:
        # Analytics failing should not abort the checkout flow
        logger.exception('Recording order in analytics failed')


def validate_payment(view):
    """Require an active payment instance.

    Decorate a view to check if payment is authorized, so any actions
    can be performed on it.
    """
    @wraps(view)
    def func(payment: Payment, *args, **kwargs):
        if not payment.is_active:
            raise PaymentError('This payment is no longer active.')
        return view(payment, *args, **kwargs)
    return func


def create_payment(
        gateway: str,
        total: Decimal,
        currency: str,
        email: str,
        billing_address: Address,
        customer_ip_address: str = '',
        payment_token: str = '',
        extra_data: Dict = None,
        checkout: Cart = None,
        order: Order = None) -> Payment:
    """Create a payment instance.

    This method is responsible for creating payment instances that works for
    both Django views and GraphQL mutations.
    """
    defaults = {
        'billing_email': email,
        'billing_first_name': billing_address.first_name,
        'billing_last_name': billing_address.last_name,
        'billing_company_name': billing_address.company_name,
        'billing_address_1': billing_address.street_address_1,
        'billing_address_2': billing_address.street_address_2,
        'billing_city': billing_address.city,
        'billing_postal_code': billing_address.postal_code,
        'billing_country_code': billing_address.country.code,
        'billing_country_area': billing_address.country_area,
        'currency': currency,
        'gateway': gateway,
        'total': total}

    if extra_data is None:
        extra_data = {}

    data = {
        'customer_ip_address': customer_ip_address,
        'extra_data': extra_data,
        'token': payment_token}

    if order is not None:
        data['order'] = order
    if checkout is not None:
        data['checkout'] = checkout

    payment, _ = Payment.objects.get_or_create(defaults=defaults, **data)
    return payment


@transaction.atomic
def mark_order_as_paid(order: Order, request_user: User):
    """Mark order as paid.

    Allows to create a payment for an order without actually performing any
    payment by the gateway.
    """
    payment = create_payment(
        gateway=CustomPaymentChoices.MANUAL,
        payment_token='',
        currency=order.total.gross.currency,
        email=order.user_email,
        billing_address=order.billing_address,
        total=order.total.gross.amount,
        order=order)
    payment.charge_status = ChargeStatus.CHARGED
    payment.captured_amount = order.total.gross.amount
    payment.save(update_fields=['captured_amount', 'charge_status'])
    order.events.create(
        type=OrderEvents.ORDER_MARKED_AS_PAID.value, user=request_user)


def create_transaction(
        payment: Payment, kind: str, payment_information: Dict,
        gateway_response: Dict = None, error_msg=None) -> Transaction:
    """Create a transaction based on transaction kind and gateway response."""
    if gateway_response is None:
        gateway_response = {}

    # Default values for token, amount, currency are only used in cases where
    # response from gateway was invalid or an exception occured
    txn = Transaction.objects.create(
        payment=payment,
        kind=gateway_response.get('kind', kind),
        token=gateway_response.get(
            'transaction_id', payment_information['token']),
        is_success=gateway_response.get('is_success', False),
        amount=gateway_response.get('amount', payment_information['amount']),
        currency=gateway_response.get(
            'currency', payment_information['currency']),
        error=gateway_response.get('error', error_msg),
        gateway_response=gateway_response)
    return txn


def gateway_get_client_token(gateway_name: str):
    """Gets client token, that will be used as a customer's identificator for
    client-side tokenization of the chosen payment method.
    """
    gateway, gateway_params = get_payment_gateway(gateway_name)
    return gateway.get_client_token(connection_params=gateway_params)


def clean_charge(payment: Payment, amount: Decimal):
    """Check if payment can be charged."""
    if amount <= 0:
        raise PaymentError('Amount should be a positive number.')
    if not payment.can_charge():
        raise PaymentError('This payment cannot be charged.')
    if amount > payment.total or amount > (
            payment.total - payment.captured_amount):
        raise PaymentError('Unable to charge more than un-captured amount.')


def clean_capture(payment: Payment, amount: Decimal):
    """Check if payment can be captured."""
    if amount <= 0:
        raise PaymentError('Amount should be a positive number.')
    if not payment.can_capture():
        raise PaymentError('This payment cannot be captured.')
    if amount > payment.total or amount > (
            payment.total - payment.captured_amount):
        raise PaymentError('Unable to capture more than authorized amount.')


def clean_authorize(payment: Payment):
    """Check if payment can be authorized."""
    if not payment.can_authorize():
        raise PaymentError('Charged transactions cannot be authorized again.')


def clean_mark_order_as_paid(order: Order):
    """Check if an order can be marked as paid."""
    if order.payments.exists():
        raise PaymentError(
            pgettext_lazy(
                'Mark order as paid validation error',
                'Orders with payments can not be manually marked as paid.'))


def call_gateway(operation_type, payment, payment_token, **extra_params):
    """Helper that calls the passed gateway function and handles exceptions.

    Additionally does validation of the returned gateway response.
    """
    gateway, connection_params = get_payment_gateway(payment.gateway)
    gateway_response = None
    error_msg = None

    payment_information = create_payment_information(
        payment, payment_token, **extra_params
    )

    try:
        func = get_gateway_operation_func(gateway, operation_type)
    except AttributeError:
        error_msg = 'Gateway doesn\'t implement {} operation'.format(
            operation_type.name)
        logger.exception(error_msg)
        raise PaymentError(error_msg)

    # The transaction kind is provided as a default value
    # for creating transactions when gateway has invalid response
    # The PROCESS_PAYMENT operation has CAPTURE as default transaction kind
    # For other operations, the transaction kind is same wtih operation type
    default_transaction_kind = TransactionKind.CAPTURE
    if operation_type != OperationType.PROCESS_PAYMENT:
        default_transaction_kind = getattr(
            TransactionKind, OperationType(operation_type).name)

    # Validate the default transaction kind
    if default_transaction_kind not in dict(TransactionKind.CHOICES):
        error_msg = 'The default transaction kind is invalid'
        logger.exception(error_msg)
        raise PaymentError(error_msg)

    try:
        gateway_response = func(
            payment_information=payment_information,
            connection_params=connection_params)
        validate_gateway_response(gateway_response)
    except GatewayError:
        error_msg = 'Gateway response validation failed'
        logger.exception(error_msg)
        gateway_response = None  # Set response empty as the validation failed
    except Exception:
        error_msg = 'Gateway encountered an error'
        logger.exception(error_msg)
    finally:
        if not isinstance(gateway_response, list):
            gateway_response = [gateway_response]
        transactions = []
        for response in gateway_response:
            transactions.append(create_transaction(
                payment=payment,
                kind=default_transaction_kind,
                payment_information=payment_information,
                error_msg=error_msg,
                gateway_response=response))

    for transaction in transactions:
        if not transaction.is_success:
            # Attempt to get errors from response, if none raise a generic one
            raise PaymentError(transaction.error or GENERIC_TRANSACTION_ERROR)

    return transactions[-1]


def validate_gateway_response(responses):
    """Validates response to be a correct format for Saleor to process."""
    if not isinstance(responses, (dict, list)):
        raise GatewayError('Gateway needs to return a dictionary or a list')

    if not isinstance(responses, list):
        responses = [responses]

    field_types = {
        'amount': Decimal,
        'currency': str,
        'is_success': bool,
        'kind': str,
        'transaction_id': str,
        'error': (type(None), str),
    }

    for response in responses:
        if not REQUIRED_GATEWAY_KEYS.issubset(response):
            raise GatewayError(
                'Gateway response needs to contain following keys: {}'.format(
                    sorted(REQUIRED_GATEWAY_KEYS)))

        for name, value in response.items():
            if name in field_types:
                if not isinstance(value, field_types[name]):
                    raise GatewayError('{} must be of type {}, was {}'.format(
                        name, field_types[name], type(value)))

        if response['kind'] not in ALLOWED_GATEWAY_KINDS:
            raise GatewayError(
                'Gateway response kind must be one of {}'.format(
                    sorted(ALLOWED_GATEWAY_KINDS)))

        if response['currency'] != settings.DEFAULT_CURRENCY:
            logger.warning('Transaction currency is different than Saleor\'s.')

        try:
            json.dumps(response, cls=DjangoJSONEncoder)
        except (TypeError, ValueError):
            raise GatewayError(
                'Gateway response needs to be json serializable')


def _gateway_postprocess(transaction, payment):
    transaction_kind = transaction.kind

    if transaction_kind in [TransactionKind.CHARGE, TransactionKind.CAPTURE]:
        payment.charge_status = ChargeStatus.CHARGED
        payment.captured_amount += transaction.amount
        payment.save(update_fields=['charge_status', 'captured_amount'])
        order = payment.order
        if order and order.is_fully_paid():
            handle_fully_paid_order(order)

    elif transaction_kind == TransactionKind.VOID:
        payment.is_active = False
        payment.save(update_fields=['is_active'])

    elif transaction_kind == TransactionKind.REFUND:
        changed_fields = ['captured_amount']
        payment.captured_amount -= transaction.amount
        if payment.captured_amount <= 0:
            payment.charge_status = ChargeStatus.FULLY_REFUNDED
            payment.is_active = False
            changed_fields += ['charge_status', 'is_active']
        payment.save(update_fields=changed_fields)


@validate_payment
def gateway_process_payment(
        payment: Payment, payment_token: str) -> Transaction:
    """Performs whole payment process on a gateway."""
    transaction = call_gateway(
        operation_type=OperationType.PROCESS_PAYMENT,
        payment=payment, payment_token=payment_token, amount=payment.total)

    _gateway_postprocess(transaction, payment)
    return transaction


@validate_payment
def gateway_charge(
        payment: Payment, payment_token: str,
        amount: Decimal = None) -> Transaction:
    """Performs authorization and capture in a single run.

    For gateways not supporting the authorization it should be a
    dedicated CHARGE transaction.

    For gateways not supporting capturing without authorizing,
    it should create two transaction - auth and capture, but only the last one
    is returned.
    """
    if amount is None:
        amount = payment.get_charge_amount()
    clean_charge(payment, amount)

    transaction = call_gateway(
        operation_type=OperationType.CHARGE,
        payment=payment, payment_token=payment_token, amount=amount)

    _gateway_postprocess(transaction, payment)
    return transaction


@validate_payment
def gateway_authorize(payment: Payment, payment_token: str) -> Transaction:
    """Authorizes the payment and creates relevant transaction.

    Args:
     - payment_token: One-time-use reference to payment information.
    """
    clean_authorize(payment)

    return call_gateway(
        operation_type=OperationType.AUTH,
        payment=payment, payment_token=payment_token)


@validate_payment
def gateway_capture(payment: Payment, amount: Decimal = None) -> Transaction:
    """Captures the money that was reserved during the authorization stage."""
    if amount is None:
        amount = payment.get_charge_amount()
    clean_capture(payment, amount)

    auth_transaction = payment.transactions.filter(
        kind=TransactionKind.AUTH, is_success=True).first()
    if auth_transaction is None:
        raise PaymentError('Cannot capture unauthorized transaction')
    payment_token = auth_transaction.token

    transaction = call_gateway(
        operation_type=OperationType.CAPTURE,
        payment=payment, payment_token=payment_token, amount=amount)

    _gateway_postprocess(transaction, payment)
    return transaction


@validate_payment
def gateway_void(payment) -> Transaction:
    if not payment.can_void():
        raise PaymentError('Only pre-authorized transactions can be voided.')

    auth_transaction = payment.transactions.filter(
        kind=TransactionKind.AUTH, is_success=True).first()
    if auth_transaction is None:
        raise PaymentError('Cannot void unauthorized transaction')
    payment_token = auth_transaction.token

    transaction = call_gateway(
        operation_type=OperationType.VOID,
        payment=payment, payment_token=payment_token)

    _gateway_postprocess(transaction, payment)
    return transaction


@validate_payment
def gateway_refund(payment, amount: Decimal = None) -> Transaction:
    """Refunds the charged funds back to the customer.
    Refunds can be total or partial.
    """
    if amount is None:
        # If no amount is specified, refund the maximum possible
        amount = payment.captured_amount

    if not payment.can_refund():
        raise PaymentError('This payment cannot be refunded.')

    if amount <= 0:
        raise PaymentError('Amount should be a positive number.')
    if amount > payment.captured_amount:
        raise PaymentError('Cannot refund more than captured')

    transaction = payment.transactions.filter(
        kind__in=[TransactionKind.CAPTURE, TransactionKind.CHARGE],
        is_success=True).first()
    if transaction is None:
        raise PaymentError('Cannot refund uncaptured/uncharged transaction')
    payment_token = transaction.token

    transaction = call_gateway(
        operation_type=OperationType.REFUND,
        payment=payment, payment_token=payment_token, amount=amount)

    _gateway_postprocess(transaction, payment)
    return transaction<|MERGE_RESOLUTION|>--- conflicted
+++ resolved
@@ -6,11 +6,8 @@
 
 from django.conf import settings
 from django.core.serializers.json import DjangoJSONEncoder
-<<<<<<< HEAD
-=======
 from django.db import transaction
 from django.utils.translation import pgettext_lazy
->>>>>>> 16dcc5c5
 
 from . import (
     ChargeStatus, CustomPaymentChoices, GatewayError, OperationType,
