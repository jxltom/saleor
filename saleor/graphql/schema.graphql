schema {
  query: Query
  mutation: Mutations
}

type Address implements Node {
  id: ID!
  firstName: String!
  lastName: String!
  companyName: String!
  streetAddress1: String!
  streetAddress2: String!
  city: String!
  cityArea: String!
  postalCode: String!
  country: CountryDisplay!
  countryArea: String!
  phone: String
}

type AddressCountableConnection {
  pageInfo: PageInfo!
  edges: [AddressCountableEdge!]!
  totalCount: Int
}

type AddressCountableEdge {
  node: Address!
  cursor: String!
}

type AddressCreate {
  errors: [Error]
  address: Address
}

input AddressCreateInput {
  firstName: String
  lastName: String
  companyName: String
  streetAddress1: String
  streetAddress2: String
  city: String
  cityArea: String
  postalCode: String
  country: String
  countryArea: String
  phone: String
  userId: ID!
}

type AddressDelete {
  errors: [Error]
  address: Address
}

input AddressInput {
  firstName: String
  lastName: String
  companyName: String
  streetAddress1: String
  streetAddress2: String
  city: String
  cityArea: String
  postalCode: String
  country: String
  countryArea: String
  phone: String
}

type AddressUpdate {
  errors: [Error]
  address: Address
}

type AddressValidationData {
  countryCode: String
  countryName: String
  addressFormat: String
  addressLatinFormat: String
  allowedFields: [String]
  requiredFields: [String]
  upperFields: [String]
  countryAreaType: String
  countryAreaChoices: [ChoiceValue]
  cityType: String
  cityAreaChoices: [ChoiceValue]
  postalCodeType: String
  postalCodeMatchers: [String]
  postalCodeExamples: [String]
  postalCodePrefix: String
}

input AddressValidationInput {
  countryCode: String
  countryArea: String
  cityArea: String
}

type AssignNavigation {
  errors: [Error]
  menu: Menu
}

type Attribute implements Node {
  id: ID!
  slug: String
  name: String
  values: [AttributeValue]
}

type AttributeCountableConnection {
  pageInfo: PageInfo!
  edges: [AttributeCountableEdge!]!
  totalCount: Int
}

type AttributeCountableEdge {
  node: Attribute!
  cursor: String!
}

type AttributeCreate {
  errors: [Error]
  attribute: Attribute
}

input AttributeCreateInput {
<<<<<<< HEAD
  slug: String!
  name: String!
  values: [AttributeValueCreateInput]
=======
  name: String!
  values: [AttributeCreateValueInput]
}

input AttributeCreateValueInput {
  name: String!
  value: String!
>>>>>>> 382e87d1
}

type AttributeDelete {
  errors: [Error]
  attribute: Attribute
}

input AttributeInput {
  slug: String!
  name: String!
}

scalar AttributeScalar

type AttributeUpdate {
  errors: [Error]
  attribute: Attribute
}

input AttributeUpdateInput {
  name: String
  removeValues: [ID]!
  addValues: [AttributeCreateValueInput]!
}

type AttributeValue implements Node {
  id: ID!
  sortOrder: Int!
  name: String
  value: String!
  slug: String
  type: AttributeValueType
}

type AttributeValueCreate {
  errors: [Error]
  attribute: Attribute
  attributeValue: AttributeValue
}

input AttributeValueCreateInput {
  name: String!
  value: String!
}

type AttributeValueDelete {
  errors: [Error]
  attributeValue: AttributeValue
}

input AttributeValueInput {
  slug: String!
  value: String!
}

enum AttributeValueType {
  COLOR
  GRADIENT
  URL
  STRING
}

type AttributeValueUpdate {
  errors: [Error]
  attribute: Attribute
  attributeValue: AttributeValue
}

type AuthorizationKey {
  name: String!
  key: String!
}

type Category implements Node {
  seoTitle: String
  seoDescription: String
  id: ID!
  name: String!
  slug: String!
  description: String!
  parent: Category
  backgroundImage: Image
  level: Int!
  children(before: String, after: String, first: Int, last: Int, id: ID, name: String): CategoryCountableConnection
  products(before: String, after: String, first: Int, last: Int, category: ID, price: Float, price_Range: Float, price_Lte: Float, price_Gte: Float, attributes: [AttributeScalar], name: String, name_Icontains: String, productType_Name: String, isPublished: Boolean, sortBy: String): ProductCountableConnection
  url: String
  ancestors(before: String, after: String, first: Int, last: Int, id: ID, name: String): CategoryCountableConnection
}

type CategoryCountableConnection {
  pageInfo: PageInfo!
  edges: [CategoryCountableEdge!]!
  totalCount: Int
}

type CategoryCountableEdge {
  node: Category!
  cursor: String!
}

type CategoryCreate {
  errors: [Error]
  category: Category
}

type CategoryDelete {
  errors: [Error]
  category: Category
}

input CategoryInput {
  description: String
  name: String
  parent: ID
  slug: String
  seo: SeoInput
}

type CategoryUpdate {
  errors: [Error]
  category: Category
}

type ChoiceValue {
  raw: String
  verbose: String
}

type Collection implements Node {
  seoTitle: String
  seoDescription: String
  id: ID!
  name: String!
  slug: String!
  products(before: String, after: String, first: Int, last: Int, category: ID, price: Float, price_Range: Float, price_Lte: Float, price_Gte: Float, attributes: [AttributeScalar], name: String, name_Icontains: String, productType_Name: String, isPublished: Boolean, sortBy: String): ProductCountableConnection
  backgroundImage: Image
  isPublished: Boolean!
}

type CollectionAddProducts {
  errors: [Error]
  collection: Collection
}

type CollectionCountableConnection {
  pageInfo: PageInfo!
  edges: [CollectionCountableEdge!]!
  totalCount: Int
}

type CollectionCountableEdge {
  node: Collection!
  cursor: String!
}

type CollectionCreate {
  errors: [Error]
  collection: Collection
}

type CollectionDelete {
  errors: [Error]
  collection: Collection
}

input CollectionInput {
  isPublished: Boolean
  name: String
  slug: String
  products: [ID]
  backgroundImage: Upload
  seo: SeoInput
}

type CollectionRemoveProducts {
  errors: [Error]
  collection: Collection
}

type CollectionUpdate {
  errors: [Error]
  collection: Collection
}

type CountryDisplay {
  code: String!
  country: String!
}

type CreateToken {
  token: String
  errors: [Error]
  user: User
}

type CustomerCreate {
  errors: [Error]
  user: User
}

input CustomerInput {
  email: String
  note: String
  defaultBillingAddress: AddressInput
  defaultShippingAddress: AddressInput
}

type CustomerPasswordReset {
  errors: [Error]
}

input CustomerPasswordResetInput {
  email: String!
}

type CustomerRegister {
  errors: [Error]
  user: User
}

input CustomerRegisterInput {
  email: String!
  password: String!
}

type CustomerUpdate {
  errors: [Error]
  user: User
}

scalar Date

scalar DateTime

scalar Decimal

enum DiscountValueTypeEnum {
  FIXED
  PERCENTAGE
}

type Domain {
  host: String!
  sslEnabled: Boolean!
  url: String!
}

type DraftOrderComplete {
  errors: [Error]
  order: Order
}

type DraftOrderCreate {
  errors: [Error]
  order: Order
}

input DraftOrderCreateInput {
  billingAddress: AddressInput
  user: ID
  userEmail: String
  discount: Decimal
  shippingAddress: AddressInput
  shippingMethod: ID
  voucher: ID
  lines: [OrderLineCreateInput]
}

type DraftOrderDelete {
  errors: [Error]
  order: Order
}

input DraftOrderInput {
  billingAddress: AddressInput
  user: ID
  userEmail: String
  discount: Decimal
  shippingAddress: AddressInput
  shippingMethod: ID
  voucher: ID
}

type DraftOrderLineCreate {
  errors: [Error]
  order: Order
  orderLine: OrderLine
}

type DraftOrderLineDelete {
  errors: [Error]
  order: Order
  orderLine: OrderLine
}

type DraftOrderLineUpdate {
  errors: [Error]
  order: Order
  orderLine: OrderLine
}

type DraftOrderUpdate {
  errors: [Error]
  order: Order
}

type Error {
  field: String
  message: String
}

type Fulfillment implements Node {
  id: ID!
  fulfillmentOrder: Int!
  status: FulfillmentStatus!
  trackingNumber: String!
  shippingDate: DateTime!
  lines(before: String, after: String, first: Int, last: Int): FulfillmentLineCountableConnection
  statusDisplay: String
}

type FulfillmentCancel {
  errors: [Error]
  fulfillment: Fulfillment
  order: Order
}

input FulfillmentCancelInput {
  restock: Boolean
}

type FulfillmentCreate {
  errors: [Error]
  fulfillment: Fulfillment
  order: Order
}

input FulfillmentCreateInput {
  trackingNumber: String
  notifyCustomer: Boolean
  lines: [FulfillmentLineInput]!
}

type FulfillmentLine implements Node {
  id: ID!
  orderLine: OrderLine!
  quantity: Int!
}

type FulfillmentLineCountableConnection {
  pageInfo: PageInfo!
  edges: [FulfillmentLineCountableEdge!]!
  totalCount: Int
}

type FulfillmentLineCountableEdge {
  node: FulfillmentLine!
  cursor: String!
}

input FulfillmentLineInput {
  orderLineId: ID
  quantity: Int
}

enum FulfillmentStatus {
  FULFILLED
  CANCELED
}

type FulfillmentUpdateTracking {
  errors: [Error]
  fulfillment: Fulfillment
  order: Order
}

input FulfillmentUpdateTrackingInput {
  trackingNumber: String
  notifyCustomer: Boolean
}

scalar GenericScalar

type HomepageCollectionUpdate {
  errors: [Error]
  shop: Shop
}

type Image {
  url(size: Int): String!
}

type LanguageDisplay {
  code: String!
  language: String!
}

type Margin {
  start: Int
  stop: Int
}

type Menu implements Node {
  id: ID!
  name: String!
  items(before: String, after: String, first: Int, last: Int): MenuItemCountableConnection
}

type MenuCountableConnection {
  pageInfo: PageInfo!
  edges: [MenuCountableEdge!]!
  totalCount: Int
}

type MenuCountableEdge {
  node: Menu!
  cursor: String!
}

type MenuCreate {
  errors: [Error]
  menu: Menu
}

input MenuCreateInput {
  name: String
  items: [MenuItemInput]
}

type MenuDelete {
  errors: [Error]
  menu: Menu
}

input MenuInput {
  name: String
}

type MenuItem implements Node {
  id: ID!
  menu: Menu!
  name: String!
  parent: MenuItem
  url: String
  category: Category
  collection: Collection
  page: Page
  level: Int!
  children(before: String, after: String, first: Int, last: Int): MenuItemCountableConnection
}

type MenuItemCountableConnection {
  pageInfo: PageInfo!
  edges: [MenuItemCountableEdge!]!
  totalCount: Int
}

type MenuItemCountableEdge {
  node: MenuItem!
  cursor: String!
}

type MenuItemCreate {
  errors: [Error]
  menuItem: MenuItem
}

input MenuItemCreateInput {
  name: String
  url: String
  category: ID
  collection: ID
  page: ID
  menu: ID!
  parent: ID
}

type MenuItemDelete {
  errors: [Error]
  menuItem: MenuItem
}

input MenuItemInput {
  name: String
  url: String
  category: ID
  collection: ID
  page: ID
}

type MenuItemUpdate {
  errors: [Error]
  menuItem: MenuItem
}

type MenuUpdate {
  errors: [Error]
  menu: Menu
}

type Money {
  currency: String!
  amount: Float!
  localized: String!
}

type MoneyRange {
  start: Money
  stop: Money
}

type Mutations {
  assignNavigation(menu: ID, navigationType: NavigationType!): AssignNavigation
  tokenCreate(email: String!, password: String!): CreateToken
  tokenRefresh(token: String): Refresh
  tokenVerify(token: String): VerifyToken
  setPassword(id: ID!, input: SetPasswordInput!): SetPassword
  passwordReset(email: String!): PasswordReset
  attributeValueCreate(attribute: ID!, input: AttributeValueCreateInput!): AttributeValueCreate
  attributeValueDelete(id: ID!): AttributeValueDelete
<<<<<<< HEAD
  attributeValueUpdate(id: ID!, input: AttributeInput!): AttributeValueUpdate
=======
  attributeValueUpdate(id: ID!, input: AttributeValueCreateInput!): AttributeValueUpdate
>>>>>>> 382e87d1
  categoryCreate(input: CategoryInput!): CategoryCreate
  categoryDelete(id: ID!): CategoryDelete
  categoryUpdate(id: ID!, input: CategoryInput!): CategoryUpdate
  customerCreate(input: UserCreateInput!): CustomerCreate
  customerUpdate(id: ID!, input: CustomerInput!): CustomerUpdate
  customerPasswordReset(input: CustomerPasswordResetInput!): CustomerPasswordReset
  customerRegister(input: CustomerRegisterInput!): CustomerRegister
  staffCreate(input: StaffCreateInput!): StaffCreate
  staffUpdate(id: ID!, input: StaffInput!): StaffUpdate
  staffDelete(id: ID!): StaffDelete
  addressCreate(input: AddressCreateInput!): AddressCreate
  addressUpdate(id: ID!, input: AddressInput!): AddressUpdate
  addressDelete(id: ID!): AddressDelete
  collectionCreate(input: CollectionInput!): CollectionCreate
  collectionUpdate(id: ID!, input: CollectionInput!): CollectionUpdate
  collectionDelete(id: ID!): CollectionDelete
  collectionAddProducts(collectionId: ID!, products: [ID]!): CollectionAddProducts
  collectionRemoveProducts(collectionId: ID!, products: [ID]!): CollectionRemoveProducts
  menuCreate(input: MenuCreateInput!): MenuCreate
  menuDelete(id: ID!): MenuDelete
  menuUpdate(id: ID!, input: MenuInput!): MenuUpdate
  menuItemCreate(input: MenuItemCreateInput!): MenuItemCreate
  menuItemDelete(id: ID!): MenuItemDelete
  menuItemUpdate(id: ID!, input: MenuItemInput!): MenuItemUpdate
  draftOrderCreate(input: DraftOrderCreateInput!): DraftOrderCreate
  draftOrderComplete(id: ID!): DraftOrderComplete
  draftOrderDelete(id: ID!): DraftOrderDelete
  draftOrderLineCreate(id: ID!, input: OrderLineCreateInput!): DraftOrderLineCreate
  draftOrderLineDelete(id: ID!): DraftOrderLineDelete
  draftOrderLineUpdate(id: ID!, input: OrderLineInput!): DraftOrderLineUpdate
  draftOrderUpdate(id: ID!, input: DraftOrderInput!): DraftOrderUpdate
  orderFulfillmentCancel(id: ID!, input: FulfillmentCancelInput!): FulfillmentCancel
  orderFulfillmentCreate(input: FulfillmentCreateInput!, order: ID): FulfillmentCreate
  orderFulfillmentUpdateTracking(id: ID!, input: FulfillmentUpdateTrackingInput!): FulfillmentUpdateTracking
  orderAddNote(order: ID!, input: OrderAddNoteInput!): OrderAddNote
  orderCancel(id: ID!, restock: Boolean!): OrderCancel
  orderCapture(amount: Decimal!, id: ID!): OrderCapture
  orderMarkAsPaid(id: ID!): OrderMarkAsPaid
  orderUpdateShipping(order: ID!, input: OrderUpdateShippingInput): OrderUpdateShipping
  orderRefund(amount: Decimal!, id: ID!): OrderRefund
  orderRelease(id: ID!): OrderRelease
  orderUpdate(id: ID!, input: OrderUpdateInput!): OrderUpdate
  pageCreate(input: PageInput!): PageCreate
  pageDelete(id: ID!): PageDelete
  pageUpdate(id: ID!, input: PageInput!): PageUpdate
  attributeCreate(input: AttributeCreateInput!): AttributeCreate
  attributeDelete(id: ID!): AttributeDelete
<<<<<<< HEAD
  attributeUpdate(id: ID!, input: AttributeInput!): AttributeUpdate
=======
  attributeUpdate(id: ID!, input: AttributeUpdateInput!): AttributeUpdate
>>>>>>> 382e87d1
  productCreate(input: ProductCreateInput!): ProductCreate
  productDelete(id: ID!): ProductDelete
  productUpdate(id: ID!, input: ProductInput!): ProductUpdate
  productImageCreate(input: ProductImageCreateInput!): ProductImageCreate
  productImageReorder(imagesIds: [ID]!, productId: ID!): ProductImageReorder
  productImageDelete(id: ID!): ProductImageDelete
  productImageUpdate(id: ID!, input: ProductImageUpdateInput!): ProductImageUpdate
  productTypeCreate(input: ProductTypeInput!): ProductTypeCreate
  productTypeUpdate(id: ID!, input: ProductTypeInput!): ProductTypeUpdate
  productTypeDelete(id: ID!): ProductTypeDelete
  productVariantCreate(input: ProductVariantCreateInput!): ProductVariantCreate
  productVariantDelete(id: ID!): ProductVariantDelete
  productVariantUpdate(id: ID!, input: ProductVariantInput!): ProductVariantUpdate
  saleCreate(input: SaleInput!): SaleCreate
  saleDelete(id: ID!): SaleDelete
  saleUpdate(id: ID!, input: SaleInput!): SaleUpdate
  shopDomainUpdate(input: SiteDomainInput): ShopDomainUpdate
  shopSettingsUpdate(input: ShopSettingsInput!): ShopSettingsUpdate
  homepageCollectionUpdate(collection: ID): HomepageCollectionUpdate
  voucherCreate(input: VoucherInput!): VoucherCreate
  voucherDelete(id: ID!): VoucherDelete
  voucherUpdate(id: ID!, input: VoucherInput!): VoucherUpdate
  shippingZoneCreate(input: ShippingZoneInput!): ShippingZoneCreate
  shippingZoneDelete(id: ID!): ShippingZoneDelete
  shippingZoneUpdate(id: ID!, input: ShippingZoneInput!): ShippingZoneUpdate
  shippingPriceCreate(input: ShippingPriceInput!): ShippingPriceCreate
  shippingPriceDelete(id: ID!): ShippingPriceDelete
  shippingPriceUpdate(id: ID!, input: ShippingPriceInput!): ShippingPriceUpdate
  variantImageAssign(imageId: ID!, variantId: ID!): VariantImageAssign
  variantImageUnassign(imageId: ID!, variantId: ID!): VariantImageUnassign
}

type Navigation {
  main: Menu
  secondary: Menu
}

enum NavigationType {
  MAIN
  SECONDARY
}

interface Node {
  id: ID!
}

type Order implements Node {
  id: ID!
  created: DateTime!
  status: OrderStatus!
  user: User
  languageCode: String!
  trackingClientId: String!
  billingAddress: Address
  shippingAddress: Address
  userEmail: String
  shippingMethod: ShippingMethod
  shippingPrice: TaxedMoney
  shippingMethodName: String
  token: String!
  total: TaxedMoney
  voucher: Voucher
  discountAmount: Money
  discountName: String!
  translatedDiscountName: String!
  displayGrossPrices: Boolean!
  customerNote: String!
  weight: Weight
  lines: [OrderLine]!
  fulfillments: [Fulfillment]!
  events: [OrderEvent]
  isPaid: Boolean
  number: String
  paymentStatus: PaymentStatusEnum
  paymentStatusDisplay: String
  subtotal: TaxedMoney
  statusDisplay: String
  totalAuthorized: Money
  totalCaptured: Money
  availableShippingMethods: [ShippingMethod]
}

type OrderAddNote {
  errors: [Error]
  order: Order
  event: OrderEvent
}

input OrderAddNoteInput {
  message: String
}

type OrderCancel {
  errors: [Error]
  order: Order
}

type OrderCapture {
  errors: [Error]
  order: Order
}

type OrderCountableConnection {
  pageInfo: PageInfo!
  edges: [OrderCountableEdge!]!
  totalCount: Int
}

type OrderCountableEdge {
  node: Order!
  cursor: String!
}

type OrderEvent implements Node {
  id: ID!
  date: DateTime
  type: OrderEvents
  user(id: ID): User
  message: String
  email: String
  emailType: OrderEventsEmails
  amount: Float
  quantity: Int
  composedId: String
  oversoldItems: [String]
}

enum OrderEvents {
  PLACED
  PLACED_FROM_DRAFT
  OVERSOLD_ITEMS
  ORDER_MARKED_AS_PAID
  CANCELED
  ORDER_FULLY_PAID
  UPDATED
  EMAIL_SENT
  PAYMENT_CAPTURED
  PAYMENT_REFUNDED
  PAYMENT_RELEASED
  FULFILLMENT_CANCELED
  FULFILLMENT_RESTOCKED_ITEMS
  FULFILLMENT_FULFILLED_ITEMS
  TRACKING_UPDATED
  NOTE_ADDED
  OTHER
}

enum OrderEventsEmails {
  PAYMENT
  SHIPPING
  ORDER
  FULFILLMENT
}

type OrderLine implements Node {
  id: ID!
  productName: String!
  translatedProductName: String!
  productSku: String!
  isShippingRequired: Boolean!
  quantity: Int!
  quantityFulfilled: Int!
  unitPrice: TaxedMoney
  taxRate: Float!
  thumbnailUrl(size: Int): String
}

input OrderLineCreateInput {
  quantity: Int!
  variantId: ID!
}

input OrderLineInput {
  quantity: Int!
}

type OrderMarkAsPaid {
  errors: [Error]
  order: Order
}

type OrderRefund {
  errors: [Error]
  order: Order
}

type OrderRelease {
  errors: [Error]
  order: Order
}

enum OrderStatus {
  DRAFT
  UNFULFILLED
  PARTIALLY_FULFILLED
  FULFILLED
  CANCELED
}

type OrderUpdate {
  errors: [Error]
  order: Order
}

input OrderUpdateInput {
  billingAddress: AddressInput
  userEmail: String
  shippingAddress: AddressInput
}

type OrderUpdateShipping {
  errors: [Error]
  order: Order
}

input OrderUpdateShippingInput {
  shippingMethod: ID
}

type Page implements Node {
  seoTitle: String
  seoDescription: String
  id: ID!
  slug: String!
  title: String!
  content: String!
  created: DateTime!
  isVisible: Boolean!
  availableOn: Date
}

type PageCountableConnection {
  pageInfo: PageInfo!
  edges: [PageCountableEdge!]!
  totalCount: Int
}

type PageCountableEdge {
  node: Page!
  cursor: String!
}

type PageCreate {
  errors: [Error]
  page: Page
}

type PageDelete {
  errors: [Error]
  page: Page
}

type PageInfo {
  hasNextPage: Boolean!
  hasPreviousPage: Boolean!
  startCursor: String
  endCursor: String
}

input PageInput {
  slug: String
  title: String
  content: String
  isVisible: Boolean
  availableOn: String
  seo: SeoInput
}

type PageUpdate {
  errors: [Error]
  page: Page
}

type PasswordReset {
  errors: [Error]
}

enum PaymentStatusEnum {
  WAITING
  PREAUTH
  CONFIRMED
  REJECTED
  REFUNDED
  ERROR
  INPUT
}

type PermissionDisplay {
  code: String!
  name: String!
}

type Product implements Node {
  id: ID!
  seoTitle: String
  seoDescription: String
  productType: ProductType!
  name: String!
  description: String!
  category: Category!
  price: Money
  availableOn: Date
  isPublished: Boolean!
  attributes: [SelectedAttribute]
  updatedAt: DateTime
  chargeTaxes: Boolean!
  taxRate: String!
  weight: Weight
  voucherSet(before: String, after: String, first: Int, last: Int, name_Icontains: String, type: String, discountValue_Gte: Float, discountValue_Lte: Float, startDate: Date, endDate: Date, minAmountSpent_Gte: Float, minAmountSpent_Lte: Float): VoucherCountableConnection
  saleSet(before: String, after: String, first: Int, last: Int, name_Icontains: String, type_Icontains: String, value_Gte: Float, value_Lte: Float, startDate: Date, endDate: Date): SaleCountableConnection
  variants(before: String, after: String, first: Int, last: Int, id: ID): ProductVariantCountableConnection
  images(before: String, after: String, first: Int, last: Int): ProductImageCountableConnection
  collections(before: String, after: String, first: Int, last: Int, name: String, name_Icontains: String, name_Istartswith: String): CollectionCountableConnection
  url: String!
  thumbnailUrl(size: Int): String
  availability: ProductAvailability
  purchaseCost: MoneyRange
  margin: Margin
  imageById(id: ID): ProductImage
}

type ProductAvailability {
  available: Boolean
  onSale: Boolean
  discount: TaxedMoney
  discountLocalCurrency: TaxedMoney
  priceRange: TaxedMoneyRange
  priceRangeUndiscounted: TaxedMoneyRange
  priceRangeLocalCurrency: TaxedMoneyRange
}

type ProductCountableConnection {
  pageInfo: PageInfo!
  edges: [ProductCountableEdge!]!
  totalCount: Int
}

type ProductCountableEdge {
  node: Product!
  cursor: String!
}

type ProductCreate {
  errors: [Error]
  product: Product
}

input ProductCreateInput {
  attributes: [AttributeValueInput]
  availableOn: Date
  category: ID
  chargeTaxes: Boolean
  collections: [ID]
  description: String
  isPublished: Boolean
  name: String
  price: Decimal
  taxRate: TaxRateType
  seo: SeoInput
  weight: WeightScalar
  productType: ID!
}

type ProductDelete {
  errors: [Error]
  product: Product
}

type ProductImage implements Node {
  sortOrder: Int!
  id: ID!
  alt: String!
  url(size: Int): String!
}

type ProductImageCountableConnection {
  pageInfo: PageInfo!
  edges: [ProductImageCountableEdge!]!
  totalCount: Int
}

type ProductImageCountableEdge {
  node: ProductImage!
  cursor: String!
}

type ProductImageCreate {
  errors: [Error]
  product: Product
  image: ProductImage
}

input ProductImageCreateInput {
  alt: String
  image: Upload!
  product: ID!
}

type ProductImageDelete {
  errors: [Error]
  product: Product
  image: ProductImage
}

type ProductImageReorder {
  errors: [Error]
  product: Product
  images: [ProductImage]
}

type ProductImageUpdate {
  errors: [Error]
  product: Product
  image: ProductImage
}

input ProductImageUpdateInput {
  alt: String
}

input ProductInput {
  attributes: [AttributeValueInput]
  availableOn: Date
  category: ID
  chargeTaxes: Boolean
  collections: [ID]
  description: String
  isPublished: Boolean
  name: String
  price: Decimal
  taxRate: TaxRateType
  seo: SeoInput
  weight: WeightScalar
}

type ProductType implements Node {
  id: ID!
  name: String!
  hasVariants: Boolean!
  productAttributes: [Attribute]
  variantAttributes: [Attribute]
  isShippingRequired: Boolean!
  taxRate: TaxRateType
  weight: Weight
  products(before: String, after: String, first: Int, last: Int, category: ID, price: Float, price_Range: Float, price_Lte: Float, price_Gte: Float, attributes: [AttributeScalar], name: String, name_Icontains: String, productType_Name: String, isPublished: Boolean, sortBy: String): ProductCountableConnection
}

type ProductTypeCountableConnection {
  pageInfo: PageInfo!
  edges: [ProductTypeCountableEdge!]!
  totalCount: Int
}

type ProductTypeCountableEdge {
  node: ProductType!
  cursor: String!
}

type ProductTypeCreate {
  errors: [Error]
  productType: ProductType
}

type ProductTypeDelete {
  errors: [Error]
  productType: ProductType
}

input ProductTypeInput {
  name: String
  hasVariants: Boolean
  productAttributes: [ID]
  variantAttributes: [ID]
  isShippingRequired: Boolean
  weight: WeightScalar
  taxRate: TaxRateType
}

type ProductTypeUpdate {
  errors: [Error]
  productType: ProductType
}

type ProductUpdate {
  errors: [Error]
  product: Product
}

type ProductVariant implements Node {
  id: ID!
  sku: String!
  name: String!
  priceOverride: Money
  product: Product!
  attributes: [SelectedAttribute]
  images(before: String, after: String, first: Int, last: Int): ProductImageCountableConnection
  trackInventory: Boolean!
  quantity: Int!
  quantityAllocated: Int!
  costPrice: Money
  weight: Weight
  stockQuantity: Int!
  price: Money
  margin: Int
}

type ProductVariantCountableConnection {
  pageInfo: PageInfo!
  edges: [ProductVariantCountableEdge!]!
  totalCount: Int
}

type ProductVariantCountableEdge {
  node: ProductVariant!
  cursor: String!
}

type ProductVariantCreate {
  errors: [Error]
  productVariant: ProductVariant
}

input ProductVariantCreateInput {
  attributes: [AttributeValueInput]!
  costPrice: Decimal
  priceOverride: Decimal
  sku: String
  quantity: Int
  trackInventory: Boolean
  weight: WeightScalar
  product: ID!
}

type ProductVariantDelete {
  errors: [Error]
  productVariant: ProductVariant
}

input ProductVariantInput {
  attributes: [AttributeValueInput]
  costPrice: Decimal
  priceOverride: Decimal
  sku: String
  quantity: Int
  trackInventory: Boolean
  weight: WeightScalar
}

type ProductVariantUpdate {
  errors: [Error]
  productVariant: ProductVariant
}

type Query {
  addressValidator(input: AddressValidationInput!): AddressValidationData
  attributes(query: String, inCategory: ID, before: String, after: String, first: Int, last: Int, id: ID, slug: String): AttributeCountableConnection
  categories(query: String, level: Int, before: String, after: String, first: Int, last: Int, id: ID, name: String): CategoryCountableConnection
  category(id: ID): Category
  collection(id: ID): Collection
  collections(query: String, before: String, after: String, first: Int, last: Int, name: String, name_Icontains: String, name_Istartswith: String): CollectionCountableConnection
  menu(id: ID, name: String): Menu
  menus(query: String, before: String, after: String, first: Int, last: Int): MenuCountableConnection
  menuItem(id: ID): MenuItem
  menuItems(query: String, before: String, after: String, first: Int, last: Int): MenuItemCountableConnection
  order(id: ID): Order
  orders(query: String, before: String, after: String, first: Int, last: Int, status: String, totalNet: Float, totalNet_Lte: Float, totalNet_Gte: Float, id: [ID], orderId: Float, created_Gte: String, created_Lte: String, user: String): OrderCountableConnection
  page(id: ID, slug: String): Page
  pages(query: String, before: String, after: String, first: Int, last: Int, id: ID, title: String): PageCountableConnection
  product(id: ID): Product
  products(query: String, before: String, after: String, first: Int, last: Int, category: ID, price: Float, price_Range: Float, price_Lte: Float, price_Gte: Float, attributes: [AttributeScalar], name: String, name_Icontains: String, productType_Name: String, isPublished: Boolean, sortBy: String): ProductCountableConnection
  productType(id: ID): ProductType
  productTypes(before: String, after: String, first: Int, last: Int, id: ID): ProductTypeCountableConnection
  productVariant(id: ID): ProductVariant
  productVariants(ids: [ID], before: String, after: String, first: Int, last: Int, id: ID): ProductVariantCountableConnection
  sale(id: ID): Sale
  sales(query: String, before: String, after: String, first: Int, last: Int, name_Icontains: String, type_Icontains: String, value_Gte: Float, value_Lte: Float, startDate: Date, endDate: Date): SaleCountableConnection
  shop: Shop
  voucher(id: ID): Voucher
  vouchers(query: String, before: String, after: String, first: Int, last: Int, name_Icontains: String, type: String, discountValue_Gte: Float, discountValue_Lte: Float, startDate: Date, endDate: Date, minAmountSpent_Gte: Float, minAmountSpent_Lte: Float): VoucherCountableConnection
  shippingZone(id: ID): ShippingZone
  shippingZones(before: String, after: String, first: Int, last: Int, name_Icontains: String, countries_Icontains: String, shippingMethods_Price_Gte: Float, shippingMethods_Price_Lte: Float): ShippingZoneCountableConnection
  user(id: ID): User
  customers(query: String, before: String, after: String, first: Int, last: Int, isStaff: Boolean): UserCountableConnection
  staffUsers(query: String, before: String, after: String, first: Int, last: Int, isStaff: Boolean): UserCountableConnection
  node(id: ID!): Node
}

type Refresh {
  token: String
  payload: GenericScalar
}

type Sale implements Node {
  id: ID!
  name: String!
  type: SaleType!
  value: Float!
  products(before: String, after: String, first: Int, last: Int): ProductCountableConnection
  categories(before: String, after: String, first: Int, last: Int, id: ID, name: String): CategoryCountableConnection
  collections(before: String, after: String, first: Int, last: Int, name: String, name_Icontains: String, name_Istartswith: String): CollectionCountableConnection
  startDate: Date!
  endDate: Date
}

type SaleCountableConnection {
  pageInfo: PageInfo!
  edges: [SaleCountableEdge!]!
  totalCount: Int
}

type SaleCountableEdge {
  node: Sale!
  cursor: String!
}

type SaleCreate {
  errors: [Error]
  sale: Sale
}

type SaleDelete {
  errors: [Error]
  sale: Sale
}

input SaleInput {
  name: String
  type: DiscountValueTypeEnum
  value: Decimal
  products: [ID]
  categories: [ID]
  collections: [ID]
  startDate: DateTime
  endDate: DateTime
}

enum SaleType {
  FIXED
  PERCENTAGE
}

type SaleUpdate {
  errors: [Error]
  sale: Sale
}

type SelectedAttribute {
  attribute: Attribute
  value: AttributeValue
}

input SeoInput {
  title: String
  description: String
}

type SetPassword {
  errors: [Error]
  user: User
}

input SetPasswordInput {
  token: String!
  password: String!
}

type ShippingMethod implements Node {
  id: ID!
  name: String!
  type: ShippingMethodTypeEnum
  price: Money
  minimumOrderPrice: Money
  maximumOrderPrice: Money
  minimumOrderWeight: Weight
  maximumOrderWeight: Weight
}

enum ShippingMethodTypeEnum {
  PRICE
  WEIGHT
}

type ShippingPriceCreate {
  errors: [Error]
  shippingMethod: ShippingMethod
}

type ShippingPriceDelete {
  errors: [Error]
  shippingMethod: ShippingMethod
}

input ShippingPriceInput {
  name: String
  price: Decimal
  minimumOrderPrice: Decimal
  maximumOrderPrice: Decimal
  minimumOrderWeight: WeightScalar
  maximumOrderWeight: WeightScalar
  type: ShippingMethodTypeEnum
  shippingZone: ID
}

type ShippingPriceUpdate {
  errors: [Error]
  shippingMethod: ShippingMethod
}

type ShippingZone implements Node {
  id: ID!
  name: String!
  countries: [CountryDisplay]
  default: Boolean!
  shippingMethods: [ShippingMethod]
  priceRange: MoneyRange
}

type ShippingZoneCountableConnection {
  pageInfo: PageInfo!
  edges: [ShippingZoneCountableEdge!]!
  totalCount: Int
}

type ShippingZoneCountableEdge {
  node: ShippingZone!
  cursor: String!
}

type ShippingZoneCreate {
  errors: [Error]
  shippingZone: ShippingZone
}

type ShippingZoneDelete {
  errors: [Error]
  shippingZone: ShippingZone
}

input ShippingZoneInput {
  name: String
  countries: [String]
  default: Boolean
}

type ShippingZoneUpdate {
  errors: [Error]
  shippingZone: ShippingZone
}

type Shop {
  authorizationKeys: [AuthorizationKey]!
  countries: [CountryDisplay]!
  currencies: [String]!
  defaultCurrency: String!
  defaultCountry: CountryDisplay
  description: String
  domain: Domain!
  homepageCollection: Collection
  languages: [LanguageDisplay]!
  name: String!
  navigation: Navigation
  permissions: [PermissionDisplay]!
  phonePrefixes: [String]!
  headerText: String
  includeTaxesInPrices: Boolean
  displayGrossPrices: Boolean
  trackInventoryByDefault: Boolean
  defaultWeightUnit: WeightUnitsEnum
}

type ShopDomainUpdate {
  errors: [Error]
  shop: Shop
}

input ShopSettingsInput {
  headerText: String
  description: String
  includeTaxesInPrices: Boolean
  displayGrossPrices: Boolean
  trackInventoryByDefault: Boolean
  defaultWeightUnit: WeightUnitsEnum
}

type ShopSettingsUpdate {
  errors: [Error]
  shop: Shop
}

input SiteDomainInput {
  domain: String
  name: String
}

type StaffCreate {
  errors: [Error]
  user: User
}

input StaffCreateInput {
  email: String
  note: String
  isActive: Boolean
  permissions: [String]
  sendPasswordEmail: Boolean
}

type StaffDelete {
  errors: [Error]
  user: User
}

input StaffInput {
  email: String
  note: String
  isActive: Boolean
  permissions: [String]
}

type StaffUpdate {
  errors: [Error]
  user: User
}

enum TaxRateType {
  ACCOMODATION
  ADMISSION_TO_CULTURAL_EVENTS
  ADMISSION_TO_ENTERTAINMENT_EVENTS
  ADMISSION_TO_SPORTING_EVENTS
  ADVERTISING
  AGRICULTURAL_SUPPLIES
  BABY_FOODSTUFFS
  BIKES
  BOOKS
  CHILDRENS_CLOTHING
  DOMESTIC_FUEL
  DOMESTIC_SERVICES
  E_BOOKS
  FOODSTUFFS
  HOTELS
  MEDICAL
  NEWSPAPERS
  PASSENGER_TRANSPORT
  PHARMACEUTICALS
  PROPERTY_RENOVATIONS
  RESTAURANTS
  SOCIAL_HOUSING
  STANDARD
  WATER
}

type TaxedMoney {
  currency: String!
  gross: Money!
  net: Money!
  tax: Money!
}

type TaxedMoneyRange {
  start: TaxedMoney
  stop: TaxedMoney
}

scalar UUID

scalar Upload

type User implements Node {
  id: ID!
  email: String!
  addresses(before: String, after: String, first: Int, last: Int): AddressCountableConnection
  isStaff: Boolean!
  token: UUID!
  isActive: Boolean!
  note: String
  defaultShippingAddress: Address
  defaultBillingAddress: Address
  orders(before: String, after: String, first: Int, last: Int): OrderCountableConnection
  permissions: [PermissionDisplay]
}

type UserCountableConnection {
  pageInfo: PageInfo!
  edges: [UserCountableEdge!]!
  totalCount: Int
}

type UserCountableEdge {
  node: User!
  cursor: String!
}

input UserCreateInput {
  email: String
  note: String
  defaultBillingAddress: AddressInput
  defaultShippingAddress: AddressInput
  sendPasswordEmail: Boolean
}

type VariantImageAssign {
  errors: [Error]
  productVariant: ProductVariant
  image: ProductImage
}

type VariantImageUnassign {
  errors: [Error]
  productVariant: ProductVariant
  image: ProductImage
}

type VerifyToken {
  payload: GenericScalar
  user: User
}

type Voucher implements Node {
  id: ID!
  type: VoucherType!
  name: String
  code: String!
  usageLimit: Int
  used: Int!
  startDate: Date!
  endDate: Date
  applyOncePerOrder: Boolean!
  discountValueType: VoucherDiscountValueType!
  discountValue: Float!
  countries: VoucherCountries!
  minAmountSpent: Money
  products(before: String, after: String, first: Int, last: Int): ProductCountableConnection
  collections(before: String, after: String, first: Int, last: Int, name: String, name_Icontains: String, name_Istartswith: String): CollectionCountableConnection
  categories(before: String, after: String, first: Int, last: Int, id: ID, name: String): CategoryCountableConnection
}

type VoucherCountableConnection {
  pageInfo: PageInfo!
  edges: [VoucherCountableEdge!]!
  totalCount: Int
}

type VoucherCountableEdge {
  node: Voucher!
  cursor: String!
}

enum VoucherCountries {
  AF
  AX
  AL
  DZ
  AS
  AD
  AO
  AI
  AQ
  AG
  AR
  AM
  AW
  AU
  AT
  AZ
  BS
  BH
  BD
  BB
  BY
  BE
  BZ
  BJ
  BM
  BT
  BO
  BQ
  BA
  BW
  BV
  BR
  IO
  BN
  BG
  BF
  BI
  CV
  KH
  CM
  CA
  KY
  CF
  TD
  CL
  CN
  CX
  CC
  CO
  KM
  CG
  CD
  CK
  CR
  CI
  HR
  CU
  CW
  CY
  CZ
  DK
  DJ
  DM
  DO
  EC
  EG
  SV
  GQ
  ER
  EE
  ET
  EU
  FK
  FO
  FJ
  FI
  FR
  GF
  PF
  TF
  GA
  GM
  GE
  DE
  GH
  GI
  GR
  GL
  GD
  GP
  GU
  GT
  GG
  GN
  GW
  GY
  HT
  HM
  VA
  HN
  HK
  HU
  IS
  IN
  ID
  IR
  IQ
  IE
  IM
  IL
  IT
  JM
  JP
  JE
  JO
  KZ
  KE
  KI
  KW
  KG
  LA
  LV
  LB
  LS
  LR
  LY
  LI
  LT
  LU
  MO
  MK
  MG
  MW
  MY
  MV
  ML
  MT
  MH
  MQ
  MR
  MU
  YT
  MX
  FM
  MD
  MC
  MN
  ME
  MS
  MA
  MZ
  MM
  NA
  NR
  NP
  NL
  NC
  NZ
  NI
  NE
  NG
  NU
  NF
  KP
  MP
  NO
  OM
  PK
  PW
  PS
  PA
  PG
  PY
  PE
  PH
  PN
  PL
  PT
  PR
  QA
  RE
  RO
  RU
  RW
  BL
  SH
  KN
  LC
  MF
  PM
  VC
  WS
  SM
  ST
  SA
  SN
  RS
  SC
  SL
  SG
  SX
  SK
  SI
  SB
  SO
  ZA
  GS
  KR
  SS
  ES
  LK
  SD
  SR
  SJ
  SZ
  SE
  CH
  SY
  TW
  TJ
  TZ
  TH
  TL
  TG
  TK
  TO
  TT
  TN
  TR
  TM
  TC
  TV
  UG
  UA
  AE
  GB
  UM
  US
  UY
  UZ
  VU
  VE
  VN
  VG
  VI
  WF
  EH
  YE
  ZM
  ZW
}

type VoucherCreate {
  errors: [Error]
  voucher: Voucher
}

type VoucherDelete {
  errors: [Error]
  voucher: Voucher
}

enum VoucherDiscountValueType {
  FIXED
  PERCENTAGE
}

input VoucherInput {
  type: VoucherTypeEnum
  name: String
  code: String
  startDate: DateTime
  endDate: DateTime
  discountValueType: DiscountValueTypeEnum
  discountValue: Decimal
  products: [ID]
  collections: [ID]
  categories: [ID]
  minAmountSpent: Decimal
  countries: [String]
}

enum VoucherType {
  VALUE
  PRODUCT
  COLLECTION
  CATEGORY
  SHIPPING
}

enum VoucherTypeEnum {
  PRODUCT
  COLLECTION
  CATEGORY
  SHIPPING
  VALUE
}

type VoucherUpdate {
  errors: [Error]
  voucher: Voucher
}

type Weight {
  unit: String!
  value: Float!
}

scalar WeightScalar

enum WeightUnitsEnum {
  kg
  lb
  oz
  g
}<|MERGE_RESOLUTION|>--- conflicted
+++ resolved
@@ -126,11 +126,6 @@
 }
 
 input AttributeCreateInput {
-<<<<<<< HEAD
-  slug: String!
-  name: String!
-  values: [AttributeValueCreateInput]
-=======
   name: String!
   values: [AttributeCreateValueInput]
 }
@@ -138,17 +133,11 @@
 input AttributeCreateValueInput {
   name: String!
   value: String!
->>>>>>> 382e87d1
 }
 
 type AttributeDelete {
   errors: [Error]
   attribute: Attribute
-}
-
-input AttributeInput {
-  slug: String!
-  name: String!
 }
 
 scalar AttributeScalar
@@ -659,11 +648,7 @@
   passwordReset(email: String!): PasswordReset
   attributeValueCreate(attribute: ID!, input: AttributeValueCreateInput!): AttributeValueCreate
   attributeValueDelete(id: ID!): AttributeValueDelete
-<<<<<<< HEAD
-  attributeValueUpdate(id: ID!, input: AttributeInput!): AttributeValueUpdate
-=======
   attributeValueUpdate(id: ID!, input: AttributeValueCreateInput!): AttributeValueUpdate
->>>>>>> 382e87d1
   categoryCreate(input: CategoryInput!): CategoryCreate
   categoryDelete(id: ID!): CategoryDelete
   categoryUpdate(id: ID!, input: CategoryInput!): CategoryUpdate
@@ -711,11 +696,7 @@
   pageUpdate(id: ID!, input: PageInput!): PageUpdate
   attributeCreate(input: AttributeCreateInput!): AttributeCreate
   attributeDelete(id: ID!): AttributeDelete
-<<<<<<< HEAD
-  attributeUpdate(id: ID!, input: AttributeInput!): AttributeUpdate
-=======
   attributeUpdate(id: ID!, input: AttributeUpdateInput!): AttributeUpdate
->>>>>>> 382e87d1
   productCreate(input: ProductCreateInput!): ProductCreate
   productDelete(id: ID!): ProductDelete
   productUpdate(id: ID!, input: ProductInput!): ProductUpdate
