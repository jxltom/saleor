schema {
  query: Query
  mutation: Mutations
}

type Address implements Node {
  id: ID!
  firstName: String!
  lastName: String!
  companyName: String!
  streetAddress1: String!
  streetAddress2: String!
  city: String!
  cityArea: String!
  postalCode: String!
  country: CountryDisplay!
  countryArea: String!
  phone: String
  isDefaultShippingAddress: Boolean
  isDefaultBillingAddress: Boolean
}

type AddressCreate {
  errors: [Error!]
  address: Address
}

input AddressCreateInput {
  firstName: String
  lastName: String
  companyName: String
  streetAddress1: String
  streetAddress2: String
  city: String
  cityArea: String
  postalCode: String
  country: String!
  countryArea: String
  phone: String
  userId: ID!
}

type AddressDelete {
  errors: [Error!]
  address: Address
}

input AddressInput {
  firstName: String
  lastName: String
  companyName: String
  streetAddress1: String
  streetAddress2: String
  city: String
  cityArea: String
  postalCode: String
  country: String!
  countryArea: String
  phone: String
}

enum AddressTypeEnum {
  BILLING
  SHIPPING
}

type AddressUpdate {
  errors: [Error!]
  address: Address
}

type AddressValidationData {
  countryCode: String
  countryName: String
  addressFormat: String
  addressLatinFormat: String
  allowedFields: [String]
  requiredFields: [String]
  upperFields: [String]
  countryAreaType: String
  countryAreaChoices: [ChoiceValue]
  cityType: String
  cityChoices: [ChoiceValue]
  cityAreaType: String
  cityAreaChoices: [ChoiceValue]
  postalCodeType: String
  postalCodeMatchers: [String]
  postalCodeExamples: [String]
  postalCodePrefix: String
}

input AddressValidationInput {
  countryCode: String
  countryArea: String
  cityArea: String
}

type AssignNavigation {
  errors: [Error!]
  menu: Menu
}

type Attribute implements Node {
  id: ID!
  slug: String
  name: String
  productType: ProductType
  productVariantType: ProductType
  values: [AttributeValue]
  translation(languageCode: String!): AttributeTranslation
}

type AttributeCountableConnection {
  pageInfo: PageInfo!
  edges: [AttributeCountableEdge!]!
  totalCount: Int
}

type AttributeCountableEdge {
  node: Attribute!
  cursor: String!
}

type AttributeCreate {
  errors: [Error!]
  attribute: Attribute
  productType: ProductType
}

input AttributeCreateInput {
  name: String!
  values: [AttributeValueCreateInput]
}

type AttributeDelete {
  errors: [Error!]
  productType: ProductType
  attribute: Attribute
}

scalar AttributeScalar

type AttributeTranslate {
  errors: [Error!]
  attribute: Attribute
}

type AttributeTranslation implements Node {
  id: ID!
  name: String!
  language: LanguageDisplay!
}

enum AttributeTypeEnum {
  PRODUCT
  VARIANT
}

type AttributeUpdate {
  errors: [Error!]
  productType: ProductType
  attribute: Attribute
}

input AttributeUpdateInput {
  name: String
  removeValues: [ID]
  addValues: [AttributeValueCreateInput]
}

type AttributeValue implements Node {
  id: ID!
  sortOrder: Int!
  name: String
  value: String
  slug: String
  type: AttributeValueType
  translation(languageCode: String!): AttributeValueTranslation
}

type AttributeValueCreate {
  errors: [Error!]
  attribute: Attribute
  attributeValue: AttributeValue
}

input AttributeValueCreateInput {
  name: String!
  value: String
}

type AttributeValueDelete {
  errors: [Error!]
  attribute: Attribute
  attributeValue: AttributeValue
}

input AttributeValueInput {
  slug: String!
  value: String!
}

type AttributeValueTranslate {
  errors: [Error!]
  attributeValue: AttributeValue
}

type AttributeValueTranslation implements Node {
  id: ID!
  name: String!
  language: LanguageDisplay!
}

enum AttributeValueType {
  COLOR
  GRADIENT
  URL
  STRING
}

type AttributeValueUpdate {
  errors: [Error!]
  attribute: Attribute
  attributeValue: AttributeValue
}

type AuthorizationKey {
  name: AuthorizationKeyType!
  key: String!
}

type AuthorizationKeyAdd {
  errors: [Error!]
  authorizationKey: AuthorizationKey
  shop: Shop
}

type AuthorizationKeyDelete {
  errors: [Error!]
  authorizationKey: AuthorizationKey
  shop: Shop
}

input AuthorizationKeyInput {
  key: String!
  password: String!
}

enum AuthorizationKeyType {
  FACEBOOK
  GOOGLE_OAUTH2
}

input CatalogueInput {
  products: [ID]
  categories: [ID]
  collections: [ID]
}

type Category implements Node {
  seoTitle: String
  seoDescription: String
  id: ID!
  name: String!
  slug: String!
  description: String!
  descriptionJson: JSONString!
  parent: Category
  backgroundImage(size: Int): Image
  level: Int!
  children(before: String, after: String, first: Int, last: Int): CategoryCountableConnection
  products(before: String, after: String, first: Int, last: Int): ProductCountableConnection
  ancestors(before: String, after: String, first: Int, last: Int): CategoryCountableConnection
  url: String
  translation(languageCode: String!): CategoryTranslation
}

type CategoryCountableConnection {
  pageInfo: PageInfo!
  edges: [CategoryCountableEdge!]!
  totalCount: Int
}

type CategoryCountableEdge {
  node: Category!
  cursor: String!
}

type CategoryCreate {
  errors: [Error!]
  category: Category
}

type CategoryDelete {
  errors: [Error!]
  category: Category
}

input CategoryInput {
  description: String
  descriptionJson: JSONString
  name: String
  slug: String
  seo: SeoInput
  backgroundImage: Upload
  backgroundImageAlt: String
}

type CategoryTranslate {
  errors: [Error!]
  category: Category
}

type CategoryTranslation implements Node {
  seoTitle: String
  seoDescription: String
  id: ID!
  name: String!
  description: String!
  descriptionJson: JSONString!
  language: LanguageDisplay!
}

type CategoryUpdate {
  errors: [Error!]
  category: Category
}

type Checkout implements Node {
  created: DateTime!
  lastChange: DateTime!
  user: User
  email: String!
  token: UUID!
  quantity: Int!
  billingAddress: Address
  shippingAddress: Address
  shippingMethod: ShippingMethod
  note: String!
  discountAmount: Money
  discountName: String
  translatedDiscountName: String
  voucherCode: String
  lines: [CheckoutLine]
  id: ID!
  availableShippingMethods: [ShippingMethod]!
  availablePaymentGateways: [GatewaysEnum]!
  isShippingRequired: Boolean!
  shippingPrice: TaxedMoney
  subtotalPrice: TaxedMoney
  totalPrice: TaxedMoney
}

type CheckoutBillingAddressUpdate {
  errors: [Error!]
  checkout: Checkout
}

type CheckoutComplete {
  errors: [Error!]
  order: Order
}

type CheckoutCountableConnection {
  pageInfo: PageInfo!
  edges: [CheckoutCountableEdge!]!
  totalCount: Int
}

type CheckoutCountableEdge {
  node: Checkout!
  cursor: String!
}

type CheckoutCreate {
  errors: [Error!]
  checkout: Checkout
}

input CheckoutCreateInput {
  lines: [CheckoutLineInput]!
  email: String
  shippingAddress: AddressInput
  billingAddress: AddressInput
}

type CheckoutCustomerAttach {
  errors: [Error!]
  checkout: Checkout
}

type CheckoutCustomerDetach {
  errors: [Error!]
  checkout: Checkout
}

type CheckoutEmailUpdate {
  errors: [Error!]
  checkout: Checkout
}

type CheckoutLine implements Node {
  id: ID!
  variant: ProductVariant!
  quantity: Int!
  totalPrice: TaxedMoney
  requiresShipping: Boolean
}

type CheckoutLineCountableConnection {
  pageInfo: PageInfo!
  edges: [CheckoutLineCountableEdge!]!
  totalCount: Int
}

type CheckoutLineCountableEdge {
  node: CheckoutLine!
  cursor: String!
}

type CheckoutLineDelete {
  errors: [Error!]
  checkout: Checkout
}

input CheckoutLineInput {
  quantity: Int!
  variantId: ID!
}

type CheckoutLinesAdd {
  errors: [Error!]
  checkout: Checkout
}

type CheckoutLinesUpdate {
  errors: [Error!]
  checkout: Checkout
}

type CheckoutPaymentCreate {
  errors: [Error!]
  checkout: Checkout
  payment: Payment
}

type CheckoutShippingAddressUpdate {
  errors: [Error!]
  checkout: Checkout
}

type CheckoutShippingMethodUpdate {
  errors: [Error!]
  checkout: Checkout
}

type CheckoutUpdateVoucher {
  errors: [Error!]
  checkout: Checkout
}

type ChoiceValue {
  raw: String
  verbose: String
}

type Collection implements Node {
  publicationDate: Date
  isPublished: Boolean!
  seoTitle: String
  seoDescription: String
  id: ID!
  name: String!
  slug: String!
  products(before: String, after: String, first: Int, last: Int): ProductCountableConnection
  backgroundImage(size: Int): Image
  description: String!
  descriptionJson: JSONString!
  publishedDate: Date @deprecated(reason: "publishedDate is deprecated, use publicationDate instead")
  translation(languageCode: String!): CollectionTranslation
}

type CollectionAddProducts {
  errors: [Error!]
  collection: Collection
}

type CollectionCountableConnection {
  pageInfo: PageInfo!
  edges: [CollectionCountableEdge!]!
  totalCount: Int
}

type CollectionCountableEdge {
  node: Collection!
  cursor: String!
}

type CollectionCreate {
  errors: [Error!]
  collection: Collection
}

input CollectionCreateInput {
  isPublished: Boolean
  name: String
  slug: String
  description: String
  descriptionJson: JSONString
  backgroundImage: Upload
  backgroundImageAlt: String
  seo: SeoInput
  publicationDate: Date
  products: [ID]
}

type CollectionDelete {
  errors: [Error!]
  collection: Collection
}

input CollectionInput {
  isPublished: Boolean
  name: String
  slug: String
  description: String
  descriptionJson: JSONString
  backgroundImage: Upload
  backgroundImageAlt: String
  seo: SeoInput
  publicationDate: Date
}

type CollectionRemoveProducts {
  errors: [Error!]
  collection: Collection
}

type CollectionTranslate {
  errors: [Error!]
  collection: Collection
}

type CollectionTranslation implements Node {
  seoTitle: String
  seoDescription: String
  id: ID!
  name: String!
  description: String!
  descriptionJson: JSONString!
  language: LanguageDisplay!
}

type CollectionUpdate {
  errors: [Error!]
  collection: Collection
}

type CountryDisplay {
  code: String!
  country: String!
  vat: VAT
}

type CreateToken {
  token: String
  errors: [Error]!
  user: User
}

type CreditCard {
  brand: String!
  firstDigits: String!
  lastDigits: String!
  expMonth: Int!
  expYear: Int!
}

type CustomerAddressCreate {
  errors: [Error!]
  address: Address
}

type CustomerCreate {
  errors: [Error!]
  user: User
}

type CustomerDelete {
  errors: [Error!]
  user: User
}

input CustomerInput {
  defaultBillingAddress: AddressInput
  defaultShippingAddress: AddressInput
  firstName: String
  lastName: String
  email: String
  isActive: Boolean
  note: String
}

type CustomerPasswordReset {
  errors: [Error!]
}

input CustomerPasswordResetInput {
  email: String!
}

type CustomerRegister {
  errors: [Error!]
  user: User
}

input CustomerRegisterInput {
  email: String!
  password: String!
}

type CustomerSetDefaultAddress {
  errors: [Error!]
  user: User
}

type CustomerUpdate {
  errors: [Error!]
  user: User
}

scalar Date

scalar DateTime

scalar Decimal

input DefaultAddressInput {
  firstName: String
  lastName: String
  companyName: String
  streetAddress1: String
  streetAddress2: String
  city: String
  cityArea: String
  postalCode: String
  country: String!
  countryArea: String
  phone: String
  type: AddressTypeEnum
}

enum DiscountValueTypeEnum {
  FIXED
  PERCENTAGE
}

type Domain {
  host: String!
  sslEnabled: Boolean!
  url: String!
}

type DraftOrderComplete {
  errors: [Error!]
  order: Order
}

type DraftOrderCreate {
  errors: [Error!]
  order: Order
}

input DraftOrderCreateInput {
  billingAddress: AddressInput
  user: ID
  userEmail: String
  discount: Decimal
  shippingAddress: AddressInput
  shippingMethod: ID
  voucher: ID
  lines: [OrderLineCreateInput]
}

type DraftOrderDelete {
  errors: [Error!]
  order: Order
}

input DraftOrderInput {
  billingAddress: AddressInput
  user: ID
  userEmail: String
  discount: Decimal
  shippingAddress: AddressInput
  shippingMethod: ID
  voucher: ID
}

type DraftOrderLineDelete {
  errors: [Error!]
  order: Order
  orderLine: OrderLine
}

type DraftOrderLineUpdate {
  errors: [Error!]
  order: Order
  orderLine: OrderLine
}

type DraftOrderLinesCreate {
  errors: [Error!]
  order: Order!
  orderLines: [OrderLine!]!
}

type DraftOrderUpdate {
  errors: [Error!]
  order: Order
}

type Error {
  field: String
  message: String
}

type Fulfillment implements Node {
  id: ID!
  fulfillmentOrder: Int!
  status: FulfillmentStatus!
  trackingNumber: String!
  shippingDate: DateTime!
  lines: [FulfillmentLine]
  statusDisplay: String
}

type FulfillmentCancel {
  errors: [Error!]
  fulfillment: Fulfillment
  order: Order
}

input FulfillmentCancelInput {
  restock: Boolean
}

type FulfillmentCreate {
  errors: [Error!]
  fulfillment: Fulfillment
  order: Order
}

input FulfillmentCreateInput {
  trackingNumber: String
  notifyCustomer: Boolean
  lines: [FulfillmentLineInput]!
}

type FulfillmentLine implements Node {
  id: ID!
  orderLine: OrderLine
  quantity: Int!
}

input FulfillmentLineInput {
  orderLineId: ID
  quantity: Int
}

enum FulfillmentStatus {
  FULFILLED
  CANCELED
}

type FulfillmentUpdateTracking {
  errors: [Error!]
  fulfillment: Fulfillment
  order: Order
}

input FulfillmentUpdateTrackingInput {
  trackingNumber: String
  notifyCustomer: Boolean
}

enum GatewaysEnum {
  DUMMY
}

scalar GenericScalar

type Geolocalization {
  country: CountryDisplay
}

type HomepageCollectionUpdate {
  errors: [Error!]
  shop: Shop
}

type Image {
  url: String!
  alt: String
}

scalar JSONString

type LanguageDisplay {
  code: String!
  language: String!
}

type LoggedUserUpdate {
  errors: [Error!]
  user: User
}

type Margin {
  start: Int
  stop: Int
}

type Menu implements Node {
  id: ID!
  name: String!
  items: [MenuItem]
  children: [MenuItem]!
}

type MenuCountableConnection {
  pageInfo: PageInfo!
  edges: [MenuCountableEdge!]!
  totalCount: Int
}

type MenuCountableEdge {
  node: Menu!
  cursor: String!
}

type MenuCreate {
  errors: [Error!]
  menu: Menu
}

input MenuCreateInput {
  name: String
  items: [MenuItemInput]
}

type MenuDelete {
  errors: [Error!]
  menu: Menu
}

input MenuInput {
  name: String
}

type MenuItem implements Node {
  id: ID!
  menu: Menu!
  name: String!
  parent: MenuItem
  url: String
  category: Category
  collection: Collection
  page: Page
  level: Int!
  children: [MenuItem]
  translation(languageCode: String!): MenuItemTranslation
}

type MenuItemCountableConnection {
  pageInfo: PageInfo!
  edges: [MenuItemCountableEdge!]!
  totalCount: Int
}

type MenuItemCountableEdge {
  node: MenuItem!
  cursor: String!
}

type MenuItemCreate {
  errors: [Error!]
  menuItem: MenuItem
}

input MenuItemCreateInput {
  name: String
  url: String
  category: ID
  collection: ID
  page: ID
  menu: ID!
  parent: ID
}

type MenuItemDelete {
  errors: [Error!]
  menuItem: MenuItem
}

input MenuItemInput {
  name: String
  url: String
  category: ID
  collection: ID
  page: ID
}

type MenuItemTranslate {
  errors: [Error!]
  menuItem: MenuItem
}

type MenuItemTranslation implements Node {
  id: ID!
  name: String!
  language: LanguageDisplay!
}

type MenuItemUpdate {
  errors: [Error!]
  menuItem: MenuItem
}

type MenuUpdate {
  errors: [Error!]
  menu: Menu
}

type Money {
  currency: String!
  amount: Float!
  localized: String!
}

type MoneyRange {
  start: Money
  stop: Money
}

type Mutations {
  authorizationKeyAdd(input: AuthorizationKeyInput!, keyType: AuthorizationKeyType!): AuthorizationKeyAdd
  authorizationKeyDelete(keyType: AuthorizationKeyType!): AuthorizationKeyDelete
  homepageCollectionUpdate(collection: ID): HomepageCollectionUpdate
  shopDomainUpdate(input: SiteDomainInput): ShopDomainUpdate
  shopSettingsUpdate(input: ShopSettingsInput!): ShopSettingsUpdate
  shopFetchTaxRates: ShopFetchTaxRates
  shopSettingsTranslate(input: ShopSettingsTranslationInput!, languageCode: String!): ShopSettingsTranslate
  shippingPriceCreate(input: ShippingPriceInput!): ShippingPriceCreate
  shippingPriceDelete(id: ID!): ShippingPriceDelete
  shippingPriceUpdate(id: ID!, input: ShippingPriceInput!): ShippingPriceUpdate
  shippingPriceTranslate(id: ID!, input: NameTranslationInput!, languageCode: String!): ShippingPriceTranslate
  shippingZoneCreate(input: ShippingZoneInput!): ShippingZoneCreate
  shippingZoneDelete(id: ID!): ShippingZoneDelete
  shippingZoneUpdate(id: ID!, input: ShippingZoneInput!): ShippingZoneUpdate
  attributeCreate(id: ID!, input: AttributeCreateInput!, type: AttributeTypeEnum!): AttributeCreate
  attributeDelete(id: ID!): AttributeDelete
  attributeUpdate(id: ID!, input: AttributeUpdateInput!): AttributeUpdate
  attributeTranslate(id: ID!, input: NameTranslationInput!, languageCode: String!): AttributeTranslate
  attributeValueCreate(attribute: ID!, input: AttributeValueCreateInput!): AttributeValueCreate
  attributeValueDelete(id: ID!): AttributeValueDelete
  attributeValueUpdate(id: ID!, input: AttributeValueCreateInput!): AttributeValueUpdate
  attributeValueTranslate(id: ID!, input: NameTranslationInput!, languageCode: String!): AttributeValueTranslate
  categoryCreate(input: CategoryInput!, parent: ID): CategoryCreate
  categoryDelete(id: ID!): CategoryDelete
  categoryUpdate(id: ID!, input: CategoryInput!): CategoryUpdate
  categoryTranslate(id: ID!, input: TranslationInput!, languageCode: String!): CategoryTranslate
  collectionAddProducts(collectionId: ID!, products: [ID]!): CollectionAddProducts
  collectionCreate(input: CollectionCreateInput!): CollectionCreate
  collectionDelete(id: ID!): CollectionDelete
  collectionRemoveProducts(collectionId: ID!, products: [ID]!): CollectionRemoveProducts
  collectionUpdate(id: ID!, input: CollectionInput!): CollectionUpdate
  collectionTranslate(id: ID!, input: TranslationInput!, languageCode: String!): CollectionTranslate
  productCreate(input: ProductCreateInput!): ProductCreate
  productDelete(id: ID!): ProductDelete
  productUpdate(id: ID!, input: ProductInput!): ProductUpdate
  productTranslate(id: ID!, input: TranslationInput!, languageCode: String!): ProductTranslate
  productImageCreate(input: ProductImageCreateInput!): ProductImageCreate
  productImageDelete(id: ID!): ProductImageDelete
  productImageReorder(imagesIds: [ID]!, productId: ID!): ProductImageReorder
  productImageUpdate(id: ID!, input: ProductImageUpdateInput!): ProductImageUpdate
  productTypeCreate(input: ProductTypeInput!): ProductTypeCreate
  productTypeDelete(id: ID!): ProductTypeDelete
  productTypeUpdate(id: ID!, input: ProductTypeInput!): ProductTypeUpdate
  productVariantCreate(input: ProductVariantCreateInput!): ProductVariantCreate
  productVariantDelete(id: ID!): ProductVariantDelete
  productVariantUpdate(id: ID!, input: ProductVariantInput!): ProductVariantUpdate
  productVariantTranslate(id: ID!, input: NameTranslationInput!, languageCode: String!): ProductVariantTranslate
  variantImageAssign(imageId: ID!, variantId: ID!): VariantImageAssign
  variantImageUnassign(imageId: ID!, variantId: ID!): VariantImageUnassign
  paymentCapture(amount: Decimal, paymentId: ID!): PaymentCapture
  paymentRefund(amount: Decimal, paymentId: ID!): PaymentRefund
  paymentVoid(paymentId: ID!): PaymentVoid
  pageCreate(input: PageInput!): PageCreate
  pageDelete(id: ID!): PageDelete
  pageUpdate(id: ID!, input: PageInput!): PageUpdate
  pageTranslate(id: ID!, input: PageTranslationInput!, languageCode: String!): PageTranslate
  draftOrderComplete(id: ID!): DraftOrderComplete
  draftOrderCreate(input: DraftOrderCreateInput!): DraftOrderCreate
  draftOrderDelete(id: ID!): DraftOrderDelete
  draftOrderLinesCreate(id: ID!, input: [OrderLineCreateInput]!): DraftOrderLinesCreate
  draftOrderLineDelete(id: ID!): DraftOrderLineDelete
  draftOrderLineUpdate(id: ID!, input: OrderLineInput!): DraftOrderLineUpdate
  draftOrderUpdate(id: ID!, input: DraftOrderInput!): DraftOrderUpdate
  orderAddNote(order: ID!, input: OrderAddNoteInput!): OrderAddNote
  orderCancel(id: ID!, restock: Boolean!): OrderCancel
  orderCapture(amount: Decimal!, id: ID!): OrderCapture
  orderFulfillmentCancel(id: ID!, input: FulfillmentCancelInput!): FulfillmentCancel
  orderFulfillmentCreate(input: FulfillmentCreateInput!, order: ID): FulfillmentCreate
  orderFulfillmentUpdateTracking(id: ID!, input: FulfillmentUpdateTrackingInput!): FulfillmentUpdateTracking
  orderMarkAsPaid(id: ID!): OrderMarkAsPaid
  orderRefund(amount: Decimal!, id: ID!): OrderRefund
  orderUpdate(id: ID!, input: OrderUpdateInput!): OrderUpdate
  orderUpdateShipping(order: ID!, input: OrderUpdateShippingInput): OrderUpdateShipping
  orderVoid(id: ID!): OrderVoid
  assignNavigation(menu: ID, navigationType: NavigationType!): AssignNavigation
  menuCreate(input: MenuCreateInput!): MenuCreate
  menuDelete(id: ID!): MenuDelete
  menuUpdate(id: ID!, input: MenuInput!): MenuUpdate
  menuItemCreate(input: MenuItemCreateInput!): MenuItemCreate
  menuItemDelete(id: ID!): MenuItemDelete
  menuItemUpdate(id: ID!, input: MenuItemInput!): MenuItemUpdate
  menuItemTranslate(id: ID!, input: NameTranslationInput!, languageCode: String!): MenuItemTranslate
  saleCreate(input: SaleInput!): SaleCreate
  saleDelete(id: ID!): SaleDelete
  saleUpdate(id: ID!, input: SaleInput!): SaleUpdate
  saleCataloguesAdd(id: ID!, input: CatalogueInput!): SaleAddCatalogues
  saleCataloguesRemove(id: ID!, input: CatalogueInput!): SaleRemoveCatalogues
  voucherCreate(input: VoucherInput!): VoucherCreate
  voucherDelete(id: ID!): VoucherDelete
  voucherUpdate(id: ID!, input: VoucherInput!): VoucherUpdate
  voucherCataloguesAdd(id: ID!, input: CatalogueInput!): VoucherAddCatalogues
  voucherCataloguesRemove(id: ID!, input: CatalogueInput!): VoucherRemoveCatalogues
  voucherTranslate(id: ID!, input: NameTranslationInput!, languageCode: String!): VoucherTranslate
  tokenCreate(email: String!, password: String!): CreateToken
  tokenRefresh(token: String!): Refresh
  tokenVerify(token: String!): VerifyToken
  checkoutBillingAddressUpdate(billingAddress: AddressInput, checkoutId: ID): CheckoutBillingAddressUpdate
  checkoutComplete(checkoutId: ID!): CheckoutComplete
  checkoutCreate(input: CheckoutCreateInput!): CheckoutCreate
  checkoutCustomerAttach(checkoutId: ID!, customerId: ID!): CheckoutCustomerAttach
  checkoutCustomerDetach(checkoutId: ID!): CheckoutCustomerDetach
  checkoutEmailUpdate(checkoutId: ID, email: String!): CheckoutEmailUpdate
  checkoutLineDelete(checkoutId: ID!, lineId: ID): CheckoutLineDelete
  checkoutLinesAdd(checkoutId: ID!, lines: [CheckoutLineInput]!): CheckoutLinesAdd
  checkoutLinesUpdate(checkoutId: ID!, lines: [CheckoutLineInput]!): CheckoutLinesUpdate
  checkoutPaymentCreate(checkoutId: ID!, input: PaymentInput!): CheckoutPaymentCreate
  checkoutShippingAddressUpdate(checkoutId: ID, shippingAddress: AddressInput): CheckoutShippingAddressUpdate
  checkoutShippingMethodUpdate(checkoutId: ID, shippingMethodId: ID!): CheckoutShippingMethodUpdate
  checkoutUpdateVoucher(checkoutId: ID!, voucherCode: String): CheckoutUpdateVoucher
  passwordReset(email: String!): PasswordReset
  setPassword(id: ID!, input: SetPasswordInput!): SetPassword
  customerCreate(input: UserCreateInput!): CustomerCreate
  customerDelete(id: ID!): CustomerDelete
  customerPasswordReset(input: CustomerPasswordResetInput!): CustomerPasswordReset
  customerRegister(input: CustomerRegisterInput!): CustomerRegister
  customerUpdate(id: ID!, input: CustomerInput!): CustomerUpdate
<<<<<<< HEAD
  customerAddressCreate(input: DefaultAddressInput!): CustomerAddressCreate
=======
  customerAddressCreate(input: AddressInput!, type: AddressTypeEnum): CustomerAddressCreate
>>>>>>> bf458f52
  customerSetDefaultAddress(id: ID!, type: AddressTypeEnum!): CustomerSetDefaultAddress
  loggedUserUpdate(input: UserAddressInput!): LoggedUserUpdate
  staffCreate(input: StaffCreateInput!): StaffCreate
  staffDelete(id: ID!): StaffDelete
  staffUpdate(id: ID!, input: StaffInput!): StaffUpdate
  addressCreate(input: AddressCreateInput!): AddressCreate
  addressDelete(id: ID!): AddressDelete
  addressUpdate(id: ID!, input: AddressInput!): AddressUpdate
}

input NameTranslationInput {
  name: String
}

type Navigation {
  main: Menu
  secondary: Menu
}

enum NavigationType {
  MAIN
  SECONDARY
}

interface Node {
  id: ID!
}

type Order implements Node {
  id: ID!
  created: DateTime!
  status: OrderStatus!
  user: User
  languageCode: String!
  trackingClientId: String!
  billingAddress: Address
  shippingAddress: Address
  userEmail: String
  shippingMethod: ShippingMethod
  shippingPrice: TaxedMoney
  shippingMethodName: String
  token: String!
  total: TaxedMoney
  voucher: Voucher
  discountAmount: Money
  discountName: String!
  translatedDiscountName: String!
  displayGrossPrices: Boolean!
  customerNote: String!
  weight: Weight
  lines: [OrderLine]!
  fulfillments: [Fulfillment]!
  events: [OrderEvent]
  payments: [Payment]
  actions: [OrderAction]!
  availableShippingMethods: [ShippingMethod]
  number: String
  isPaid: Boolean
  paymentStatus: PaymentChargeStatusEnum
  paymentStatusDisplay: String
  subtotal: TaxedMoney
  statusDisplay: String
  canFinalize: Boolean!
  totalAuthorized: Money
  totalCaptured: Money
  totalBalance: Money!
  isShippingRequired: Boolean!
}

enum OrderAction {
  CAPTURE
  MARK_AS_PAID
  REFUND
  VOID
}

type OrderAddNote {
  errors: [Error!]
  order: Order
  event: OrderEvent
}

input OrderAddNoteInput {
  message: String
}

type OrderCancel {
  errors: [Error!]
  order: Order
}

type OrderCapture {
  errors: [Error!]
  order: Order
}

type OrderCountableConnection {
  pageInfo: PageInfo!
  edges: [OrderCountableEdge!]!
  totalCount: Int
}

type OrderCountableEdge {
  node: Order!
  cursor: String!
}

enum OrderDirection {
  ASC
  DESC
}

type OrderEvent implements Node {
  id: ID!
  date: DateTime
  type: OrderEvents
  user(id: ID): User
  message: String
  email: String
  emailType: OrderEventsEmails
  amount: Float
  quantity: Int
  composedId: String
  orderNumber: String
  oversoldItems: [String]
}

type OrderEventCountableConnection {
  pageInfo: PageInfo!
  edges: [OrderEventCountableEdge!]!
  totalCount: Int
}

type OrderEventCountableEdge {
  node: OrderEvent!
  cursor: String!
}

enum OrderEvents {
  PLACED
  PLACED_FROM_DRAFT
  OVERSOLD_ITEMS
  ORDER_MARKED_AS_PAID
  CANCELED
  ORDER_FULLY_PAID
  UPDATED
  EMAIL_SENT
  PAYMENT_CAPTURED
  PAYMENT_REFUNDED
  PAYMENT_VOIDED
  FULFILLMENT_CANCELED
  FULFILLMENT_RESTOCKED_ITEMS
  FULFILLMENT_FULFILLED_ITEMS
  TRACKING_UPDATED
  NOTE_ADDED
  OTHER
}

enum OrderEventsEmails {
  PAYMENT
  SHIPPING
  ORDER
  FULFILLMENT
}

type OrderLine implements Node {
  id: ID!
  productName: String!
  translatedProductName: String!
  productSku: String!
  isShippingRequired: Boolean!
  quantity: Int!
  quantityFulfilled: Int!
  unitPrice: TaxedMoney
  taxRate: Float!
  thumbnailUrl(size: Int): String @deprecated(reason: "thumbnailUrl is deprecated, use thumbnail instead")
  thumbnail(size: Int): Image
}

input OrderLineCreateInput {
  quantity: Int!
  variantId: ID!
}

input OrderLineInput {
  quantity: Int!
}

type OrderMarkAsPaid {
  errors: [Error!]
  order: Order
}

type OrderRefund {
  errors: [Error!]
  order: Order
}

enum OrderStatus {
  DRAFT
  UNFULFILLED
  PARTIALLY_FULFILLED
  FULFILLED
  CANCELED
}

enum OrderStatusFilter {
  READY_TO_FULFILL
  READY_TO_CAPTURE
}

type OrderUpdate {
  errors: [Error!]
  order: Order
}

input OrderUpdateInput {
  billingAddress: AddressInput
  userEmail: String
  shippingAddress: AddressInput
}

type OrderUpdateShipping {
  errors: [Error!]
  order: Order
}

input OrderUpdateShippingInput {
  shippingMethod: ID
}

type OrderVoid {
  errors: [Error!]
  order: Order
}

type Page implements Node {
  publicationDate: Date
  isPublished: Boolean!
  seoTitle: String
  seoDescription: String
  id: ID!
  slug: String!
  title: String!
  content: String!
  contentJson: JSONString!
  created: DateTime!
  availableOn: Date @deprecated(reason: "availableOn is deprecated, use publicationDate instead")
  isVisible: Boolean @deprecated(reason: "isVisible is deprecated, use isPublished instead")
  translation(languageCode: String!): PageTranslation
}

type PageCountableConnection {
  pageInfo: PageInfo!
  edges: [PageCountableEdge!]!
  totalCount: Int
}

type PageCountableEdge {
  node: Page!
  cursor: String!
}

type PageCreate {
  errors: [Error!]
  page: Page
}

type PageDelete {
  errors: [Error!]
  page: Page
}

type PageInfo {
  hasNextPage: Boolean!
  hasPreviousPage: Boolean!
  startCursor: String
  endCursor: String
}

input PageInput {
  slug: String
  title: String
  content: String
  contentJson: JSONString
  isPublished: Boolean
  publicationDate: String
  seo: SeoInput
}

type PageTranslate {
  errors: [Error!]
  page: Page
}

type PageTranslation implements Node {
  seoTitle: String
  seoDescription: String
  id: ID!
  title: String!
  content: String!
  contentJson: JSONString!
  language: LanguageDisplay!
}

input PageTranslationInput {
  seoTitle: String
  seoDescription: String
  title: String
  content: String
  contentJson: JSONString
}

type PageUpdate {
  errors: [Error!]
  page: Page
}

type PasswordReset {
  errors: [Error!]
}

type Payment implements Node {
  id: ID!
  gateway: String!
  isActive: Boolean!
  created: DateTime!
  modified: DateTime!
  chargeStatus: PaymentChargeStatusEnum!
  token: String!
  total: Money
  capturedAmount: Money
  checkout: Checkout
  order: Order
  billingEmail: String!
  ccFirstDigits: String!
  ccLastDigits: String!
  ccBrand: String!
  ccExpMonth: Int
  ccExpYear: Int
  customerIpAddress: String
  extraData: String!
  transactions: [Transaction]
  actions: [OrderAction]!
  billingAddress: Address
  availableCaptureAmount: Money
  availableRefundAmount: Money
  creditCard: CreditCard
}

type PaymentCapture {
  errors: [Error!]
  payment: Payment
}

enum PaymentChargeStatusEnum {
  NOT_CHARGED
  PARTIALLY_CHARGED
  FULLY_CHARGED
  PARTIALLY_REFUNDED
  FULLY_REFUNDED
}

type PaymentCountableConnection {
  pageInfo: PageInfo!
  edges: [PaymentCountableEdge!]!
  totalCount: Int
}

type PaymentCountableEdge {
  node: Payment!
  cursor: String!
}

input PaymentInput {
  gateway: GatewaysEnum!
  token: String!
  amount: Decimal
  billingAddress: AddressInput
}

type PaymentRefund {
  errors: [Error!]
  payment: Payment
}

type PaymentVoid {
  errors: [Error!]
  payment: Payment
}

type PermissionDisplay {
  code: PermissionEnum!
  name: String!
}

enum PermissionEnum {
  MANAGE_USERS
  MANAGE_STAFF
  IMPERSONATE_USERS
  MANAGE_DISCOUNTS
  MANAGE_MENUS
  MANAGE_ORDERS
  MANAGE_PAGES
  MANAGE_PRODUCTS
  MANAGE_SHIPPING
  MANAGE_SETTINGS
  MANAGE_TRANSLATIONS
}

type Product implements Node {
  id: ID!
  publicationDate: Date
  isPublished: Boolean!
  seoTitle: String
  seoDescription: String
  productType: ProductType!
  name: String!
  description: String!
  descriptionJson: JSONString!
  category: Category!
  price: Money
  attributes: [SelectedAttribute!]!
  updatedAt: DateTime
  chargeTaxes: Boolean!
  taxRate: TaxRateType
  weight: Weight
  variants: [ProductVariant]
  images: [ProductImage]
  collections: [Collection]
  url: String!
  thumbnailUrl(size: Int): String @deprecated(reason: "thumbnailUrl is deprecated, use\\n         thumbnail instead")
  thumbnail(size: Int): Image
  availability: ProductAvailability
  purchaseCost: MoneyRange
  margin: Margin
  imageById(id: ID): ProductImage
  availableOn: Date @deprecated(reason: "availableOn is deprecated, use publicationDate instead")
  translation(languageCode: String!): ProductTranslation
}

type ProductAvailability {
  available: Boolean
  onSale: Boolean
  discount: TaxedMoney
  discountLocalCurrency: TaxedMoney
  priceRange: TaxedMoneyRange
  priceRangeUndiscounted: TaxedMoneyRange
  priceRangeLocalCurrency: TaxedMoneyRange
}

type ProductCountableConnection {
  pageInfo: PageInfo!
  edges: [ProductCountableEdge!]!
  totalCount: Int
}

type ProductCountableEdge {
  node: Product!
  cursor: String!
}

type ProductCreate {
  errors: [Error!]
  product: Product
}

input ProductCreateInput {
  attributes: [AttributeValueInput]
  publicationDate: Date
  category: ID
  chargeTaxes: Boolean
  collections: [ID]
  description: String
  descriptionJson: JSONString
  isPublished: Boolean
  name: String
  price: Decimal
  taxRate: TaxRateType
  seo: SeoInput
  weight: WeightScalar
  sku: String
  quantity: Int
  trackInventory: Boolean
  productType: ID!
}

type ProductDelete {
  errors: [Error!]
  product: Product
}

type ProductImage implements Node {
  sortOrder: Int!
  id: ID!
  alt: String!
  url(size: Int): String!
}

type ProductImageCreate {
  errors: [Error!]
  product: Product
  image: ProductImage
}

input ProductImageCreateInput {
  alt: String
  image: Upload!
  product: ID!
}

type ProductImageDelete {
  errors: [Error!]
  product: Product
  image: ProductImage
}

type ProductImageReorder {
  errors: [Error!]
  product: Product
  images: [ProductImage]
}

type ProductImageUpdate {
  errors: [Error!]
  product: Product
  image: ProductImage
}

input ProductImageUpdateInput {
  alt: String
}

input ProductInput {
  attributes: [AttributeValueInput]
  publicationDate: Date
  category: ID
  chargeTaxes: Boolean
  collections: [ID]
  description: String
  descriptionJson: JSONString
  isPublished: Boolean
  name: String
  price: Decimal
  taxRate: TaxRateType
  seo: SeoInput
  weight: WeightScalar
  sku: String
  quantity: Int
  trackInventory: Boolean
}

input ProductOrder {
  field: ProductOrderField!
  direction: OrderDirection!
}

enum ProductOrderField {
  NAME
  PRICE
  DATE
}

type ProductTranslate {
  errors: [Error!]
  product: Product
}

type ProductTranslation implements Node {
  id: ID!
  seoTitle: String
  seoDescription: String
  name: String!
  description: String!
  descriptionJson: JSONString!
  language: LanguageDisplay!
}

type ProductType implements Node {
  id: ID!
  name: String!
  hasVariants: Boolean!
  isShippingRequired: Boolean!
  taxRate: TaxRateType
  weight: Weight
  products(before: String, after: String, first: Int, last: Int): ProductCountableConnection
  productAttributes: [Attribute]
  variantAttributes: [Attribute]
}

type ProductTypeCountableConnection {
  pageInfo: PageInfo!
  edges: [ProductTypeCountableEdge!]!
  totalCount: Int
}

type ProductTypeCountableEdge {
  node: ProductType!
  cursor: String!
}

type ProductTypeCreate {
  errors: [Error!]
  productType: ProductType
}

type ProductTypeDelete {
  errors: [Error!]
  productType: ProductType
}

input ProductTypeInput {
  name: String
  hasVariants: Boolean
  productAttributes: [ID]
  variantAttributes: [ID]
  isShippingRequired: Boolean
  weight: WeightScalar
  taxRate: TaxRateType
}

type ProductTypeUpdate {
  errors: [Error!]
  productType: ProductType
}

type ProductUpdate {
  errors: [Error!]
  product: Product
}

type ProductVariant implements Node {
  id: ID!
  sku: String!
  name: String!
  priceOverride: Money
  product: Product!
  attributes: [SelectedAttribute!]!
  images: [ProductImage]
  trackInventory: Boolean!
  quantity: Int!
  quantityAllocated: Int!
  costPrice: Money
  weight: Weight
  stockQuantity: Int!
  price: Money
  margin: Int
  quantityOrdered: Int
  revenue(period: ReportingPeriod): TaxedMoney
  translation(languageCode: String!): ProductVariantTranslation
}

type ProductVariantCountableConnection {
  pageInfo: PageInfo!
  edges: [ProductVariantCountableEdge!]!
  totalCount: Int
}

type ProductVariantCountableEdge {
  node: ProductVariant!
  cursor: String!
}

type ProductVariantCreate {
  errors: [Error!]
  productVariant: ProductVariant
}

input ProductVariantCreateInput {
  attributes: [AttributeValueInput]!
  costPrice: Decimal
  priceOverride: Decimal
  sku: String
  quantity: Int
  trackInventory: Boolean
  weight: WeightScalar
  product: ID!
}

type ProductVariantDelete {
  errors: [Error!]
  productVariant: ProductVariant
}

input ProductVariantInput {
  attributes: [AttributeValueInput]
  costPrice: Decimal
  priceOverride: Decimal
  sku: String
  quantity: Int
  trackInventory: Boolean
  weight: WeightScalar
}

type ProductVariantTranslate {
  errors: [Error!]
  productVariant: ProductVariant
}

type ProductVariantTranslation implements Node {
  id: ID!
  name: String!
  language: LanguageDisplay!
}

type ProductVariantUpdate {
  errors: [Error!]
  productVariant: ProductVariant
}

type Query {
  translations(kind: TranslatableKinds!, before: String, after: String, first: Int, last: Int): TranslatableItemConnection
  shop: Shop
  shippingZone(id: ID!): ShippingZone
  shippingZones(before: String, after: String, first: Int, last: Int): ShippingZoneCountableConnection
  attributes(query: String, inCategory: ID, inCollection: ID, before: String, after: String, first: Int, last: Int): AttributeCountableConnection
  categories(query: String, level: Int, before: String, after: String, first: Int, last: Int): CategoryCountableConnection
  category(id: ID!): Category
  collection(id: ID!): Collection
  collections(query: String, before: String, after: String, first: Int, last: Int): CollectionCountableConnection
  product(id: ID!): Product
  products(attributes: [AttributeScalar], categories: [ID], collections: [ID], priceLte: Float, priceGte: Float, sortBy: ProductOrder, stockAvailability: StockAvailability, query: String, before: String, after: String, first: Int, last: Int): ProductCountableConnection
  productType(id: ID!): ProductType
  productTypes(before: String, after: String, first: Int, last: Int): ProductTypeCountableConnection
  productVariant(id: ID!): ProductVariant
  productVariants(ids: [ID], before: String, after: String, first: Int, last: Int): ProductVariantCountableConnection
  reportProductSales(period: ReportingPeriod!, before: String, after: String, first: Int, last: Int): ProductVariantCountableConnection
  payment(id: ID): Payment
  payments(before: String, after: String, first: Int, last: Int): PaymentCountableConnection
  paymentClientToken(gateway: GatewaysEnum): String
  page(id: ID, slug: String): Page
  pages(query: String, before: String, after: String, first: Int, last: Int): PageCountableConnection
  homepageEvents(before: String, after: String, first: Int, last: Int): OrderEventCountableConnection
  order(id: ID!): Order
  orders(query: String, created: ReportingPeriod, status: OrderStatusFilter, before: String, after: String, first: Int, last: Int): OrderCountableConnection
  ordersTotal(period: ReportingPeriod): TaxedMoney
  orderByToken(token: String!): Order
  menu(id: ID, name: String): Menu
  menus(query: String, before: String, after: String, first: Int, last: Int): MenuCountableConnection
  menuItem(id: ID!): MenuItem
  menuItems(query: String, before: String, after: String, first: Int, last: Int): MenuItemCountableConnection
  sale(id: ID!): Sale
  sales(query: String, before: String, after: String, first: Int, last: Int): SaleCountableConnection
  voucher(id: ID!): Voucher
  vouchers(query: String, before: String, after: String, first: Int, last: Int): VoucherCountableConnection
  checkout(token: UUID): Checkout
  checkouts(before: String, after: String, first: Int, last: Int): CheckoutCountableConnection
  checkoutLine(id: ID): CheckoutLine
  checkoutLines(before: String, after: String, first: Int, last: Int): CheckoutLineCountableConnection
  addressValidator(input: AddressValidationInput!): AddressValidationData
  customers(query: String, before: String, after: String, first: Int, last: Int): UserCountableConnection
  me: User
  staffUsers(query: String, before: String, after: String, first: Int, last: Int): UserCountableConnection
  user(id: ID!): User
  node(id: ID!): Node
}

type ReducedRate {
  rate: Float!
  rateType: TaxRateType!
}

type Refresh {
  token: String
  payload: GenericScalar
}

enum ReportingPeriod {
  TODAY
  THIS_MONTH
}

type Sale implements Node {
  id: ID!
  name: String!
  type: SaleType!
  value: Float!
  products(before: String, after: String, first: Int, last: Int): ProductCountableConnection
  categories(before: String, after: String, first: Int, last: Int): CategoryCountableConnection
  collections(before: String, after: String, first: Int, last: Int): CollectionCountableConnection
  startDate: Date!
  endDate: Date
}

type SaleAddCatalogues {
  errors: [Error!]
  sale: Sale
}

type SaleCountableConnection {
  pageInfo: PageInfo!
  edges: [SaleCountableEdge!]!
  totalCount: Int
}

type SaleCountableEdge {
  node: Sale!
  cursor: String!
}

type SaleCreate {
  errors: [Error!]
  sale: Sale
}

type SaleDelete {
  errors: [Error!]
  sale: Sale
}

input SaleInput {
  name: String
  type: DiscountValueTypeEnum
  value: Decimal
  products: [ID]
  categories: [ID]
  collections: [ID]
  startDate: Date
  endDate: Date
}

type SaleRemoveCatalogues {
  errors: [Error!]
  sale: Sale
}

enum SaleType {
  FIXED
  PERCENTAGE
}

type SaleUpdate {
  errors: [Error!]
  sale: Sale
}

type SelectedAttribute {
  attribute: Attribute!
  value: AttributeValue!
}

input SeoInput {
  title: String
  description: String
}

type SetPassword {
  errors: [Error!]
  user: User
}

input SetPasswordInput {
  token: String!
  password: String!
}

type ShippingMethod implements Node {
  id: ID!
  name: String!
  type: ShippingMethodTypeEnum
  price: Money
  minimumOrderPrice: Money
  maximumOrderPrice: Money
  minimumOrderWeight: Weight
  maximumOrderWeight: Weight
  translation(languageCode: String!): ShippingMethodTranslation
}

type ShippingMethodTranslation implements Node {
  id: ID!
  name: String
  language: LanguageDisplay!
}

enum ShippingMethodTypeEnum {
  PRICE
  WEIGHT
}

type ShippingPriceCreate {
  errors: [Error!]
  shippingMethod: ShippingMethod
}

type ShippingPriceDelete {
  errors: [Error!]
  shippingMethod: ShippingMethod
}

input ShippingPriceInput {
  name: String
  price: Decimal
  minimumOrderPrice: Decimal
  maximumOrderPrice: Decimal
  minimumOrderWeight: WeightScalar
  maximumOrderWeight: WeightScalar
  type: ShippingMethodTypeEnum
  shippingZone: ID
}

type ShippingPriceTranslate {
  errors: [Error!]
  shippingMethod: ShippingMethod
}

type ShippingPriceUpdate {
  errors: [Error!]
  shippingMethod: ShippingMethod
}

type ShippingZone implements Node {
  id: ID!
  name: String!
  countries: [CountryDisplay]
  default: Boolean!
  shippingMethods: [ShippingMethod]
  priceRange: MoneyRange
}

type ShippingZoneCountableConnection {
  pageInfo: PageInfo!
  edges: [ShippingZoneCountableEdge!]!
  totalCount: Int
}

type ShippingZoneCountableEdge {
  node: ShippingZone!
  cursor: String!
}

type ShippingZoneCreate {
  errors: [Error!]
  shippingZone: ShippingZone
}

type ShippingZoneDelete {
  errors: [Error!]
  shippingZone: ShippingZone
}

input ShippingZoneInput {
  name: String
  countries: [String]
  default: Boolean
}

type ShippingZoneUpdate {
  errors: [Error!]
  shippingZone: ShippingZone
}

type Shop {
  geolocalization: Geolocalization
  authorizationKeys: [AuthorizationKey]!
  countries: [CountryDisplay]!
  currencies: [String]!
  defaultCurrency: String!
  defaultCountry: CountryDisplay
  description: String
  domain: Domain!
  homepageCollection: Collection
  languages: [LanguageDisplay]!
  name: String!
  navigation: Navigation
  permissions: [PermissionDisplay]!
  phonePrefixes: [String]!
  headerText: String
  includeTaxesInPrices: Boolean!
  displayGrossPrices: Boolean!
  chargeTaxesOnShipping: Boolean!
  trackInventoryByDefault: Boolean
  defaultWeightUnit: WeightUnitsEnum
  translation(languageCode: String!): ShopTranslation
}

type ShopDomainUpdate {
  errors: [Error!]
  shop: Shop
}

type ShopFetchTaxRates {
  errors: [Error!]
  shop: Shop
}

input ShopSettingsInput {
  headerText: String
  description: String
  includeTaxesInPrices: Boolean
  displayGrossPrices: Boolean
  chargeTaxesOnShipping: Boolean
  trackInventoryByDefault: Boolean
  defaultWeightUnit: WeightUnitsEnum
}

type ShopSettingsTranslate {
  errors: [Error!]
  shop: Shop
}

input ShopSettingsTranslationInput {
  headerText: String
  description: String
}

type ShopSettingsUpdate {
  errors: [Error!]
  shop: Shop
}

type ShopTranslation implements Node {
  id: ID!
  headerText: String!
  description: String!
  language: LanguageDisplay!
}

input SiteDomainInput {
  domain: String
  name: String
}

type StaffCreate {
  errors: [Error!]
  user: User
}

input StaffCreateInput {
  firstName: String
  lastName: String
  email: String
  isActive: Boolean
  note: String
  permissions: [PermissionEnum]
  sendPasswordEmail: Boolean
}

type StaffDelete {
  errors: [Error!]
  user: User
}

input StaffInput {
  firstName: String
  lastName: String
  email: String
  isActive: Boolean
  note: String
  permissions: [PermissionEnum]
}

type StaffUpdate {
  errors: [Error!]
  user: User
}

enum StockAvailability {
  IN_STOCK
  OUT_OF_STOCK
}

enum TaxRateType {
  ACCOMMODATION
  ADMISSION_TO_CULTURAL_EVENTS
  ADMISSION_TO_ENTERTAINMENT_EVENTS
  ADMISSION_TO_SPORTING_EVENTS
  ADVERTISING
  AGRICULTURAL_SUPPLIES
  BABY_FOODSTUFFS
  BIKES
  BOOKS
  CHILDRENS_CLOTHING
  DOMESTIC_FUEL
  DOMESTIC_SERVICES
  E_BOOKS
  FOODSTUFFS
  HOTELS
  MEDICAL
  NEWSPAPERS
  PASSENGER_TRANSPORT
  PHARMACEUTICALS
  PROPERTY_RENOVATIONS
  RESTAURANTS
  SOCIAL_HOUSING
  STANDARD
  WATER
  WINE
}

type TaxedMoney {
  currency: String!
  gross: Money!
  net: Money!
  tax: Money!
}

type TaxedMoneyRange {
  start: TaxedMoney
  stop: TaxedMoney
}

type Transaction implements Node {
  id: ID!
  created: DateTime!
  payment: Payment!
  token: String!
  kind: TransactionKind!
  isSuccess: Boolean!
  amount: Money
  error: TransactionError
  gatewayResponse: JSONString!
}

enum TransactionError {
  TRANSACTIONERROR_INCORRECT_NUMBER
  TRANSACTIONERROR_INVALID_NUMBER
  TRANSACTIONERROR_INCORRECT_CVV
  TRANSACTIONERROR_INVALID_CVV
  TRANSACTIONERROR_INCORRECT_ZIP
  TRANSACTIONERROR_INCORRECT_ADDRESS
  TRANSACTIONERROR_INVALID_EXPIRY_DATE
  TRANSACTIONERROR_EXPIRED
  TRANSACTIONERROR_PROCESSING_ERROR
  TRANSACTIONERROR_DECLINED
}

enum TransactionKind {
  AUTH
  CHARGE
  REFUND
  CAPTURE
  VOID
}

union TranslatableItem = Product | Category | Collection | Attribute | AttributeValue | ProductVariant | Page | ShippingMethod | Voucher | MenuItem

type TranslatableItemConnection {
  pageInfo: PageInfo!
  edges: [TranslatableItemEdge!]!
  totalCount: Int
}

type TranslatableItemEdge {
  node: TranslatableItem!
  cursor: String!
}

enum TranslatableKinds {
  PRODUCT
  COLLECTION
  CATEGORY
  PAGE
  SHIPPING_METHOD
  VOUCHER
  ATTRIBUTE
  ATTRIBUTE_VALUE
  VARIANT
  MENU_ITEM
}

input TranslationInput {
  seoTitle: String
  seoDescription: String
  name: String
  description: String
  descriptionJson: JSONString
}

scalar UUID

scalar Upload

type User implements Node {
  id: ID!
  lastLogin: DateTime
  email: String!
  firstName: String!
  lastName: String!
  addresses: [Address]
  isStaff: Boolean!
  token: UUID!
  isActive: Boolean!
  note: String
  dateJoined: DateTime!
  defaultShippingAddress: Address
  defaultBillingAddress: Address
  orders(before: String, after: String, first: Int, last: Int): OrderCountableConnection
  checkout: Checkout
  permissions: [PermissionDisplay]
}

input UserAddressInput {
  defaultBillingAddress: AddressInput
  defaultShippingAddress: AddressInput
}

type UserCountableConnection {
  pageInfo: PageInfo!
  edges: [UserCountableEdge!]!
  totalCount: Int
}

type UserCountableEdge {
  node: User!
  cursor: String!
}

input UserCreateInput {
  defaultBillingAddress: AddressInput
  defaultShippingAddress: AddressInput
  firstName: String
  lastName: String
  email: String
  isActive: Boolean
  note: String
  sendPasswordEmail: Boolean
}

type VAT {
  countryCode: String!
  standardRate: Float
  reducedRates: [ReducedRate]!
}

type VariantImageAssign {
  errors: [Error!]
  productVariant: ProductVariant
  image: ProductImage
}

type VariantImageUnassign {
  errors: [Error!]
  productVariant: ProductVariant
  image: ProductImage
}

type VerifyToken {
  payload: GenericScalar
  user: User
}

type Voucher implements Node {
  id: ID!
  type: VoucherType!
  name: String
  code: String!
  usageLimit: Int
  used: Int!
  startDate: Date!
  endDate: Date
  applyOncePerOrder: Boolean!
  discountValueType: VoucherDiscountValueType!
  discountValue: Float!
  countries: [CountryDisplay]
  minAmountSpent: Money
  products(before: String, after: String, first: Int, last: Int): ProductCountableConnection
  collections(before: String, after: String, first: Int, last: Int): CollectionCountableConnection
  categories(before: String, after: String, first: Int, last: Int): CategoryCountableConnection
  translation(languageCode: String!): VoucherTranslation
}

type VoucherAddCatalogues {
  errors: [Error!]
  voucher: Voucher
}

type VoucherCountableConnection {
  pageInfo: PageInfo!
  edges: [VoucherCountableEdge!]!
  totalCount: Int
}

type VoucherCountableEdge {
  node: Voucher!
  cursor: String!
}

type VoucherCreate {
  errors: [Error!]
  voucher: Voucher
}

type VoucherDelete {
  errors: [Error!]
  voucher: Voucher
}

enum VoucherDiscountValueType {
  FIXED
  PERCENTAGE
}

input VoucherInput {
  type: VoucherTypeEnum
  name: String
  code: String
  startDate: Date
  endDate: Date
  discountValueType: DiscountValueTypeEnum
  discountValue: Decimal
  products: [ID]
  collections: [ID]
  categories: [ID]
  minAmountSpent: Decimal
  countries: [String]
}

type VoucherRemoveCatalogues {
  errors: [Error!]
  voucher: Voucher
}

type VoucherTranslate {
  errors: [Error!]
  voucher: Voucher
}

type VoucherTranslation implements Node {
  id: ID!
  name: String
  language: LanguageDisplay!
}

enum VoucherType {
  VALUE
  PRODUCT
  COLLECTION
  CATEGORY
  SHIPPING
}

enum VoucherTypeEnum {
  PRODUCT
  COLLECTION
  CATEGORY
  SHIPPING
  VALUE
}

type VoucherUpdate {
  errors: [Error!]
  voucher: Voucher
}

type Weight {
  unit: String!
  value: Float!
}

scalar WeightScalar

enum WeightUnitsEnum {
  kg
  lb
  oz
  g
}<|MERGE_RESOLUTION|>--- conflicted
+++ resolved
@@ -634,21 +634,6 @@
 scalar DateTime
 
 scalar Decimal
-
-input DefaultAddressInput {
-  firstName: String
-  lastName: String
-  companyName: String
-  streetAddress1: String
-  streetAddress2: String
-  city: String
-  cityArea: String
-  postalCode: String
-  country: String!
-  countryArea: String
-  phone: String
-  type: AddressTypeEnum
-}
 
 enum DiscountValueTypeEnum {
   FIXED
@@ -1060,11 +1045,7 @@
   customerPasswordReset(input: CustomerPasswordResetInput!): CustomerPasswordReset
   customerRegister(input: CustomerRegisterInput!): CustomerRegister
   customerUpdate(id: ID!, input: CustomerInput!): CustomerUpdate
-<<<<<<< HEAD
-  customerAddressCreate(input: DefaultAddressInput!): CustomerAddressCreate
-=======
   customerAddressCreate(input: AddressInput!, type: AddressTypeEnum): CustomerAddressCreate
->>>>>>> bf458f52
   customerSetDefaultAddress(id: ID!, type: AddressTypeEnum!): CustomerSetDefaultAddress
   loggedUserUpdate(input: UserAddressInput!): LoggedUserUpdate
   staffCreate(input: StaffCreateInput!): StaffCreate
