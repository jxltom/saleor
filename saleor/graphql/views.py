import json

import six
from django.conf import settings
from django.http import HttpRequest, HttpResponseNotAllowed, JsonResponse
from django.shortcuts import render_to_response
from django.views.generic import View
from graphene_django.settings import graphene_settings
from graphene_django.views import instantiate_middleware
from graphql import get_default_backend
from graphql.error import GraphQLError, format_error as format_graphql_error
from graphql.execution import ExecutionResult


class GraphQLView(View):
    # This class is our implementation of `graphene_django.views.GraphQLView`,
    # which was extended to support the following features:
    # - Playground as default the API explorer (see
    # https://github.com/prisma/graphql-playground)
    # - file upload (https://github.com/lmcgartland/graphene-file-upload)
    # - query batching
    # - CORS

    schema = None
    executor = None
    backend = None
    middleware = None
    root_value = None

    def __init__(
            self, schema=None, executor=None, middleware=None, root_value=None,
            backend=None):
        super().__init__()
        if schema is None:
            schema = graphene_settings.SCHEMA
        if backend is None:
            backend = get_default_backend()
        if middleware is None:
            middleware = graphene_settings.MIDDLEWARE
        self.schema = self.schema or schema
        if middleware is not None:
            self.middleware = list(instantiate_middleware(middleware))
        self.executor = executor
        self.root_value = root_value
        self.backend = backend

    def dispatch(self, request, *args, **kwargs):
        # Handle options method the GraphQlView restricts it.
        if request.method == 'GET':
<<<<<<< HEAD
            if not settings.DEBUG:
=======
            if settings.DEBUG:
>>>>>>> 90cffeb3
                return render_to_response('graphql/playground.html')
            response = self.handle_query(request, *args, **kwargs)
        elif request.method == 'OPTIONS':
            response = self.options(request, *args, **kwargs)
        elif request.method == 'POST':
            response = self.handle_query(request, *args, **kwargs)
        else:
            return HttpResponseNotAllowed(
                ['GET', 'OPTIONS', 'POST'])
        # Add access control headers
        response['Access-Control-Allow-Origin'] = (
            settings.ALLOWED_GRAPHQL_ORIGINS)
        response['Access-Control-Allow-Methods'] = 'GET, POST, OPTIONS'
        response['Access-Control-Allow-Headers'] = (
            'Origin, Content-Type, Accept, Authorization')
        return response

    def handle_query(self, request: HttpRequest, *args, **kwargs):
        try:
            data = self.parse_body(request)
        except ValueError:
            return JsonResponse(
                data={
                    'errors': [self.format_error('Unable to parse query.')]},
                status=400)

        if isinstance(data, list):
            responses = [self.get_response(request, entry) for entry in data]
            result = [response for response, code in responses]
            status_code = max((code for response, code in responses),
                              default=200)
        else:
            result, status_code = self.get_response(request, data)
        return JsonResponse(data=result, status=status_code, safe=False)

    def get_response(self, request: HttpRequest, data: dict):
        try:
            query, variables, operation_name = self.get_graphql_params(
                request, data)
        except ValueError as e:
            return str(e), 400

        execution_result = self.execute_graphql_request(
            request, query, variables, operation_name)
        status_code = 200
        if execution_result:
            response = {}
            if execution_result.errors:
                response['errors'] = [
                    self.format_error(e) for e in execution_result.errors]
            if execution_result.invalid:
                status_code = 400
            else:
                response['data'] = execution_result.data
            result = response
        else:
            result = None
        return result, status_code

    def get_root_value(self, request: HttpRequest):
        return self.root_value

    def execute_graphql_request(
            self, request: HttpRequest, query: str, variables: dict,
            operation_name: str):
        if not query:
            return ExecutionResult(
                errors=[ValueError('Must provide a query string.')],
                invalid=True)
        try:
            document = self.backend.document_from_string(self.schema, query)
        except ValueError as e:
            return ExecutionResult(errors=[e], invalid=True)
        extra_options = {}
        if self.executor:
            # We only include it optionally since
            # executor is not a valid argument in all backends
            extra_options['executor'] = self.executor
        try:
            return document.execute(
                root=self.get_root_value(request),
                variables=variables,
                operation_name=operation_name,
                context=request,
                middleware=self.middleware,
                **extra_options)
        except Exception as e:
            return ExecutionResult(errors=[e], invalid=True)

    @staticmethod
    def parse_body(request: HttpRequest):
        content_type = request.content_type
        if content_type == 'application/graphql':
            return {'query': request.body.decode('utf-8')}
        if content_type == 'application/json':
            body = request.body.decode('utf-8')
            return json.loads(body)
        if content_type in ['application/x-www-form-urlencoded',
                            'multipart/form-data']:
            return request.POST
        return {}

    @staticmethod
    def get_graphql_params(request: HttpRequest, data: dict):
        query = request.GET.get("query") or data.get("query")
        variables = request.GET.get("variables") or data.get("variables")

        if variables and isinstance(variables, six.text_type):
            try:
                variables = json.loads(variables)
            except Exception:
                raise ValueError("Variables are invalid JSON.")

        operation_name = request.GET.get(
            "operationName") or data.get("operationName")
        if operation_name == "null":
            operation_name = None

        if request.content_type == 'multipart/form-data':
            operations = json.loads(data.get('operations', '{}'))
            files_map = json.loads(data.get('map', '{}'))
            for file_key in files_map:
                # file key is which file it is in the form-data
                file_instances = files_map[file_key]
                for file_instance in file_instances:
                    obj_set(operations, file_instance, file_key, False)
            query = operations.get('query')
            variables = operations.get('variables')
        return query, variables, operation_name

    @staticmethod
    def format_error(error):
        if isinstance(error, GraphQLError):
            return format_graphql_error(error)
        return {'message': str(error)}


def get_key(key):
    try:
        int_key = int(key)
    except (TypeError, ValueError):
        return key
    else:
        return int_key


def get_shallow_property(obj, prop):
    if isinstance(prop, int):
        return obj[prop]
    try:
        return obj.get(prop)
    except AttributeError:
        return None


def obj_set(obj, path, value, do_not_replace):
    if isinstance(path, int):
        path = [path]
    if not path:
        return obj
    if isinstance(path, str):
        new_path = [get_key(part) for part in path.split('.')]
        return obj_set(obj, new_path, value, do_not_replace)

    current_path = path[0]
    current_value = get_shallow_property(obj, current_path)

    if len(path) == 1:
        if current_value is None or not do_not_replace:
            obj[current_path] = value

    if current_value is None:
        try:
            if isinstance(path[1], int):
                obj[current_path] = []
            else:
                obj[current_path] = {}
        except IndexError:
            pass
    return obj_set(obj[current_path], path[1:], value, do_not_replace)<|MERGE_RESOLUTION|>--- conflicted
+++ resolved
@@ -47,11 +47,7 @@
     def dispatch(self, request, *args, **kwargs):
         # Handle options method the GraphQlView restricts it.
         if request.method == 'GET':
-<<<<<<< HEAD
-            if not settings.DEBUG:
-=======
             if settings.DEBUG:
->>>>>>> 90cffeb3
                 return render_to_response('graphql/playground.html')
             response = self.handle_query(request, *args, **kwargs)
         elif request.method == 'OPTIONS':
