--- conflicted
+++ resolved
@@ -118,10 +118,7 @@
     class Arguments:
         payment_id = graphene.ID(required=True, description='Payment ID')
         payment_token = graphene.String(
-<<<<<<< HEAD
-=======
             required=True,
->>>>>>> 0f45ec6e
             description='One-time-use reference to payment information')
 
     class Meta:
@@ -179,10 +176,7 @@
     class Arguments:
         payment_id = graphene.ID(required=True, description='Payment ID')
         payment_token = graphene.String(
-<<<<<<< HEAD
-=======
             required=True,
->>>>>>> 0f45ec6e
             description='One-time-use reference to payment information')
         amount = Decimal(description='Transaction amount')
 
