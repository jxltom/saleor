--- conflicted
+++ resolved
@@ -5,11 +5,7 @@
 from graphql_jwt.decorators import permission_required
 
 from ...account import models
-<<<<<<< HEAD
-from ...checkout.utils import get_or_create_user_cart
-=======
 from ...checkout.utils import get_or_create_user_cart, get_user_cart
->>>>>>> 0b854810
 from ...core.permissions import get_permissions
 from ..checkout.types import Checkout
 from ..core.connection import CountableDjangoObjectType
@@ -74,13 +70,9 @@
         return self.addresses.all()
 
     def resolve_checkout(self, info, **kwargs):
-<<<<<<< HEAD
-        return get_or_create_user_cart(self)
-=======
         if getattr(info.context, 'create_user_checkout', False):
             return get_or_create_user_cart(self)
         return get_user_cart(self)
->>>>>>> 0b854810
 
     def resolve_permissions(self, info, **kwargs):
         if self.is_superuser:
