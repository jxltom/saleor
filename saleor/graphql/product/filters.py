--- conflicted
+++ resolved
@@ -1,16 +1,11 @@
 import functools
 import operator
-<<<<<<< HEAD
-
-from ...product.filters import MergedAttributes
-from ...product.models import Attribute
-=======
-from collections import defaultdict
 
 import django_filters
 from django.db.models import Q, Sum
 from graphene_django.filter import GlobalIDFilter, GlobalIDMultipleChoiceFilter
 
+from ...product.filters import MergedAttributes
 from ...product.models import Attribute, Collection, Product, ProductType
 from ...search.backends import picker
 from ..core.filters import EnumFilter, ListObjectTypeFilter, ObjectTypeFilter
@@ -21,7 +16,6 @@
     CollectionPublished, ProductTypeConfigurable, ProductTypeEnum,
     StockAvailability)
 from .types.attributes import AttributeInput
->>>>>>> c5703abf
 
 
 def filter_products_by_attributes(qs, filter_value):
