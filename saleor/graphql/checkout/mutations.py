--- conflicted
+++ resolved
@@ -46,10 +46,6 @@
 
 def clean_shipping_method(
         checkout, shipping_method, errors, discounts, taxes, remove=True):
-<<<<<<< HEAD
-    # FIXME Add tests for this function
-=======
->>>>>>> 2f49714f
     if not shipping_method:
         return errors
 
@@ -62,12 +58,8 @@
                     'checkout without the shipping address.')))
 
     shipping_method_is_valid = is_valid_shipping_method(
-<<<<<<< HEAD
-        checkout, taxes, discounts, shipping_method=shipping_method)
-=======
         checkout, taxes, discounts,
         shipping_method=shipping_method, remove=remove)
->>>>>>> 2f49714f
     if not shipping_method_is_valid:
         errors.append(
             Error(
@@ -266,10 +258,6 @@
                 add_variant_to_cart(
                     checkout, variant, quantity, replace=replace)
 
-<<<<<<< HEAD
-        # FIXME test if below function is called
-=======
->>>>>>> 2f49714f
         clean_shipping_address(
             checkout=checkout, shipping_address=checkout.shipping_address,
             errors=errors)
@@ -321,10 +309,6 @@
         if line and line in checkout.lines.all():
             line.delete()
 
-<<<<<<< HEAD
-        # FIXME test if below function is called
-=======
->>>>>>> 2f49714f
         clean_shipping_address(
             checkout=checkout, shipping_address=checkout.shipping_address,
             errors=errors)
@@ -432,7 +416,6 @@
             # if shipping address is provided directly
             shipping_address, errors = cls.validate_address(
                 shipping_address, errors, instance=checkout.shipping_address)
-<<<<<<< HEAD
         elif shipping_address_id:
             # Query and validate shipping address
             # if shipping address ID is provided
@@ -443,7 +426,6 @@
         if errors:
             return CheckoutShippingAddressUpdate(errors=errors)
 
-        # FIXME test if below function is called
         clean_shipping_address(
             checkout=checkout, shipping_address=shipping_address,
             errors=errors, remove=False)
@@ -457,21 +439,6 @@
                 change_shipping_address_in_cart(checkout, shipping_address)
             recalculate_cart_discount(
                 checkout, info.context.discounts, info.context.taxes)
-=======
-            clean_shipping_address(
-                checkout=checkout, shipping_address=shipping_address,
-                errors=errors, remove=False)
-            clean_shipping_method(
-                checkout, checkout.shipping_method, errors,
-                info.context.discounts,
-                get_taxes_for_address(shipping_address))
-            if not errors:
-                with transaction.atomic():
-                    shipping_address.save()
-                    change_shipping_address_in_cart(checkout, shipping_address)
-                recalculate_cart_discount(
-                    checkout, info.context.discounts, info.context.taxes)
->>>>>>> 2f49714f
 
         return CheckoutShippingAddressUpdate(checkout=checkout, errors=errors)
 
