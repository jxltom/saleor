--- conflicted
+++ resolved
@@ -593,11 +593,7 @@
             'store_image': os.environ.get('STRIPE_STORE_IMAGE', None),
             'prefill': get_bool_from_env('STRIPE_PREFILL', True),
             'remember_me': os.environ.get('STRIPE_REMEMBER_ME', True),
-<<<<<<< HEAD
-            'local': os.environ.get('STRIPE_LOCAL', 'auto'),
-=======
             'locale': os.environ.get('STRIPE_LOCALE', 'auto'),
->>>>>>> 8c72bc98
             'enable_billing_address': os.environ.get(
                 'STRIPE_ENABLE_BILLING_ADDRESS', False),
             'enable_shipping_address': os.environ.get(
