--- conflicted
+++ resolved
@@ -123,11 +123,7 @@
     ('assets', os.path.join(PROJECT_ROOT, 'saleor', 'static', 'assets')),
     ('favicons', os.path.join(PROJECT_ROOT, 'saleor', 'static', 'favicons')),
     ('images', os.path.join(PROJECT_ROOT, 'saleor', 'static', 'images')),
-<<<<<<< HEAD
-    ('dashboard_images', os.path.join(
-=======
     ('dashboard/images', os.path.join(
->>>>>>> bf5813b0
         PROJECT_ROOT, 'saleor', 'static', 'dashboard', 'images'))]
 STATICFILES_FINDERS = [
     'django.contrib.staticfiles.finders.FileSystemFinder',
