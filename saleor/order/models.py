from decimal import Decimal
from operator import attrgetter
from uuid import uuid4

from django.conf import settings
from django.contrib.postgres.fields import JSONField
from django.core.validators import MinValueValidator
from django.db import models
from django.db.models import ExpressionWrapper, F, Max, Sum
from django.urls import reverse
from django.utils.timezone import now
from django.utils.translation import pgettext_lazy
from django_measurement.models import MeasurementField
from django_prices.models import MoneyField, TaxedMoneyField
from measurement.measures import Weight
from prices import Money

from . import FulfillmentStatus, OrderEvents, OrderStatus, display_order_event
from ..account.models import Address
from ..core.utils.json_serializer import CustomJsonEncoder
from ..core.utils.taxes import ZERO_TAXED_MONEY, zero_money
from ..core.weight import WeightUnits, zero_weight
from ..discount.models import Voucher
from ..payment import ChargeStatus, TransactionKind
from ..shipping.models import ShippingMethod


class OrderQueryset(models.QuerySet):
    def confirmed(self):
        """Return non-draft orders."""
        return self.exclude(status=OrderStatus.DRAFT)

    def drafts(self):
        """Return draft orders."""
        return self.filter(status=OrderStatus.DRAFT)

    def ready_to_fulfill(self):
        """Return orders that can be fulfilled.

        Orders ready to fulfill are fully paid but unfulfilled (or partially
        fulfilled).
        """
        statuses = {OrderStatus.UNFULFILLED, OrderStatus.PARTIALLY_FULFILLED}
        qs = self.filter(status__in=statuses, payments__is_active=True)
        qs = qs.annotate(amount_paid=Sum('payments__captured_amount'))
        return qs.filter(total_gross__lte=F('amount_paid'))

    def ready_to_capture(self):
        """Return orders with payments to capture.

        Orders ready to capture are those which are not draft or canceled and
        have a preauthorized payment.
        """
        qs = self.filter(
            payments__is_active=True, payments__charge_status__in=[
                ChargeStatus.NOT_CHARGED, ChargeStatus.CHARGED])
        qs = qs.exclude(status={OrderStatus.DRAFT, OrderStatus.CANCELED})
        return qs.distinct()


class Order(models.Model):
    created = models.DateTimeField(
        default=now, editable=False)
    status = models.CharField(
        max_length=32, default=OrderStatus.UNFULFILLED,
        choices=OrderStatus.CHOICES)
    user = models.ForeignKey(
        settings.AUTH_USER_MODEL, blank=True, null=True, related_name='orders',
        on_delete=models.SET_NULL)
    language_code = models.CharField(
        max_length=35, default=settings.LANGUAGE_CODE)
    tracking_client_id = models.CharField(
        max_length=36, blank=True, editable=False)
    billing_address = models.ForeignKey(
        Address, related_name='+', editable=False, null=True,
        on_delete=models.SET_NULL)
    shipping_address = models.ForeignKey(
        Address, related_name='+', editable=False, null=True,
        on_delete=models.SET_NULL)
    user_email = models.EmailField(blank=True, default='')
    shipping_method = models.ForeignKey(
        ShippingMethod, blank=True, null=True, related_name='orders',
        on_delete=models.SET_NULL)
    shipping_price_net = MoneyField(
        currency=settings.DEFAULT_CURRENCY,
        max_digits=settings.DEFAULT_MAX_DIGITS,
        decimal_places=settings.DEFAULT_DECIMAL_PLACES,
        default=0, editable=False)
    shipping_price_gross = MoneyField(
        currency=settings.DEFAULT_CURRENCY,
        max_digits=settings.DEFAULT_MAX_DIGITS,
        decimal_places=settings.DEFAULT_DECIMAL_PLACES,
        default=0, editable=False)
    shipping_price = TaxedMoneyField(
        net_field='shipping_price_net', gross_field='shipping_price_gross')
    shipping_method_name = models.CharField(
        max_length=255, null=True, default=None, blank=True, editable=False)
    token = models.CharField(max_length=36, unique=True, blank=True)
    total_net = MoneyField(
        currency=settings.DEFAULT_CURRENCY,
        max_digits=settings.DEFAULT_MAX_DIGITS,
        decimal_places=settings.DEFAULT_DECIMAL_PLACES,
        default=zero_money)
    total_gross = MoneyField(
        currency=settings.DEFAULT_CURRENCY,
        max_digits=settings.DEFAULT_MAX_DIGITS,
        decimal_places=settings.DEFAULT_DECIMAL_PLACES,
        default=zero_money)
    total = TaxedMoneyField(net_field='total_net', gross_field='total_gross')
    voucher = models.ForeignKey(
        Voucher, blank=True, null=True, related_name='+',
        on_delete=models.SET_NULL)
    discount_amount = MoneyField(
        currency=settings.DEFAULT_CURRENCY,
        max_digits=settings.DEFAULT_MAX_DIGITS,
        decimal_places=settings.DEFAULT_DECIMAL_PLACES,
        default=zero_money)
    discount_name = models.CharField(max_length=255, default='', blank=True)
    translated_discount_name = models.CharField(
        max_length=255, default='', blank=True)
    display_gross_prices = models.BooleanField(default=True)
    customer_note = models.TextField(blank=True, default='')
    weight = MeasurementField(
        measurement=Weight, unit_choices=WeightUnits.CHOICES,
        default=zero_weight)
    objects = OrderQueryset.as_manager()

    class Meta:
        ordering = ('-pk', )
        permissions = ((
            'manage_orders',
            pgettext_lazy('Permission description', 'Manage orders.')),)

    def save(self, *args, **kwargs):
        if not self.token:
            self.token = str(uuid4())
        return super().save(*args, **kwargs)

    def is_fully_paid(self):
        total_paid = self._total_paid()
        return total_paid.gross >= self.total.gross

    def is_partly_paid(self):
        total_paid = self._total_paid()
        return total_paid.gross.amount > 0

    def get_user_current_email(self):
        return self.user.email if self.user else self.user_email

    def _total_paid(self):
        payments = self.payments.filter(
            charge_status=ChargeStatus.CHARGED)
        total_captured = [
            payment.get_captured_amount() for payment in payments]
        total_paid = sum(total_captured, ZERO_TAXED_MONEY)
        return total_paid

    def _index_billing_phone(self):
        return self.billing_address.phone

    def _index_shipping_phone(self):
        return self.shipping_address.phone

    def __iter__(self):
        return iter(self.lines.all())

    def __repr__(self):
        return '<Order #%r>' % (self.id,)

    def __str__(self):
        return '#%d' % (self.id,)

    def get_absolute_url(self):
        return reverse('order:details', kwargs={'token': self.token})

    def get_last_payment(self):
        return max(self.payments.all(), default=None, key=attrgetter('pk'))

    def get_payment_status(self):
        last_payment = self.get_last_payment()
        if last_payment:
            return last_payment.get_charge_status_display()
        return ChargeStatus.NOT_CHARGED

<<<<<<< HEAD
    def get_payment_status(self):
        last_payment = self.get_last_payment()
        if last_payment:
            return last_payment.get_charge_status_display()
        return ChargeStatus.NOT_CHARGED

    def get_payment_status_display(self):
        last_payment = self.get_last_payment()
        if last_payment:
            return last_payment.get_charge_status_display()
=======
    def get_payment_status_display(self):
        last_payment = self.get_last_payment()
        if last_payment:
            return last_payment.get_charge_status_display()
>>>>>>> 513b7ece
        return dict(ChargeStatus.CHOICES).get(ChargeStatus.NOT_CHARGED)

    def is_pre_authorized(self):
        return self.payments.filter(
            is_active=True,
            transactions__kind=TransactionKind.AUTH).filter(
                transactions__is_success=True).exists()

    @property
    def quantity_fulfilled(self):
        return sum([line.quantity_fulfilled for line in self])

    def is_shipping_required(self):
        return any(line.is_shipping_required for line in self)

    def get_subtotal(self):
        subtotal_iterator = (line.get_total() for line in self)
        return sum(subtotal_iterator, ZERO_TAXED_MONEY)

    def get_total_quantity(self):
        return sum([line.quantity for line in self])

    def is_draft(self):
        return self.status == OrderStatus.DRAFT

    def is_open(self):
        statuses = {OrderStatus.UNFULFILLED, OrderStatus.PARTIALLY_FULFILLED}
        return self.status in statuses

    def can_cancel(self):
        return self.status not in {OrderStatus.CANCELED, OrderStatus.DRAFT}

    def can_capture(self, payment=None):
        if not payment:
            payment = self.get_last_payment()
        if not payment:
            return False
        order_status_ok = self.status not in {
            OrderStatus.DRAFT, OrderStatus.CANCELED}
        return payment.can_capture() and order_status_ok

    def can_charge(self, payment=None):
        if not payment:
            payment = self.get_last_payment()
        if not payment:
            return False
        order_status_ok = self.status not in {
            OrderStatus.DRAFT, OrderStatus.CANCELED}
        return payment.can_charge() and order_status_ok

    def can_void(self, payment=None):
        if not payment:
            payment = self.get_last_payment()
        if not payment:
            return False
        return payment.can_void()

    def can_refund(self, payment=None):
        if not payment:
            payment = self.get_last_payment()
        if not payment:
            return False
        return payment.can_refund()

    def can_mark_as_paid(self):
        return len(self.payments.all()) == 0

    @property
    def total_authorized(self):
        payment = self.get_last_payment()
        if payment:
            return payment.get_authorized_amount()
        return zero_money()

    @property
    def total_captured(self):
        payment = self.get_last_payment()
        if payment and payment.charge_status == ChargeStatus.CHARGED:
            return Money(payment.captured_amount, payment.currency)
        return zero_money()

    @property
    def total_balance(self):
        return self.total_captured - self.total.gross

    def get_total_weight(self):
        # Cannot use `sum` as it parses an empty Weight to an int
        weights = Weight(kg=0)
        for line in self:
            weights += line.variant.get_weight() * line.quantity
        return weights


class OrderLine(models.Model):
    order = models.ForeignKey(
        Order, related_name='lines', editable=False, on_delete=models.CASCADE)
    variant = models.ForeignKey(
        'product.ProductVariant', related_name='order_lines',
        on_delete=models.SET_NULL, blank=True, null=True)
    # max_length is as produced by ProductVariant's display_product method
    product_name = models.CharField(max_length=386)
    translated_product_name = models.CharField(
        max_length=386, default='', blank=True)
    product_sku = models.CharField(max_length=32)
    is_shipping_required = models.BooleanField()
    quantity = models.IntegerField(validators=[MinValueValidator(1)])
    quantity_fulfilled = models.IntegerField(
        validators=[MinValueValidator(0)], default=0)
    unit_price_net = MoneyField(
        currency=settings.DEFAULT_CURRENCY,
        max_digits=settings.DEFAULT_MAX_DIGITS,
        decimal_places=settings.DEFAULT_DECIMAL_PLACES)
    unit_price_gross = MoneyField(
        currency=settings.DEFAULT_CURRENCY,
        max_digits=settings.DEFAULT_MAX_DIGITS,
        decimal_places=settings.DEFAULT_DECIMAL_PLACES)
    unit_price = TaxedMoneyField(
        net_field='unit_price_net', gross_field='unit_price_gross')
    tax_rate = models.DecimalField(
        max_digits=5, decimal_places=2, default=Decimal('0.0'))

    class Meta:
        ordering = ('pk', )

    def __str__(self):
        return self.product_name

    def get_total(self):
        return self.unit_price * self.quantity

    @property
    def quantity_unfulfilled(self):
        return self.quantity - self.quantity_fulfilled


class Fulfillment(models.Model):
    fulfillment_order = models.PositiveIntegerField(editable=False)
    order = models.ForeignKey(
        Order, related_name='fulfillments', editable=False,
        on_delete=models.CASCADE)
    status = models.CharField(
        max_length=32, default=FulfillmentStatus.FULFILLED,
        choices=FulfillmentStatus.CHOICES)
    tracking_number = models.CharField(max_length=255, default='', blank=True)
    shipping_date = models.DateTimeField(default=now, editable=False)

    def __str__(self):
        return pgettext_lazy(
            'Fulfillment str', 'Fulfillment #%s') % (self.composed_id,)

    def __iter__(self):
        return iter(self.lines.all())

    def save(self, *args, **kwargs):
        """Assign an auto incremented value as a fulfillment order."""
        if not self.pk:
            groups = self.order.fulfillments.all()
            existing_max = groups.aggregate(Max('fulfillment_order'))
            existing_max = existing_max.get('fulfillment_order__max')
            self.fulfillment_order = (
                existing_max + 1 if existing_max is not None else 1)
        return super().save(*args, **kwargs)

    @property
    def composed_id(self):
        return '%s-%s' % (self.order.id, self.fulfillment_order)

    def can_edit(self):
        return self.status != FulfillmentStatus.CANCELED

    def get_total_quantity(self):
        return sum([line.quantity for line in self])


class FulfillmentLine(models.Model):
    order_line = models.ForeignKey(
        OrderLine, related_name='+', on_delete=models.CASCADE)
    fulfillment = models.ForeignKey(
        Fulfillment, related_name='lines', on_delete=models.CASCADE)
    quantity = models.IntegerField(validators=[MinValueValidator(1)])


class OrderEvent(models.Model):
    """Model used to store events that happened during the order lifecycle.

        Args:
            parameters: Values needed to display the event on the storefront
            type: Type of an order
    """
    date = models.DateTimeField(default=now, editable=False)
    type = models.CharField(
        max_length=255,
        choices=((event.name, event.value) for event in OrderEvents))
    order = models.ForeignKey(
        Order, related_name='events', on_delete=models.CASCADE)
    parameters = JSONField(
        blank=True, default=dict, encoder=CustomJsonEncoder)
    user = models.ForeignKey(
        settings.AUTH_USER_MODEL, blank=True, null=True,
        on_delete=models.SET_NULL, related_name='+')

    class Meta:
        ordering = ('date', )

    def __repr__(self):
        return 'OrderEvent(type=%r, user=%r)' % (self.type, self.user)

    def get_event_display(self):
        return display_order_event(self)<|MERGE_RESOLUTION|>--- conflicted
+++ resolved
@@ -182,23 +182,10 @@
             return last_payment.get_charge_status_display()
         return ChargeStatus.NOT_CHARGED
 
-<<<<<<< HEAD
-    def get_payment_status(self):
-        last_payment = self.get_last_payment()
-        if last_payment:
-            return last_payment.get_charge_status_display()
-        return ChargeStatus.NOT_CHARGED
-
     def get_payment_status_display(self):
         last_payment = self.get_last_payment()
         if last_payment:
             return last_payment.get_charge_status_display()
-=======
-    def get_payment_status_display(self):
-        last_payment = self.get_last_payment()
-        if last_payment:
-            return last_payment.get_charge_status_display()
->>>>>>> 513b7ece
         return dict(ChargeStatus.CHOICES).get(ChargeStatus.NOT_CHARGED)
 
     def is_pre_authorized(self):
