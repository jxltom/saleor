from decimal import Decimal
from operator import attrgetter
from uuid import uuid4

from django.conf import settings
from django.contrib.postgres.fields import JSONField
from django.core.validators import MinValueValidator
from django.db import models
from django.db.models import ExpressionWrapper, F, Max, Sum
from django.urls import reverse
from django.utils.timezone import now
from django.utils.translation import pgettext_lazy
from django_measurement.models import MeasurementField
from django_prices.models import MoneyField, TaxedMoneyField
from measurement.measures import Weight
from prices import Money

from . import FulfillmentStatus, OrderEvents, OrderStatus, display_order_event
from ..account.models import Address
from ..core.utils.json_serializer import CustomJsonEncoder
from ..core.utils.taxes import ZERO_TAXED_MONEY, zero_money
from ..core.weight import WeightUnits, zero_weight
from ..discount.models import Voucher
from ..payment import ChargeStatus, TransactionKind
from ..shipping.models import ShippingMethod


class OrderQueryset(models.QuerySet):
    def confirmed(self):
        """Return non-draft orders."""
        return self.exclude(status=OrderStatus.DRAFT)

    def drafts(self):
        """Return draft orders."""
        return self.filter(status=OrderStatus.DRAFT)

    def ready_to_fulfill(self):
        """Return orders that can be fulfilled.

        Orders ready to fulfill are fully paid but unfulfilled (or partially
        fulfilled).
        """
        statuses = {OrderStatus.UNFULFILLED, OrderStatus.PARTIALLY_FULFILLED}
        qs = self.filter(status__in=statuses, payments__is_active=True)
        qs = qs.annotate(amount_paid=Sum('payments__captured_amount'))
        return qs.filter(total_gross__lte=F('amount_paid'))

    def ready_to_capture(self):
        """Return orders with payments to capture.

        Orders ready to capture are those which are not draft or canceled and
        have a preauthorized payment.
        """
        qs = self.filter(
            payments__is_active=True, payments__charge_status__in=[
                ChargeStatus.NOT_CHARGED, ChargeStatus.CHARGED])
        qs = qs.exclude(status={OrderStatus.DRAFT, OrderStatus.CANCELED})
        return qs.distinct()


class Order(models.Model):
    created = models.DateTimeField(
        default=now, editable=False)
    status = models.CharField(
        max_length=32, default=OrderStatus.UNFULFILLED,
        choices=OrderStatus.CHOICES)
    user = models.ForeignKey(
        settings.AUTH_USER_MODEL, blank=True, null=True, related_name='orders',
        on_delete=models.SET_NULL)
    language_code = models.CharField(
        max_length=35, default=settings.LANGUAGE_CODE)
    tracking_client_id = models.CharField(
        max_length=36, blank=True, editable=False)
    billing_address = models.ForeignKey(
        Address, related_name='+', editable=False, null=True,
        on_delete=models.SET_NULL)
    shipping_address = models.ForeignKey(
        Address, related_name='+', editable=False, null=True,
        on_delete=models.SET_NULL)
    user_email = models.EmailField(blank=True, default='')
    shipping_method = models.ForeignKey(
        ShippingMethod, blank=True, null=True, related_name='orders',
        on_delete=models.SET_NULL)
    shipping_price_net = MoneyField(
        currency=settings.DEFAULT_CURRENCY,
        max_digits=settings.DEFAULT_MAX_DIGITS,
        decimal_places=settings.DEFAULT_DECIMAL_PLACES,
        default=0, editable=False)
    shipping_price_gross = MoneyField(
        currency=settings.DEFAULT_CURRENCY,
        max_digits=settings.DEFAULT_MAX_DIGITS,
        decimal_places=settings.DEFAULT_DECIMAL_PLACES,
        default=0, editable=False)
    shipping_price = TaxedMoneyField(
        net_field='shipping_price_net', gross_field='shipping_price_gross')
    shipping_method_name = models.CharField(
        max_length=255, null=True, default=None, blank=True, editable=False)
    token = models.CharField(max_length=36, unique=True, blank=True)
    total_net = MoneyField(
        currency=settings.DEFAULT_CURRENCY,
        max_digits=settings.DEFAULT_MAX_DIGITS,
        decimal_places=settings.DEFAULT_DECIMAL_PLACES,
        default=zero_money)
    total_gross = MoneyField(
        currency=settings.DEFAULT_CURRENCY,
        max_digits=settings.DEFAULT_MAX_DIGITS,
        decimal_places=settings.DEFAULT_DECIMAL_PLACES,
        default=zero_money)
    total = TaxedMoneyField(net_field='total_net', gross_field='total_gross')
    voucher = models.ForeignKey(
        Voucher, blank=True, null=True, related_name='+',
        on_delete=models.SET_NULL)
    discount_amount = MoneyField(
        currency=settings.DEFAULT_CURRENCY,
        max_digits=settings.DEFAULT_MAX_DIGITS,
        decimal_places=settings.DEFAULT_DECIMAL_PLACES,
        default=zero_money)
    discount_name = models.CharField(max_length=255, default='', blank=True)
    translated_discount_name = models.CharField(
        max_length=255, default='', blank=True)
    display_gross_prices = models.BooleanField(default=True)
    customer_note = models.TextField(blank=True, default='')
    weight = MeasurementField(
        measurement=Weight, unit_choices=WeightUnits.CHOICES,
        default=zero_weight)
    objects = OrderQueryset.as_manager()

    class Meta:
        ordering = ('-pk', )
        permissions = ((
            'manage_orders',
            pgettext_lazy('Permission description', 'Manage orders.')),)

    def save(self, *args, **kwargs):
        if not self.token:
            self.token = str(uuid4())
        return super().save(*args, **kwargs)

    def is_fully_paid(self):
        total_paid = self._total_paid()
        return total_paid.gross >= self.total.gross

    def is_partly_paid(self):
        total_paid = self._total_paid()
        return total_paid.gross.amount > 0

    def get_user_current_email(self):
        return self.user.email if self.user else self.user_email

    def _total_paid(self):
        payments = self.payments.filter(
            charge_status=ChargeStatus.CHARGED)
        total_captured = [
            payment.get_captured_amount() for payment in payments]
        total_paid = sum(total_captured, ZERO_TAXED_MONEY)
        return total_paid

    def _index_billing_phone(self):
        return self.billing_address.phone

    def _index_shipping_phone(self):
        return self.shipping_address.phone

    def __iter__(self):
        return iter(self.lines.all())

    def __repr__(self):
        return '<Order #%r>' % (self.id,)

    def __str__(self):
        return '#%d' % (self.id,)

    def get_absolute_url(self):
        return reverse('order:details', kwargs={'token': self.token})

    def get_last_payment(self):
        return max(self.payments.all(), default=None, key=attrgetter('pk'))

    def get_payment_status(self):
        last_payment = self.get_last_payment()
        if last_payment:
<<<<<<< HEAD
            return last_payment.get_charge_status()
=======
            return last_payment.charge_status()
>>>>>>> 914667f1
        return ChargeStatus.NOT_CHARGED

    def get_payment_status_display(self):
        last_payment = self.get_last_payment()
        if last_payment:
            return last_payment.get_charge_status_display()
        return dict(ChargeStatus.CHOICES).get(ChargeStatus.NOT_CHARGED)

    def is_pre_authorized(self):
        return self.payments.filter(
            is_active=True,
            transactions__kind=TransactionKind.AUTH).filter(
                transactions__is_success=True).exists()

    @property
    def quantity_fulfilled(self):
        return sum([line.quantity_fulfilled for line in self])

    def is_shipping_required(self):
        return any(line.is_shipping_required for line in self)

    def get_subtotal(self):
        subtotal_iterator = (line.get_total() for line in self)
        return sum(subtotal_iterator, ZERO_TAXED_MONEY)

    def get_total_quantity(self):
        return sum([line.quantity for line in self])

    def is_draft(self):
        return self.status == OrderStatus.DRAFT

    def is_open(self):
        statuses = {OrderStatus.UNFULFILLED, OrderStatus.PARTIALLY_FULFILLED}
        return self.status in statuses

    def can_cancel(self):
        return self.status not in {OrderStatus.CANCELED, OrderStatus.DRAFT}

    def can_capture(self, payment=None):
        if not payment:
            payment = self.get_last_payment()
        if not payment:
            return False
        order_status_ok = self.status not in {
            OrderStatus.DRAFT, OrderStatus.CANCELED}
        return payment.can_capture() and order_status_ok

    def can_charge(self, payment=None):
        if not payment:
            payment = self.get_last_payment()
        if not payment:
            return False
        order_status_ok = self.status not in {
            OrderStatus.DRAFT, OrderStatus.CANCELED}
        return payment.can_charge() and order_status_ok

    def can_void(self, payment=None):
        if not payment:
            payment = self.get_last_payment()
        if not payment:
            return False
        return payment.can_void()

    def can_refund(self, payment=None):
        if not payment:
            payment = self.get_last_payment()
        if not payment:
            return False
        return payment.can_refund()

    def can_mark_as_paid(self):
        return len(self.payments.all()) == 0

    @property
    def total_authorized(self):
        payment = self.get_last_payment()
        if payment:
            return payment.get_authorized_amount()
        return zero_money()

    @property
    def total_captured(self):
        payment = self.get_last_payment()
        if payment and payment.charge_status == ChargeStatus.CHARGED:
            return Money(payment.captured_amount, payment.currency)
        return zero_money()

    @property
    def total_balance(self):
        return self.total_captured - self.total.gross

    def get_total_weight(self):
        # Cannot use `sum` as it parses an empty Weight to an int
        weights = Weight(kg=0)
        for line in self:
            weights += line.variant.get_weight() * line.quantity
        return weights


class OrderLine(models.Model):
    order = models.ForeignKey(
        Order, related_name='lines', editable=False, on_delete=models.CASCADE)
    variant = models.ForeignKey(
        'product.ProductVariant', related_name='order_lines',
        on_delete=models.SET_NULL, blank=True, null=True)
    # max_length is as produced by ProductVariant's display_product method
    product_name = models.CharField(max_length=386)
    translated_product_name = models.CharField(
        max_length=386, default='', blank=True)
    product_sku = models.CharField(max_length=32)
    is_shipping_required = models.BooleanField()
    quantity = models.IntegerField(validators=[MinValueValidator(1)])
    quantity_fulfilled = models.IntegerField(
        validators=[MinValueValidator(0)], default=0)
    unit_price_net = MoneyField(
        currency=settings.DEFAULT_CURRENCY,
        max_digits=settings.DEFAULT_MAX_DIGITS,
        decimal_places=settings.DEFAULT_DECIMAL_PLACES)
    unit_price_gross = MoneyField(
        currency=settings.DEFAULT_CURRENCY,
        max_digits=settings.DEFAULT_MAX_DIGITS,
        decimal_places=settings.DEFAULT_DECIMAL_PLACES)
    unit_price = TaxedMoneyField(
        net_field='unit_price_net', gross_field='unit_price_gross')
    tax_rate = models.DecimalField(
        max_digits=5, decimal_places=2, default=Decimal('0.0'))

    class Meta:
        ordering = ('pk', )

    def __str__(self):
        return self.product_name

    def get_total(self):
        return self.unit_price * self.quantity

    @property
    def quantity_unfulfilled(self):
        return self.quantity - self.quantity_fulfilled


class Fulfillment(models.Model):
    fulfillment_order = models.PositiveIntegerField(editable=False)
    order = models.ForeignKey(
        Order, related_name='fulfillments', editable=False,
        on_delete=models.CASCADE)
    status = models.CharField(
        max_length=32, default=FulfillmentStatus.FULFILLED,
        choices=FulfillmentStatus.CHOICES)
    tracking_number = models.CharField(max_length=255, default='', blank=True)
    shipping_date = models.DateTimeField(default=now, editable=False)

    def __str__(self):
        return pgettext_lazy(
            'Fulfillment str', 'Fulfillment #%s') % (self.composed_id,)

    def __iter__(self):
        return iter(self.lines.all())

    def save(self, *args, **kwargs):
        """Assign an auto incremented value as a fulfillment order."""
        if not self.pk:
            groups = self.order.fulfillments.all()
            existing_max = groups.aggregate(Max('fulfillment_order'))
            existing_max = existing_max.get('fulfillment_order__max')
            self.fulfillment_order = (
                existing_max + 1 if existing_max is not None else 1)
        return super().save(*args, **kwargs)

    @property
    def composed_id(self):
        return '%s-%s' % (self.order.id, self.fulfillment_order)

    def can_edit(self):
        return self.status != FulfillmentStatus.CANCELED

    def get_total_quantity(self):
        return sum([line.quantity for line in self])


class FulfillmentLine(models.Model):
    order_line = models.ForeignKey(
        OrderLine, related_name='+', on_delete=models.CASCADE)
    fulfillment = models.ForeignKey(
        Fulfillment, related_name='lines', on_delete=models.CASCADE)
    quantity = models.IntegerField(validators=[MinValueValidator(1)])


class OrderEvent(models.Model):
    """Model used to store events that happened during the order lifecycle.

        Args:
            parameters: Values needed to display the event on the storefront
            type: Type of an order
    """
    date = models.DateTimeField(default=now, editable=False)
    type = models.CharField(
        max_length=255,
        choices=((event.name, event.value) for event in OrderEvents))
    order = models.ForeignKey(
        Order, related_name='events', on_delete=models.CASCADE)
    parameters = JSONField(
        blank=True, default=dict, encoder=CustomJsonEncoder)
    user = models.ForeignKey(
        settings.AUTH_USER_MODEL, blank=True, null=True,
        on_delete=models.SET_NULL, related_name='+')

    class Meta:
        ordering = ('date', )

    def __repr__(self):
        return 'OrderEvent(type=%r, user=%r)' % (self.type, self.user)

    def get_event_display(self):
        return display_order_event(self)<|MERGE_RESOLUTION|>--- conflicted
+++ resolved
@@ -179,11 +179,7 @@
     def get_payment_status(self):
         last_payment = self.get_last_payment()
         if last_payment:
-<<<<<<< HEAD
-            return last_payment.get_charge_status()
-=======
             return last_payment.charge_status()
->>>>>>> 914667f1
         return ChargeStatus.NOT_CHARGED
 
     def get_payment_status_display(self):
