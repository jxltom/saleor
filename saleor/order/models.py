--- conflicted
+++ resolved
@@ -378,11 +378,7 @@
         OrderLine, related_name='+', on_delete=models.CASCADE)
     fulfillment = models.ForeignKey(
         Fulfillment, related_name='lines', on_delete=models.CASCADE)
-<<<<<<< HEAD
-    quantity = models.IntegerField(validators=[MinValueValidator(0)])
-=======
     quantity = models.PositiveIntegerField()
->>>>>>> 212bb5d0
 
 
 class OrderEvent(models.Model):
