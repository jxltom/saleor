from unittest import mock

import pytest
from django.core.exceptions import ImproperlyConfigured
from django.urls import reverse
from django_countries.fields import Country
from django_prices_vatlayer.models import VAT
from prices import Money, MoneyRange, TaxedMoney, TaxedMoneyRange

from saleor.core.utils import get_country_name_by_code
from saleor.core.utils.taxes import (
    apply_tax_to_price,
    get_taxes_for_address,
    get_taxes_for_country,
)
from saleor.dashboard.taxes.filters import get_country_choices_for_vat

from ..utils import compare_taxes, get_redirect_location


def test_view_taxes_list(admin_client, vatlayer):
    url = reverse("dashboard:taxes")

    response = admin_client.get(url)

    tax_list = response.context["taxes"].object_list
    assert response.status_code == 200
    assert tax_list == list(VAT.objects.order_by("country_code"))


def test_view_tax_details(admin_client, vatlayer):
    tax = VAT.objects.get(country_code="PL")
    tax_rates = [(rate_name, tax["value"]) for rate_name, tax in vatlayer.items()]
    tax_rates = sorted(tax_rates)
    url = reverse("dashboard:tax-details", kwargs={"country_code": "PL"})

    response = admin_client.get(url)
    assert response.status_code == 200
    assert response.context["tax"] == tax
    assert response.context["tax_rates"] == tax_rates


def test_configure_taxes(admin_client, site_settings):
    url = reverse("dashboard:configure-taxes")
    data = {
        "include_taxes_in_prices": False,
        "display_gross_prices": False,
        "charge_taxes_on_shipping": False,
    }

    response = admin_client.post(url, data)

    assert response.status_code == 302
    assert get_redirect_location(response) == reverse("dashboard:taxes")

    site_settings.refresh_from_db()
    assert not site_settings.include_taxes_in_prices
    assert not site_settings.display_gross_prices
    assert not site_settings.charge_taxes_on_shipping


@mock.patch("saleor.dashboard.taxes.views.messages", create=True)
@mock.patch("saleor.dashboard.taxes.views.call_command", create=True)
def test_fetch_tax_rates(mocked_call_command, mocked_messages, admin_client):
    """Ensure a valid fetch VAT rates request is correctly handled,
    and is leading to the proper VAT fetching command being invoked."""
    url = reverse("dashboard:fetch-tax-rates")
    response = admin_client.post(url)

    # Ensure the request was successful
    assert response.status_code == 302
    assert get_redirect_location(response) == reverse("dashboard:taxes")
    assert mocked_messages.success.call_count == 1

    # Ensure the get VAT rates (mocked) command was invoked
    mocked_call_command.assert_called_once_with("get_vat_rates")


@mock.patch("saleor.dashboard.taxes.views.messages", create=True)
@mock.patch("saleor.dashboard.taxes.views.logger", create=True)
@mock.patch(
    "saleor.dashboard.taxes.views.call_command",
    side_effect=ImproperlyConfigured("Test"),
    create=True,
)
def test_fetch_tax_rates_improperly_configured(
    mocked_call_command, mocked_logger, mocked_messages, admin_client
):
    """Ensure a failing VAT rate fetching is leading to an error being
    returned, and that error is handled."""
    url = reverse("dashboard:fetch-tax-rates")
    response = admin_client.post(url)

    # Ensure the request was successful
    assert response.status_code == 302
    assert get_redirect_location(response) == reverse("dashboard:taxes")

    # Ensure error was logged to the logger
    # and the error was returned to the client
    assert mocked_logger.exception.call_count == 1
    assert mocked_messages.warning.call_count == 1

    # Ensure the get VAT rates (mocked) command was invoked
    mocked_call_command.assert_called_once_with("get_vat_rates")


def test_fetch_tax_rates_invalid_method(admin_client):
    """Ensure the GET method is not allowed for tax rates fetching"""
    url = reverse("dashboard:fetch-tax-rates")
    assert admin_client.get(url).status_code == 405


def test_tax_list_filters_empty(admin_client, vatlayer):
    qs = VAT.objects.order_by("country_code")
    url = reverse("dashboard:taxes")
    data = {"country_code": [""], "sort_by": [""]}

    response = admin_client.get(url, data)

    assert response.status_code == 200
    assert list(response.context["filter_set"].qs) == list(qs)


def test_tax_list_filters_country_code(admin_client, vatlayer):
    qs = VAT.objects.filter(country_code="PL")
    url = reverse("dashboard:taxes")
    data = {"country_code": ["PL"], "sort_by": [""]}

    response = admin_client.get(url, data)

    assert response.status_code == 200
    assert list(response.context["filter_set"].qs) == list(qs)


def test_tax_list_filters_sort_by(admin_client, vatlayer):
    qs = VAT.objects.order_by("-country_code")
    url = reverse("dashboard:taxes")
    data = {"country_code": [""], "sort_by": ["-country_code"]}

    response = admin_client.get(url, data)

    assert response.status_code == 200
    assert list(response.context["filter_set"].qs) == list(qs)


def test_get_country_choices_for_vat(vatlayer):
    expected_choices = [("DE", "Germany"), ("PL", "Poland")]
    choices = get_country_choices_for_vat()
    assert choices == expected_choices


def test_get_taxes_for_address(address, vatlayer):
    taxes = get_taxes_for_address(address)
    compare_taxes(taxes, vatlayer)


def test_get_taxes_for_address_fallback_default(settings, vatlayer):
    settings.DEFAULT_COUNTRY = "PL"
    taxes = get_taxes_for_address(None)
    compare_taxes(taxes, vatlayer)


def test_get_taxes_for_address_other_country(address, vatlayer):
<<<<<<< HEAD
    address.country = Country('DE')
=======
    address.country = "DE"
>>>>>>> e81494c9
    address.save()
    tax_rates = get_taxes_for_country(Country("DE"))

    taxes = get_taxes_for_address(address)
    compare_taxes(taxes, tax_rates)


def test_get_taxes_for_country(vatlayer):
    taxes = get_taxes_for_country(Country("PL"))
    compare_taxes(taxes, vatlayer)


def test_get_country_name_by_code():
    country_name = get_country_name_by_code("PL")
    assert country_name == "Poland"


def test_apply_tax_to_price_do_not_include_tax(site_settings, taxes):
    site_settings.include_taxes_in_prices = False
    site_settings.save()

    money = Money(100, "USD")
    assert apply_tax_to_price(taxes, "standard", money) == TaxedMoney(
        net=Money(100, "USD"), gross=Money(123, "USD")
    )
    assert apply_tax_to_price(taxes, "medical", money) == TaxedMoney(
        net=Money(100, "USD"), gross=Money(108, "USD")
    )

    taxed_money = TaxedMoney(net=Money(100, "USD"), gross=Money(100, "USD"))
    assert apply_tax_to_price(taxes, "standard", taxed_money) == TaxedMoney(
        net=Money(100, "USD"), gross=Money(123, "USD")
    )
    assert apply_tax_to_price(taxes, "medical", taxed_money) == TaxedMoney(
        net=Money(100, "USD"), gross=Money(108, "USD")
    )


def test_apply_tax_to_price_do_not_include_tax_fallback_to_standard_rate(
    site_settings, taxes
):
    site_settings.include_taxes_in_prices = False
    site_settings.save()

    money = Money(100, "USD")
    taxed_money = TaxedMoney(net=Money(100, "USD"), gross=Money(123, "USD"))
    assert apply_tax_to_price(taxes, "space suits", money) == taxed_money


def test_apply_tax_to_price_include_tax(taxes):
    money = Money(100, "USD")
    assert apply_tax_to_price(taxes, "standard", money) == TaxedMoney(
        net=Money("81.30", "USD"), gross=Money(100, "USD")
    )
    assert apply_tax_to_price(taxes, "medical", money) == TaxedMoney(
        net=Money("92.59", "USD"), gross=Money(100, "USD")
    )


def test_apply_tax_to_price_include_fallback_to_standard_rate(taxes):
    money = Money(100, "USD")
    assert apply_tax_to_price(taxes, "space suits", money) == TaxedMoney(
        net=Money("81.30", "USD"), gross=Money(100, "USD")
    )

    taxed_money = TaxedMoney(net=Money(100, "USD"), gross=Money(100, "USD"))
    assert apply_tax_to_price(taxes, "space suits", taxed_money) == TaxedMoney(
        net=Money("81.30", "USD"), gross=Money(100, "USD")
    )


def test_apply_tax_to_price_raise_typeerror_for_invalid_type(taxes):
    with pytest.raises(TypeError):
        assert apply_tax_to_price(taxes, "standard", 100)


def test_apply_tax_to_price_no_taxes_return_taxed_money():
    money = Money(100, "USD")
    taxed_money = TaxedMoney(net=Money(100, "USD"), gross=Money(100, "USD"))

    assert apply_tax_to_price(None, "standard", money) == taxed_money
    assert apply_tax_to_price(None, "medical", taxed_money) == taxed_money


def test_apply_tax_to_price_no_taxes_return_taxed_money_range():
    money_range = MoneyRange(Money(100, "USD"), Money(200, "USD"))
    taxed_money_range = TaxedMoneyRange(
        TaxedMoney(net=Money(100, "USD"), gross=Money(100, "USD")),
        TaxedMoney(net=Money(200, "USD"), gross=Money(200, "USD")),
    )

    assert apply_tax_to_price(None, "standard", money_range) == taxed_money_range
    assert apply_tax_to_price(None, "standard", taxed_money_range) == taxed_money_range


def test_apply_tax_to_price_no_taxes_raise_typeerror_for_invalid_type():
    with pytest.raises(TypeError):
        assert apply_tax_to_price(None, "standard", 100)<|MERGE_RESOLUTION|>--- conflicted
+++ resolved
@@ -161,11 +161,7 @@
 
 
 def test_get_taxes_for_address_other_country(address, vatlayer):
-<<<<<<< HEAD
-    address.country = Country('DE')
-=======
-    address.country = "DE"
->>>>>>> e81494c9
+    address.country = Country("DE")
     address.save()
     tax_rates = get_taxes_for_country(Country("DE"))
 
