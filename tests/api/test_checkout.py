--- conflicted
+++ resolved
@@ -681,15 +681,7 @@
 
 
 @pytest.mark.parametrize(
-<<<<<<< HEAD
-    'number', [
-        '+48321321888',
-        '+44 (113) 892-1113',
-        '00 44 (0113 892) 1113'
-    ]
-=======
-    "number", ["+48321321888", "+1 (555) 555-5555", "00 44 (0155 55) 5555"]
->>>>>>> e81494c9
+    "number", ["+48321321888", "+44 (113) 892-1113", "00 44 (0113 892) 1113"]
 )
 def test_checkout_shipping_address_update_with_phone_country_prefix(
     number, user_api_client, checkout_with_item, graphql_address_data
