import uuid
from unittest.mock import ANY, patch

import graphene
import pytest
from django.core.exceptions import ValidationError

from saleor.checkout.models import Checkout
from saleor.checkout.utils import (
    add_voucher_to_checkout, clean_checkout, is_fully_paid)
from saleor.graphql.core.utils import str_to_enum
from saleor.order.models import Order
from tests.api.utils import get_graphql_content

MUTATION_CHECKOUT_CREATE = """
    mutation createCheckout($checkoutInput: CheckoutCreateInput!) {
        checkoutCreate(input: $checkoutInput) {
            checkout {
                id
                token
                email
                lines {
                    quantity
                }
            }
            errors {
                field
                message
            }
        }
    }
    """


def test_checkout_create(api_client, variant, graphql_address_data):
    """Create checkout object using GraphQL API."""
    variant_id = graphene.Node.to_global_id('ProductVariant', variant.id)
    test_email = 'test@example.com'
    shipping_address = graphql_address_data
    variables = {
        'checkoutInput': {
            'lines': [{
                'quantity': 1,
                'variantId': variant_id}],
            'email': test_email,
            'shippingAddress': shipping_address}}
    assert not Checkout.objects.exists()
    response = api_client.post_graphql(MUTATION_CHECKOUT_CREATE, variables)
    content = get_graphql_content(response)

    new_checkout = Checkout.objects.first()
    assert new_checkout is not None
    checkout_data = content['data']['checkoutCreate']['checkout']
    assert checkout_data['token'] == str(new_checkout.token)
    assert new_checkout.lines.count() == 1
    checkout_line = new_checkout.lines.first()
    assert checkout_line.variant == variant
    assert checkout_line.quantity == 1
    assert new_checkout.shipping_address is not None
    assert new_checkout.shipping_address.first_name == shipping_address[
        'firstName']
    assert new_checkout.shipping_address.last_name == shipping_address['lastName']
    assert new_checkout.shipping_address.street_address_1 == shipping_address[
        'streetAddress1']
    assert new_checkout.shipping_address.street_address_2 == shipping_address[
        'streetAddress2']
    assert new_checkout.shipping_address.postal_code == shipping_address[
        'postalCode']
    assert new_checkout.shipping_address.country == shipping_address['country']
    assert new_checkout.shipping_address.city == shipping_address['city'].upper()


def test_checkout_create_cannot_add_too_many_quantities(
        api_client, variant, graphql_address_data):

    variant_id = graphene.Node.to_global_id('ProductVariant', variant.id)
    test_email = 'test@example.com'
    shipping_address = graphql_address_data
    variables = {
        'checkoutInput': {
            'lines': [{
                'quantity': 51,
                'variantId': variant_id}],
            'email': test_email,
            'shippingAddress': shipping_address}}
    assert not Checkout.objects.exists()
    response = api_client.post_graphql(MUTATION_CHECKOUT_CREATE, variables)
    content = get_graphql_content(response)['data']['checkoutCreate']
    assert content['errors']
    assert content['errors'] == [{
        'field': 'quantity',
        'message': 'Cannot add more than 50 times this item.'}]



def test_checkout_create_reuse_checkout(checkout, user_api_client, variant):
    # assign user to the checkout
    checkout.user = user_api_client.user
    checkout.save()

    variant_id = graphene.Node.to_global_id('ProductVariant', variant.id)
    variables = {
        'checkoutInput': {
            'lines': [{'quantity': 1, 'variantId': variant_id}], }}
    response = user_api_client.post_graphql(
        MUTATION_CHECKOUT_CREATE, variables)
    content = get_graphql_content(response)

    # assert that existing checkout was reused and returned by mutation
    checkout_data = content['data']['checkoutCreate']['checkout']
    assert checkout_data['token'] == str(checkout.token)

    # if checkout was reused it should be returned unmodified (e.g. without
    # adding new lines that was passed)
    assert checkout_data['lines'] == []


def test_checkout_create_required_email(api_client, variant):
    variant_id = graphene.Node.to_global_id('ProductVariant', variant.id)
    variables = {
        'checkoutInput': {
            'lines': [{
                'quantity': 1,
                'variantId': variant_id}],
            'email': ''}}

    response = api_client.post_graphql(MUTATION_CHECKOUT_CREATE, variables)
    content = get_graphql_content(response)

    errors = content['data']['checkoutCreate']['errors']
    assert errors
    assert errors[0]['field'] == 'email'
    assert errors[0]['message'] == 'This field cannot be blank.'


def test_checkout_create_default_email_for_logged_in_customer(
        user_api_client, variant):
    variant_id = graphene.Node.to_global_id('ProductVariant', variant.id)
    variables = {
        'checkoutInput': {
            'lines': [{
                'quantity': 1,
                'variantId': variant_id}]}}
    response = user_api_client.post_graphql(
        MUTATION_CHECKOUT_CREATE, variables)
    customer = user_api_client.user
    content = get_graphql_content(response)
    new_checkout = Checkout.objects.first()
    assert new_checkout is not None
    checkout_data = content['data']['checkoutCreate']['checkout']
    assert checkout_data['email'] == str(customer.email)
    assert new_checkout.user.id == customer.id
    assert new_checkout.email == customer.email


def test_checkout_create_logged_in_customer(user_api_client, variant):
    variant_id = graphene.Node.to_global_id('ProductVariant', variant.id)
    variables = {
        'checkoutInput': {
            'email': user_api_client.user.email,
            'lines': [{
                'quantity': 1,
                'variantId': variant_id}]}}
    assert not Checkout.objects.exists()
    response = user_api_client.post_graphql(
        MUTATION_CHECKOUT_CREATE, variables)
    content = get_graphql_content(response)
    new_checkout = Checkout.objects.first()
    assert new_checkout is not None
    checkout_data = content['data']['checkoutCreate']['checkout']
    assert checkout_data['token'] == str(new_checkout.token)
    checkout_user = new_checkout.user
    customer = user_api_client.user
    assert customer.id == checkout_user.id
    assert customer.default_shipping_address_id != new_checkout.shipping_address_id
    assert customer.default_shipping_address.as_data() == new_checkout.shipping_address.as_data()
    assert customer.default_billing_address_id != new_checkout.billing_address_id
    assert customer.default_billing_address.as_data() == new_checkout.billing_address.as_data()
    assert customer.email == new_checkout.email


def test_checkout_create_logged_in_customer_custom_email(
        user_api_client, variant):
    variant_id = graphene.Node.to_global_id('ProductVariant', variant.id)
    customer = user_api_client.user
    custom_email = 'custom@example.com'
    variables = {
        'checkoutInput': {
            'lines': [{
                'quantity': 1,
                'variantId': variant_id}],
            'email': custom_email}}
    assert not Checkout.objects.exists()
    assert not custom_email == customer.email
    response = user_api_client.post_graphql(
        MUTATION_CHECKOUT_CREATE, variables)
    content = get_graphql_content(response)
    new_checkout = Checkout.objects.first()
    assert new_checkout is not None
    checkout_data = content['data']['checkoutCreate']['checkout']
    assert checkout_data['token'] == str(new_checkout.token)
    checkout_user = new_checkout.user
    assert customer.id == checkout_user.id
    assert new_checkout.email == custom_email


def test_checkout_create_logged_in_customer_custom_addresses(
        user_api_client, variant, graphql_address_data):
    variant_id = graphene.Node.to_global_id('ProductVariant', variant.id)
    shipping_address = graphql_address_data
    billing_address = graphql_address_data
    variables = {
        'checkoutInput': {
            'email': user_api_client.user.email,
            'lines': [{
                'quantity': 1,
                'variantId': variant_id}],
            'shippingAddress': shipping_address,
            'billingAddress': billing_address}}
    assert not Checkout.objects.exists()
    response = user_api_client.post_graphql(
        MUTATION_CHECKOUT_CREATE, variables)
    content = get_graphql_content(response)
    new_checkout = Checkout.objects.first()
    assert new_checkout is not None
    checkout_data = content['data']['checkoutCreate']['checkout']
    assert checkout_data['token'] == str(new_checkout.token)
    checkout_user = new_checkout.user
    customer = user_api_client.user
    assert customer.id == checkout_user.id
    assert not (
        customer.default_shipping_address_id == new_checkout.shipping_address_id)
    assert not (
        customer.default_billing_address_id == new_checkout.billing_address_id)
    assert new_checkout.shipping_address.first_name == shipping_address[
        'firstName']
    assert new_checkout.billing_address.first_name == billing_address['firstName']


def test_checkout_create_check_lines_quantity(
        user_api_client, variant, graphql_address_data):
    variant_id = graphene.Node.to_global_id('ProductVariant', variant.id)
    test_email = 'test@example.com'
    shipping_address = graphql_address_data
    variables = {
        'checkoutInput': {
            'lines': [{
                'quantity': 3,
                'variantId': variant_id}],
            'email': test_email,
            'shippingAddress': shipping_address}}
    assert not Checkout.objects.exists()
    response = user_api_client.post_graphql(
        MUTATION_CHECKOUT_CREATE, variables)
    content = get_graphql_content(response)
    data = content['data']['checkoutCreate']
    assert data['errors'][0]['message'] == (
        'Could not add item Test product (SKU_A). Only 2 remaining in stock.')
    assert data['errors'][0]['field'] == 'quantity'


def test_checkout_available_payment_gateways(
        api_client, checkout_with_item, settings):
    query = """
    query getCheckout($token: UUID!) {
        checkout(token: $token) {
           availablePaymentGateways
        }
    }
    """
    variables = {'token': str(checkout_with_item.token)}
    response = api_client.post_graphql(query, variables)
    content = get_graphql_content(response)
    data = content['data']['checkout']
    checkout_payment_gateways = [
        str_to_enum(gateway)
        for gateway in settings.CHECKOUT_PAYMENT_GATEWAYS.keys()]
    assert data['availablePaymentGateways'] == checkout_payment_gateways


def test_checkout_available_shipping_methods(
        api_client, checkout_with_item_and_address, shipping_zone):
    query = """
    query getCheckout($token: UUID!) {
        checkout(token: $token) {
            availableShippingMethods {
                name
            }
        }
    }
    """
    variables = {'token': checkout_with_item_and_address.token}
    response = api_client.post_graphql(query, variables)
    content = get_graphql_content(response)
    data = content['data']['checkout']

    shipping_method = shipping_zone.shipping_methods.first()
    assert data['availableShippingMethods'] == [{'name': shipping_method.name}]


def test_checkout_no_available_shipping_methods_without_address(
        api_client, checkout_with_item):
    query = """
    query getCheckout($token: UUID!) {
        checkout(token: $token) {
            availableShippingMethods {
                name
            }
        }
    }
    """
    variables = {'token': checkout_with_item.token}
    response = api_client.post_graphql(query, variables)
    content = get_graphql_content(response)
    data = content['data']['checkout']

    assert data['availableShippingMethods'] == []


def test_checkout_no_available_shipping_methods_without_lines(
        api_client, checkout):
    query = """
    query getCheckout($token: UUID!) {
        checkout(token: $token) {
            availableShippingMethods {
                name
            }
        }
    }
    """
    variables = {'token': checkout.token}
    response = api_client.post_graphql(query, variables)
    content = get_graphql_content(response)
    data = content['data']['checkout']

    assert data['availableShippingMethods'] == []


MUTATION_CHECKOUT_LINES_ADD = """
    mutation checkoutLinesAdd(
            $checkoutId: ID!, $lines: [CheckoutLineInput!]!) {
        checkoutLinesAdd(checkoutId: $checkoutId, lines: $lines) {
            checkout {
                token
                lines {
                    quantity
                    variant {
                        id
                    }
                }
            }
            errors {
                field
                message
            }
        }
    }"""


def test_checkout_lines_add(user_api_client, checkout_with_item, variant):
    checkout = checkout_with_item
    line = checkout.lines.first()
    assert line.quantity == 3
    variant_id = graphene.Node.to_global_id('ProductVariant', variant.pk)
    checkout_id = graphene.Node.to_global_id('Checkout', checkout.pk)

    variables = {
        'checkoutId': checkout_id,
        'lines': [{
            'variantId': variant_id,
            'quantity': 1}]}
    response = user_api_client.post_graphql(
        MUTATION_CHECKOUT_LINES_ADD, variables)
    content = get_graphql_content(response)
    data = content['data']['checkoutLinesAdd']
    assert not data['errors']
    checkout.refresh_from_db()
    line = checkout.lines.latest('pk')
    assert line.variant == variant
    assert line.quantity == 1


def test_checkout_lines_add_too_many(
        user_api_client, checkout_with_item, variant):
    variant_id = graphene.Node.to_global_id('ProductVariant', variant.pk)
    checkout_id = graphene.Node.to_global_id('Checkout', checkout_with_item.pk)

    variables = {
        'checkoutId': checkout_id,
        'lines': [{
            'variantId': variant_id,
            'quantity': 51}]}
    response = user_api_client.post_graphql(
        MUTATION_CHECKOUT_LINES_ADD, variables)
    content = get_graphql_content(response)['data']['checkoutLinesAdd']

    assert content['errors']
    assert content['errors'] == [{
        'field': 'quantity',
        'message': 'Cannot add more than 50 times this item.'}]

def test_checkout_lines_add_empty_checkout(user_api_client, checkout, variant):
    variant_id = graphene.Node.to_global_id('ProductVariant', variant.pk)
    checkout_id = graphene.Node.to_global_id('Checkout', checkout.pk)

    variables = {
        'checkoutId': checkout_id,
        'lines': [{
            'variantId': variant_id,
            'quantity': 1}]}
    response = user_api_client.post_graphql(
        MUTATION_CHECKOUT_LINES_ADD, variables)
    content = get_graphql_content(response)
    data = content['data']['checkoutLinesAdd']
    assert not data['errors']
    checkout.refresh_from_db()
    line = checkout.lines.first()
    assert line.variant == variant
    assert line.quantity == 1


def test_checkout_lines_add_check_lines_quantity(
        user_api_client, checkout, variant):
    variant_id = graphene.Node.to_global_id('ProductVariant', variant.pk)
    checkout_id = graphene.Node.to_global_id('Checkout', checkout.pk)

    variables = {
        'checkoutId': checkout_id,
        'lines': [{
            'variantId': variant_id,
            'quantity': 3}]}
    response = user_api_client.post_graphql(
        MUTATION_CHECKOUT_LINES_ADD, variables)
    content = get_graphql_content(response)
    data = content['data']['checkoutLinesAdd']
    assert data['errors'][0]['message'] == (
        'Could not add item Test product (SKU_A). Only 2 remaining in stock.')
    assert data['errors'][0]['field'] == 'quantity'


def test_checkout_lines_add_invalid_variant_id(user_api_client, checkout, variant):
    variant_id = graphene.Node.to_global_id('ProductVariant', variant.pk)
    invalid_variant_id = 'InvalidId'
    checkout_id = graphene.Node.to_global_id('Checkout', checkout.pk)

    variables = {
        'checkoutId':
        checkout_id,
        'lines': [{
            'variantId': variant_id,
            'quantity': 1}, {
                'variantId': invalid_variant_id,
                'quantity': 3}]}
    response = user_api_client.post_graphql(
        MUTATION_CHECKOUT_LINES_ADD, variables)
    content = get_graphql_content(response)
    data = content['data']['checkoutLinesAdd']
    error_msg = (
        'Could not resolve to a node with the global id list of \'%s\'.')
    assert data['errors'][0]['message'] == error_msg % [invalid_variant_id]
    assert data['errors'][0]['field'] == 'variantId'


def test_checkout_lines_add_clean_shipping(
        user_api_client, checkout_with_invalid_shipping_method, variant):
    checkout = checkout_with_invalid_shipping_method
    variant_id = graphene.Node.to_global_id('ProductVariant', variant.pk)
    checkout_id = graphene.Node.to_global_id('Checkout', checkout.pk)

    variables = {
        'checkoutId': checkout_id,
        'lines': [{
            'variantId': variant_id,
            'quantity': 1}]}
    response = user_api_client.post_graphql(
        MUTATION_CHECKOUT_LINES_ADD, variables)
    content = get_graphql_content(response)
    data = content['data']['checkoutLinesAdd']
    assert not data['errors']
    checkout.refresh_from_db()
    assert checkout.shipping_address is not None
    assert checkout.shipping_method is None


MUTATION_CHECKOUT_LINES_UPDATE = """
    mutation checkoutLinesUpdate(
            $checkoutId: ID!, $lines: [CheckoutLineInput!]!) {
        checkoutLinesUpdate(checkoutId: $checkoutId, lines: $lines) {
            checkout {
                token
                lines {
                    quantity
                    variant {
                        id
                    }
                }
            }
            errors {
                field
                message
            }
        }
    }
    """


def test_checkout_lines_update(user_api_client, checkout_with_item):
    checkout = checkout_with_item
    assert checkout.lines.count() == 1
    line = checkout.lines.first()
    variant = line.variant
    assert line.quantity == 3

    variant_id = graphene.Node.to_global_id('ProductVariant', variant.pk)
    checkout_id = graphene.Node.to_global_id('Checkout', checkout.pk)

    variables = {
        'checkoutId': checkout_id,
        'lines': [{
            'variantId': variant_id,
            'quantity': 1}]}
    response = user_api_client.post_graphql(
        MUTATION_CHECKOUT_LINES_UPDATE, variables)
    content = get_graphql_content(response)

    data = content['data']['checkoutLinesUpdate']
    assert not data['errors']
    checkout.refresh_from_db()
    assert checkout.lines.count() == 1
    line = checkout.lines.first()
    assert line.variant == variant
    assert line.quantity == 1


def test_checkout_lines_update_invalid_checkout_id(user_api_client):
    variables = {'checkoutId': 'test', 'lines': []}
    response = user_api_client.post_graphql(
        MUTATION_CHECKOUT_LINES_UPDATE, variables)
    content = get_graphql_content(response)
    data = content['data']['checkoutLinesUpdate']
    assert data['errors'][0]['field'] == 'checkoutId'


def test_checkout_lines_update_check_lines_quantity(
        user_api_client, checkout_with_item):
    checkout = checkout_with_item
    line = checkout.lines.first()
    variant = line.variant

    variant_id = graphene.Node.to_global_id('ProductVariant', variant.pk)
    checkout_id = graphene.Node.to_global_id('Checkout', checkout.pk)

    variables = {
        'checkoutId': checkout_id,
        'lines': [{
            'variantId': variant_id,
            'quantity': 10}]}
    response = user_api_client.post_graphql(
        MUTATION_CHECKOUT_LINES_UPDATE, variables)
    content = get_graphql_content(response)

    data = content['data']['checkoutLinesUpdate']
    assert data['errors'][0]['message'] == (
        'Could not add item Test product (123). Only 9 remaining in stock.')
    assert data['errors'][0]['field'] == 'quantity'


def test_checkout_lines_update_clean_shipping(
        user_api_client, checkout_with_invalid_shipping_method):
    checkout = checkout_with_invalid_shipping_method
    line = checkout.lines.first()
    variant = line.variant
    variant_id = graphene.Node.to_global_id('ProductVariant', variant.pk)
    checkout_id = graphene.Node.to_global_id('Checkout', checkout.pk)

    variables = {
        'checkoutId': checkout_id,
        'lines': [{
            'variantId': variant_id,
            'quantity': 1}]}
    response = user_api_client.post_graphql(
        MUTATION_CHECKOUT_LINES_UPDATE, variables)
    content = get_graphql_content(response)

    data = content['data']['checkoutLinesUpdate']
    assert not data['errors']
    checkout.refresh_from_db()
    assert checkout.shipping_address is not None
    assert checkout.shipping_method is None


MUTATION_CHECKOUT_LINES_DELETE = """
    mutation checkoutLineDelete($checkoutId: ID!, $lineId: ID!) {
        checkoutLineDelete(checkoutId: $checkoutId, lineId: $lineId) {
            checkout {
                token
                lines {
                    quantity
                    variant {
                        id
                    }
                }
            }
            errors {
                field
                message
            }
        }
    }
"""


def test_checkout_line_delete(user_api_client, checkout_with_item):
    checkout = checkout_with_item
    assert checkout.lines.count() == 1
    line = checkout.lines.first()
    assert line.quantity == 3

    checkout_id = graphene.Node.to_global_id('Checkout', checkout.pk)
    line_id = graphene.Node.to_global_id('CheckoutLine', line.pk)

    variables = {'checkoutId': checkout_id, 'lineId': line_id}
    response = user_api_client.post_graphql(
        MUTATION_CHECKOUT_LINES_DELETE, variables)
    content = get_graphql_content(response)

    data = content['data']['checkoutLineDelete']
    assert not data['errors']
    checkout.refresh_from_db()
    assert checkout.lines.count() == 0


def test_checkout_line_delete_clean_shipping(
        user_api_client, checkout_with_invalid_shipping_method):
    checkout = checkout_with_invalid_shipping_method
    line = checkout.lines.first()
    checkout_id = graphene.Node.to_global_id('Checkout', checkout.pk)
    line_id = graphene.Node.to_global_id('CheckoutLine', line.pk)

    variables = {'checkoutId': checkout_id, 'lineId': line_id}
    response = user_api_client.post_graphql(
        MUTATION_CHECKOUT_LINES_DELETE, variables)
    content = get_graphql_content(response)

    data = content['data']['checkoutLineDelete']
    assert not data['errors']
    checkout.refresh_from_db()
    assert checkout.shipping_address is None
    assert checkout.shipping_method is None


def test_checkout_customer_attach(
        user_api_client, checkout_with_item, customer_user):
    checkout = checkout_with_item
    assert checkout.user is None

    query = """
        mutation checkoutCustomerAttach($checkoutId: ID!, $customerId: ID!) {
            checkoutCustomerAttach(
                    checkoutId: $checkoutId, customerId: $customerId) {
                checkout {
                    token
                }
                errors {
                    field
                    message
                }
            }
        }
    """
    checkout_id = graphene.Node.to_global_id('Checkout', checkout.pk)
    customer_id = graphene.Node.to_global_id('User', customer_user.pk)

    variables = {'checkoutId': checkout_id, 'customerId': customer_id}
    response = user_api_client.post_graphql(query, variables)
    content = get_graphql_content(response)

    data = content['data']['checkoutCustomerAttach']
    assert not data['errors']
    checkout.refresh_from_db()
    assert checkout.user == customer_user


MUTATION_CHECKOUT_CUSTOMER_DETACH = """
    mutation checkoutCustomerDetach($checkoutId: ID!) {
        checkoutCustomerDetach(checkoutId: $checkoutId) {
            checkout {
                token
            }
            errors {
                field
                message
            }
        }
    }
    """


def test_checkout_customer_detach(
        user_api_client, checkout_with_item, customer_user):
    checkout = checkout_with_item
    checkout.user = customer_user
    checkout.save(update_fields=['user'])

    checkout_id = graphene.Node.to_global_id('Checkout', checkout.pk)
    variables = {
        'checkoutId': checkout_id, }
    response = user_api_client.post_graphql(
        MUTATION_CHECKOUT_CUSTOMER_DETACH, variables)
    content = get_graphql_content(response)

    data = content['data']['checkoutCustomerDetach']
    assert not data['errors']
    checkout.refresh_from_db()
    assert checkout.user is None


MUTATION_CHECKOUT_SHIPPING_ADDRESS_UPDATE = """
    mutation checkoutShippingAddressUpdate(
            $checkoutId: ID!,
            $shippingAddress: AddressInput,
            $shippingAddressId: ID) {
        checkoutShippingAddressUpdate(
                checkoutId: $checkoutId,
                shippingAddress: $shippingAddress,
                shippingAddressId: $shippingAddressId) {
            checkout {
                token,
                id
                shippingAddress {
                    id
                }
            },
            errors {
                field,
                message
            }
        }
    }"""


def test_checkout_shipping_address_update(
        user_api_client, checkout_with_item, graphql_address_data):
    checkout = checkout_with_item
    assert checkout.shipping_address is None
    checkout_id = graphene.Node.to_global_id('Checkout', checkout.pk)

    shipping_address = graphql_address_data
    variables = {
        'checkoutId': checkout_id, 'shippingAddress': shipping_address}

    response = user_api_client.post_graphql(
        MUTATION_CHECKOUT_SHIPPING_ADDRESS_UPDATE, variables)
    content = get_graphql_content(response)
    data = content['data']['checkoutShippingAddressUpdate']
    assert not data['errors']
    checkout.refresh_from_db()
    assert checkout.shipping_address is not None
    assert checkout.shipping_address.first_name == shipping_address['firstName']
    assert checkout.shipping_address.last_name == shipping_address['lastName']
    assert checkout.shipping_address.street_address_1 == shipping_address[
        'streetAddress1']
    assert checkout.shipping_address.street_address_2 == shipping_address[
        'streetAddress2']
    assert checkout.shipping_address.postal_code == shipping_address['postalCode']
    assert checkout.shipping_address.country == shipping_address['country']
    assert checkout.shipping_address.city == shipping_address['city'].upper()


@pytest.mark.parametrize(
    'number', [
        '+48321321888',
        '+1 (555) 555-5555',
        '00 44 (0155 55) 5555'
    ]
)
def test_checkout_shipping_address_update_with_phone_country_prefix(
        number, user_api_client, checkout_with_item, graphql_address_data):
    checkout = checkout_with_item
    assert checkout.shipping_address is None
    checkout_id = graphene.Node.to_global_id('Checkout', checkout.pk)

    shipping_address = graphql_address_data
    shipping_address['phone'] = number
    variables = {
        'checkoutId': checkout_id,
        'shippingAddress': shipping_address}

    response = user_api_client.post_graphql(
        MUTATION_CHECKOUT_SHIPPING_ADDRESS_UPDATE, variables)
    content = get_graphql_content(response)
    data = content['data']['checkoutShippingAddressUpdate']
    assert not data['errors']


def test_checkout_shipping_address_update_without_phone_country_prefix(
        user_api_client, checkout_with_item, graphql_address_data):
    checkout = checkout_with_item
    assert checkout.shipping_address is None
    checkout_id = graphene.Node.to_global_id('Checkout', checkout.pk)

    shipping_address = graphql_address_data
    shipping_address['phone'] = '321321888'
    variables = {
        'checkoutId': checkout_id,
        'shippingAddress': shipping_address}

    response = user_api_client.post_graphql(
        MUTATION_CHECKOUT_SHIPPING_ADDRESS_UPDATE, variables)
    content = get_graphql_content(response)
    data = content['data']['checkoutShippingAddressUpdate']
    assert not data['errors']


def test_checkout_shipping_address_update_invalid_country_code(
        user_api_client, checkout_with_item, graphql_address_data):
    checkout = checkout_with_item
    assert checkout.shipping_address is None
    checkout_id = graphene.Node.to_global_id('Checkout', checkout.pk)

    shipping_address = graphql_address_data
    shipping_address['country'] = 'CODE'
    variables = {
        'checkoutId': checkout_id, 'shippingAddress': shipping_address}

    response = user_api_client.post_graphql(
        MUTATION_CHECKOUT_SHIPPING_ADDRESS_UPDATE, variables)
    content = get_graphql_content(response)
    data = content['data']['checkoutShippingAddressUpdate']
    assert data['errors'][0]['message'] == 'Invalid country code.'
    assert data['errors'][0]['field'] == 'country'


<<<<<<< HEAD
def test_checkout_shipping_address_update_by_id(
        user_api_client, checkout_with_item, address):
=======
def test_checkout_shipping_address_update_shipping_not_required(
        user_api_client, checkout, graphql_address_data):
    assert checkout.shipping_address is None
    checkout_id = graphene.Node.to_global_id('Checkout', checkout.pk)

    shipping_address = graphql_address_data
    variables = {
        'checkoutId': checkout_id,
        'shippingAddress': shipping_address}

    response = user_api_client.post_graphql(
        MUTATION_CHECKOUT_SHIPPING_ADDRESS_UPDATE, variables)
    content = get_graphql_content(response)
    data = content['data']['checkoutShippingAddressUpdate']
    assert len(data['errors']) == 1
    assert data['errors'][0]['message'] == \
        'This checkout does not requires shipping.'
    checkout.refresh_from_db()
    assert checkout.shipping_address is None


def test_checkout_shipping_address_update_keep_previous_address_when_error(
        user_api_client, checkout_with_item_and_address, graphql_address_data):
    checkout = checkout_with_item_and_address
    checkout_id = graphene.Node.to_global_id('Checkout', checkout.pk)

    checkout.lines.all().delete()
    shipping_address = graphql_address_data
    variables = {
        'checkoutId': checkout_id,
        'shippingAddress': shipping_address}

    response = user_api_client.post_graphql(
        MUTATION_CHECKOUT_SHIPPING_ADDRESS_UPDATE, variables)
    content = get_graphql_content(response)
    data = content['data']['checkoutShippingAddressUpdate']
    assert len(data['errors']) == 1
    assert data['errors'][0]['message'] == \
        'This checkout does not requires shipping.'
    checkout.refresh_from_db()
    assert checkout.shipping_address is not None


def test_checkout_billing_address_update(
        user_api_client, checkout_with_item, graphql_address_data):
>>>>>>> 7c5a5c1c
    checkout = checkout_with_item
    assert checkout.shipping_address is None
    checkout_id = graphene.Node.to_global_id('Checkout', checkout.pk)

    address_id = graphene.Node.to_global_id('Address', address.pk)
    variables = {
        'checkoutId': checkout_id, 'shippingAddressId': address_id}

    response = user_api_client.post_graphql(
        MUTATION_CHECKOUT_SHIPPING_ADDRESS_UPDATE, variables)
    content = get_graphql_content(response)
    data = content['data']['checkoutShippingAddressUpdate']
    assert not data['errors']
    assert address.pk == int(graphene.Node.from_global_id(
        data['checkout']['shippingAddress']['id'])[1])
    checkout.refresh_from_db()
    assert checkout.shipping_address is not None
    assert checkout.shipping_address.first_name == address.first_name
    assert checkout.shipping_address.last_name == address.last_name
    assert checkout.shipping_address.street_address_1 == address.street_address_1
    assert checkout.shipping_address.street_address_2 == address.street_address_2
    assert checkout.shipping_address.postal_code == address.postal_code
    assert checkout.shipping_address.country == address.country
    assert checkout.shipping_address.city == address.city


def test_checkout_shipping_address_update_invalid_argument(
        user_api_client, checkout_with_item, graphql_address_data, address):
    checkout = checkout_with_item
    assert checkout.shipping_address is None
    checkout_id = graphene.Node.to_global_id('Checkout', checkout.pk)

    shipping_address = graphql_address_data
    address_id = graphene.Node.to_global_id('Address', address.pk)
    variables = {
        'checkoutId': checkout_id,
        'shippingAddress': shipping_address,
        'shippingAddressId': address_id}

    response = user_api_client.post_graphql(
        MUTATION_CHECKOUT_SHIPPING_ADDRESS_UPDATE, variables)
    content = get_graphql_content(response)
    data = content['data']['checkoutShippingAddressUpdate']
    assert len(data['errors']) == 1
    assert data['errors'][0]['message'] == (
        'One and only one shipping address or shipping address ID '
        'should be provided.')


MUTATION_CHECKOUT_BILLING_ADDRESS_UPDATE = """
    mutation checkoutBillingAddressUpdate(
            $checkoutId: ID!,
            $billingAddress: AddressInput,
            $billingAddressId: ID) {
        checkoutBillingAddressUpdate(
                checkoutId: $checkoutId,
                billingAddress: $billingAddress,
                billingAddressId: $billingAddressId) {
            checkout {
                token,
                id
                billingAddress {
                    id
                }
            },
            errors {
                field,
                message
            }
        }
    }
    """


def test_checkout_billing_address_update(
        user_api_client, checkout_with_item, graphql_address_data):
    checkout = checkout_with_item
    assert checkout.billing_address is None
    checkout_id = graphene.Node.to_global_id('Checkout', checkout.pk)

    billing_address = graphql_address_data
    variables = {'checkoutId': checkout_id, 'billingAddress': billing_address}

    response = user_api_client.post_graphql(
        MUTATION_CHECKOUT_BILLING_ADDRESS_UPDATE, variables)
    content = get_graphql_content(response)
    data = content['data']['checkoutBillingAddressUpdate']
    assert not data['errors']
    checkout.refresh_from_db()
    assert checkout.billing_address is not None
    assert checkout.billing_address.first_name == billing_address['firstName']
    assert checkout.billing_address.last_name == billing_address['lastName']
    assert checkout.billing_address.street_address_1 == billing_address[
        'streetAddress1']
    assert checkout.billing_address.street_address_2 == billing_address[
        'streetAddress2']
    assert checkout.billing_address.postal_code == billing_address['postalCode']
    assert checkout.billing_address.country == billing_address['country']
    assert checkout.billing_address.city == billing_address['city'].upper()


def test_checkout_billing_address_update_by_id(
        user_api_client, checkout_with_item, address):
    checkout = checkout_with_item
    assert checkout.billing_address is None
    checkout_id = graphene.Node.to_global_id('Checkout', checkout.pk)

    address_id = graphene.Node.to_global_id('Address', address.pk)
    variables = {'checkoutId': checkout_id, 'billingAddressId': address_id}

    response = user_api_client.post_graphql(
        MUTATION_CHECKOUT_BILLING_ADDRESS_UPDATE, variables)
    content = get_graphql_content(response)
    data = content['data']['checkoutBillingAddressUpdate']
    assert not data['errors']
    assert address.pk == int(graphene.Node.from_global_id(
        data['checkout']['billingAddress']['id'])[1])
    checkout.refresh_from_db()
    assert checkout.billing_address is not None
    assert checkout.billing_address.first_name == address.first_name
    assert checkout.billing_address.last_name == address.last_name
    assert checkout.billing_address.street_address_1 == address.street_address_1
    assert checkout.billing_address.street_address_2 == address.street_address_2
    assert checkout.billing_address.postal_code == address.postal_code
    assert checkout.billing_address.country == address.country
    assert checkout.billing_address.city == address.city


def test_checkout_billling_address_update_invalid_argument(
        user_api_client, checkout_with_item, graphql_address_data, address):
    checkout = checkout_with_item
    assert checkout.billing_address is None
    checkout_id = graphene.Node.to_global_id('Checkout', checkout.pk)

    billing_address = graphql_address_data
    address_id = graphene.Node.to_global_id('Address', address.pk)
    variables = {
        'checkoutId': checkout_id,
        'billingAddress': billing_address,
        'billingAddressId': address_id}

    response = user_api_client.post_graphql(
        MUTATION_CHECKOUT_BILLING_ADDRESS_UPDATE, variables)
    content = get_graphql_content(response)
    data = content['data']['checkoutBillingAddressUpdate']
    assert len(data['errors']) == 1
    assert data['errors'][0]['message'] == (
        'One and only one billing address or billing address ID '
        'should be provided.')


CHECKOUT_EMAIL_UPDATE_MUTATION = """
    mutation checkoutEmailUpdate($checkoutId: ID!, $email: String!) {
        checkoutEmailUpdate(checkoutId: $checkoutId, email: $email) {
            checkout {
                id,
                email
            },
            errors {
                field,
                message
            }
        }
    }
"""


def test_checkout_email_update(user_api_client, checkout_with_item):
    checkout = checkout_with_item
    assert not checkout.email
    checkout_id = graphene.Node.to_global_id('Checkout', checkout.pk)

    email = 'test@example.com'
    variables = {'checkoutId': checkout_id, 'email': email}

    response = user_api_client.post_graphql(
        CHECKOUT_EMAIL_UPDATE_MUTATION, variables)
    content = get_graphql_content(response)
    data = content['data']['checkoutEmailUpdate']
    assert not data['errors']
    checkout.refresh_from_db()
    assert checkout.email == email


def test_checkout_email_update_validation(user_api_client, checkout_with_item):
    checkout_id = graphene.Node.to_global_id('Checkout', checkout_with_item.pk)
    variables = {'checkoutId': checkout_id, 'email': ''}

    response = user_api_client.post_graphql(
        CHECKOUT_EMAIL_UPDATE_MUTATION, variables)
    content = get_graphql_content(response)

    errors = content['data']['checkoutEmailUpdate']['errors']
    assert errors
    assert errors[0]['field'] == 'email'
    assert errors[0]['message'] == 'This field cannot be blank.'


MUTATION_CHECKOUT_COMPLETE = """
    mutation checkoutComplete($checkoutId: ID!) {
        checkoutComplete(checkoutId: $checkoutId) {
            order {
                id,
                token
            },
            errors {
                field,
                message
            }
        }
    }
    """


@pytest.mark.integration
def test_checkout_complete(
        user_api_client, checkout_with_item, payment_dummy, address,
        shipping_method):
    checkout = checkout_with_item
    checkout.shipping_address = address
    checkout.shipping_method = shipping_method
    checkout.billing_address = address
    checkout.save()

    checkout_line = checkout.lines.first()
    checkout_line_quantity = checkout_line.quantity
    checkout_line_variant = checkout_line.variant

    total = checkout.get_total()
    payment = payment_dummy
    payment.is_active = True
    payment.order = None
    payment.total = total.gross.amount
    payment.currency = total.gross.currency
    payment.checkout = checkout
    payment.save()
    assert not payment.transactions.exists()

    orders_count = Order.objects.count()
    checkout_id = graphene.Node.to_global_id('Checkout', checkout.pk)
    variables = {'checkoutId': checkout_id}
    response = user_api_client.post_graphql(
        MUTATION_CHECKOUT_COMPLETE, variables)
    content = get_graphql_content(response)
    data = content['data']['checkoutComplete']
    assert not data['errors']

    order_token = data['order']['token']
    assert Order.objects.count() == orders_count + 1
    order = Order.objects.first()
    assert order.token == order_token
    assert order.total.gross == total.gross

    order_line = order.lines.first()
    assert checkout_line_quantity == order_line.quantity
    assert checkout_line_variant == order_line.variant
    assert order.shipping_address == address
    assert order.shipping_method == checkout.shipping_method
    assert order.payments.exists()
    order_payment = order.payments.first()
    assert order_payment == payment
    assert payment.transactions.count() == 1

    # assert that the checkout instance has been deleted after checkout
    with pytest.raises(Checkout.DoesNotExist):
        checkout.refresh_from_db()


def test_checkout_complete_invalid_checkout_id(user_api_client):
    checkout_id = 'invalidId'
    variables = {'checkoutId': checkout_id}
    orders_count = Order.objects.count()
    response = user_api_client.post_graphql(
        MUTATION_CHECKOUT_COMPLETE, variables)
    content = get_graphql_content(response)
    data = content['data']['checkoutComplete']
    error_message = 'Couldn\'t resolve to a node: %s' % checkout_id
    assert data['errors'][0]['message'] == error_message
    assert data['errors'][0]['field'] == 'checkoutId'
    assert orders_count == Order.objects.count()


def test_checkout_complete_no_payment(
        user_api_client, checkout_with_item, address, shipping_method):
    checkout = checkout_with_item
    checkout.shipping_address = address
    checkout.shipping_method = shipping_method
    checkout.billing_address = address
    checkout.save()
    checkout_id = graphene.Node.to_global_id('Checkout', checkout.pk)
    variables = {'checkoutId': checkout_id}
    orders_count = Order.objects.count()
    response = user_api_client.post_graphql(
        MUTATION_CHECKOUT_COMPLETE, variables)
    content = get_graphql_content(response)
    data = content['data']['checkoutComplete']
    assert data['errors'][0]['message'] == (
        'Provided payment methods can not '
        'cover the checkout\'s total amount')
    assert orders_count == Order.objects.count()


def test_checkout_complete_insufficient_stock(
        user_api_client, checkout_with_item, address, payment_dummy,
        shipping_method):
    checkout = checkout_with_item
    checkout_line = checkout.lines.first()
    quantity_available = checkout_line.variant.quantity_available
    checkout_line.quantity = quantity_available + 1
    checkout_line.save()
    checkout.shipping_address = address
    checkout.shipping_method = shipping_method
    checkout.billing_address = address
    checkout.save()
    total = checkout.get_total()
    payment = payment_dummy
    payment.is_active = True
    payment.order = None
    payment.total = total.gross.amount
    payment.currency = total.gross.currency
    payment.checkout = checkout
    payment.save()
    checkout_id = graphene.Node.to_global_id('Checkout', checkout.pk)
    variables = {'checkoutId': checkout_id}
    orders_count = Order.objects.count()
    response = user_api_client.post_graphql(
        MUTATION_CHECKOUT_COMPLETE, variables)
    content = get_graphql_content(response)
    data = content['data']['checkoutComplete']
    assert data['errors'][0]['message'] == 'Insufficient product stock.'
    assert orders_count == Order.objects.count()


def test_fetch_checkout_by_token(user_api_client, checkout_with_item):
    query = """
    query getCheckout($token: UUID!) {
        checkout(token: $token) {
           token,
           lines {
                variant {
                    product {
                        name
                    }
                }
           }
        }
    }
    """
    variables = {'token': str(checkout_with_item.token)}
    response = user_api_client.post_graphql(query, variables)
    content = get_graphql_content(response)
    data = content['data']['checkout']
    assert data['token'] == str(checkout_with_item.token)
    assert len(data['lines']) == checkout_with_item.lines.count()


def test_fetch_checkout_invalid_token(user_api_client):
    query = """
        query getCheckout($token: UUID!) {
            checkout(token: $token) {
                token
            }
        }
    """
    variables = {'token': str(uuid.uuid4())}
    response = user_api_client.post_graphql(query, variables)
    content = get_graphql_content(response)
    data = content['data']['checkout']
    assert data is None


def test_checkout_prices(user_api_client, checkout_with_item):
    query = """
    query getCheckout($token: UUID!) {
        checkout(token: $token) {
           token,
           totalPrice {
                currency
                gross {
                    amount
                }
            }
            subtotalPrice {
                currency
                gross {
                    amount
                }
            }
           lines {
                totalPrice {
                    currency
                    gross {
                        amount
                    }
                }
           }
        }
    }
    """
    variables = {'token': str(checkout_with_item.token)}
    response = user_api_client.post_graphql(query, variables)
    content = get_graphql_content(response)
    data = content['data']['checkout']
    assert data['token'] == str(checkout_with_item.token)
    assert len(data['lines']) == checkout_with_item.lines.count()
    assert data['totalPrice']['gross']['amount'] == (
        checkout_with_item.get_total().gross.amount)
    assert data['subtotalPrice']['gross']['amount'] == (
        checkout_with_item.get_subtotal().gross.amount)


MUTATION_CHECKOUT_SHIPPING_METHOD_UPDATE = """
    mutation checkoutShippingMethodUpdate(
            $checkoutId:ID!, $shippingMethodId:ID!){
        checkoutShippingMethodUpdate(
            checkoutId:$checkoutId, shippingMethodId:$shippingMethodId) {
            errors {
                field
                message
            }
            checkout {
                id
            }
        }
    }
    """


@patch('saleor.graphql.checkout.mutations.clean_shipping_method')
def test_checkout_shipping_method_update(
        mock_clean_shipping, staff_api_client,
        checkout_with_item, shipping_method):
    checkout = checkout_with_item
    checkout_id = graphene.Node.to_global_id('Checkout', checkout.pk)
    method_id = graphene.Node.to_global_id(
        'ShippingMethod', shipping_method.id)
    variables = {'checkoutId': checkout_id, 'shippingMethodId': method_id}
    response = staff_api_client.post_graphql(
        MUTATION_CHECKOUT_SHIPPING_METHOD_UPDATE, variables)
    content = get_graphql_content(response)
    data = content['data']['checkoutShippingMethodUpdate']
    assert not data['errors']
    assert data['checkout']['id'] == checkout_id

    checkout.refresh_from_db()
    assert checkout.shipping_method == shipping_method
    mock_clean_shipping.assert_called_once_with(
        checkout=checkout, shipping_method=shipping_method, discounts=ANY, taxes=ANY,
        remove=False)


def test_checkout_shipping_method_update_shipping_not_required(
        staff_api_client, checkout, shipping_method):
    checkout_id = graphene.Node.to_global_id('Checkout', checkout.pk)
    method_id = graphene.Node.to_global_id(
        'ShippingMethod', shipping_method.id)
    variables = {'checkoutId': checkout_id, 'shippingMethodId': method_id}
    response = staff_api_client.post_graphql(
        MUTATION_CHECKOUT_SHIPPING_METHOD_UPDATE, variables)
    content = get_graphql_content(response)
    data = content['data']['checkoutShippingMethodUpdate']
    assert len(data['errors']) == 1
    assert data['errors'][0]['message'] == (
        'Cannot choose a shipping method for a '
        'checkout without the shipping address.')
    checkout.refresh_from_db()
    assert checkout.shipping_method is None


def test_checkout_shipping_method_update_no_shipping_address(
        staff_api_client, checkout_with_item, shipping_method):
    checkout = checkout_with_item
    checkout_id = graphene.Node.to_global_id('Checkout', checkout.pk)
    method_id = graphene.Node.to_global_id(
        'ShippingMethod', shipping_method.id)
    variables = {'checkoutId': checkout_id, 'shippingMethodId': method_id}
    response = staff_api_client.post_graphql(
        MUTATION_CHECKOUT_SHIPPING_METHOD_UPDATE, variables)
    content = get_graphql_content(response)
    data = content['data']['checkoutShippingMethodUpdate']
    assert len(data['errors']) == 1
    assert data['errors'][0]['message'] == (
        'Cannot choose a shipping method for a '
        'checkout without the shipping address.')
    checkout.refresh_from_db()
    assert checkout.shipping_method is None


def test_checkout_shipping_method_update_invalid_method(
        staff_api_client, checkout_with_item_and_address,
        shipping_zone_without_countries):
    checkout = checkout_with_item_and_address
    assert checkout.shipping_address is not None

    shipping_method = shipping_zone_without_countries.shipping_methods.first()
    checkout_id = graphene.Node.to_global_id('Checkout', checkout.pk)
    method_id = graphene.Node.to_global_id(
        'ShippingMethod', shipping_method.id)
    variables = {'checkoutId': checkout_id, 'shippingMethodId': method_id}
    response = staff_api_client.post_graphql(
        MUTATION_CHECKOUT_SHIPPING_METHOD_UPDATE, variables)
    content = get_graphql_content(response)
    data = content['data']['checkoutShippingMethodUpdate']
    assert len(data['errors']) == 1
    assert data['errors'][0]['message'] == \
        'Shipping method cannot be used with this checkout.'
    checkout.refresh_from_db()
    assert checkout.shipping_address is not None
    assert checkout.shipping_method is None


def test_checkout_shipping_method_update_keep_previous_method_when_error(
        staff_api_client, checkout_with_item_and_address,
        shipping_method, shipping_zone_without_countries):
    checkout = checkout_with_item_and_address
    checkout.shipping_method = shipping_method
    checkout.save()
    assert checkout.shipping_address is not None
    assert checkout.shipping_method is not None

    shipping_method = shipping_zone_without_countries.shipping_methods.first()
    checkout_id = graphene.Node.to_global_id('Checkout', checkout.pk)
    method_id = graphene.Node.to_global_id(
        'ShippingMethod', shipping_method.id)
    variables = {'checkoutId': checkout_id, 'shippingMethodId': method_id}
    response = staff_api_client.post_graphql(
        MUTATION_CHECKOUT_SHIPPING_METHOD_UPDATE, variables)
    content = get_graphql_content(response)
    data = content['data']['checkoutShippingMethodUpdate']
    assert len(data['errors']) == 1
    assert data['errors'][0]['message'] == \
        'Shipping method cannot be used with this checkout.'
    checkout.refresh_from_db()
    assert checkout.shipping_address is not None
    assert checkout.shipping_method is not None


def test_query_checkout_line(checkout_with_item, user_api_client):
    query = """
    query checkoutLine($id: ID) {
        checkoutLine(id: $id) {
            id
        }
    }
    """
    checkout = checkout_with_item
    line = checkout.lines.first()
    line_id = graphene.Node.to_global_id('CheckoutLine', line.pk)
    variables = {'id': line_id}
    response = user_api_client.post_graphql(query, variables)
    content = get_graphql_content(response)
    received_id = content['data']['checkoutLine']['id']
    assert received_id == line_id


def test_query_checkouts(
        checkout_with_item, staff_api_client, permission_manage_orders):
    query = """
    {
        checkouts(first: 20) {
            edges {
                node {
                    token
                }
            }
        }
    }
    """
    checkout = checkout_with_item
    response = staff_api_client.post_graphql(
        query, {}, permissions=[permission_manage_orders])
    content = get_graphql_content(response)
    received_checkout = content['data']['checkouts']['edges'][0]['node']
    assert str(checkout.token) == received_checkout['token']


def test_query_checkout_lines(
        checkout_with_item, staff_api_client, permission_manage_orders):
    query = """
    {
        checkoutLines(first: 20) {
            edges {
                node {
                    id
                }
            }
        }
    }
    """
    checkout = checkout_with_item
    response = staff_api_client.post_graphql(
        query, permissions=[permission_manage_orders])
    content = get_graphql_content(response)
    lines = content['data']['checkoutLines']['edges']
    checkout_lines_ids = [line['node']['id'] for line in lines]
    expected_lines_ids = [
        graphene.Node.to_global_id('CheckoutLine', item.pk)
        for item in checkout]
    assert expected_lines_ids == checkout_lines_ids


def test_ready_to_place_order(
        checkout_with_item, payment_dummy, address, shipping_method):
    checkout = checkout_with_item
    checkout.shipping_address = address
    checkout.shipping_method = shipping_method
    checkout.billing_address = address
    checkout.save()
    total = checkout.get_total()
    payment = payment_dummy
    payment.is_active = True
    payment.order = None
    payment.total = total.gross.amount
    payment.currency = total.gross.currency
    payment.checkout = checkout
    payment.save()
    # Shouldn't raise any errors
    clean_checkout(checkout, None, None)


def test_ready_to_place_order_no_shipping_method(checkout_with_item, address):
    checkout = checkout_with_item
    checkout.shipping_address = address
    checkout.save()

    with pytest.raises(ValidationError) as e:
        clean_checkout(checkout, None, None)

    msg = 'Shipping method is not set'
    assert e.value.error_list[0].message == msg


def test_ready_to_place_order_no_shipping_address(
        checkout_with_item, shipping_method):
    checkout = checkout_with_item
    checkout.shipping_method = shipping_method
    checkout.save()

    with pytest.raises(ValidationError) as e:
        clean_checkout(checkout, None, None)
    msg = 'Shipping address is not set'
    assert e.value.error_list[0].message == msg


def test_ready_to_place_order_invalid_shipping_method(
        checkout_with_item, address, shipping_zone_without_countries):
    checkout = checkout_with_item
    checkout.shipping_address = address
    shipping_method = shipping_zone_without_countries.shipping_methods.first()
    checkout.shipping_method = shipping_method
    checkout.save()

    with pytest.raises(ValidationError) as e:
        clean_checkout(checkout, None, None)

    msg = 'Shipping method is not valid for your shipping address'
    assert e.value.error_list[0].message == msg


def test_ready_to_place_order_no_billing_address(
        checkout_with_item, address, shipping_method):
    checkout = checkout_with_item
    checkout.shipping_address = address
    checkout.shipping_method = shipping_method
    checkout.save()

    with pytest.raises(ValidationError) as e:
        clean_checkout(checkout, None, None)
    msg = 'Billing address is not set'
    assert e.value.error_list[0].message == msg


def test_ready_to_place_order_no_payment(
        checkout_with_item, shipping_method, address):
    checkout = checkout_with_item
    checkout.shipping_address = address
    checkout.shipping_method = shipping_method
    checkout.billing_address = address
    checkout.save()

    with pytest.raises(ValidationError) as e:
        clean_checkout(checkout, None, None)

    msg = 'Provided payment methods can not cover the checkout\'s total amount'
    assert e.value.error_list[0].message == msg


def test_is_fully_paid(checkout_with_item, payment_dummy):
    checkout = checkout_with_item
    total = checkout.get_total()
    payment = payment_dummy
    payment.is_active = True
    payment.order = None
    payment.total = total.gross.amount
    payment.currency = total.gross.currency
    payment.checkout = checkout
    payment.save()
    is_paid = is_fully_paid(checkout, None, None)
    assert is_paid


def test_is_fully_paid_many_payments(checkout_with_item, payment_dummy):
    checkout = checkout_with_item
    total = checkout.get_total()
    payment = payment_dummy
    payment.is_active = True
    payment.order = None
    payment.total = total.gross.amount - 1
    payment.currency = total.gross.currency
    payment.checkout = checkout
    payment.save()
    payment2 = payment_dummy
    payment2.pk = None
    payment2.is_active = True
    payment2.order = None
    payment2.total = 1
    payment2.currency = total.gross.currency
    payment2.checkout = checkout
    payment2.save()
    is_paid = is_fully_paid(checkout, None, None)
    assert is_paid


def test_is_fully_paid_partially_paid(checkout_with_item, payment_dummy):
    checkout = checkout_with_item
    total = checkout.get_total()
    payment = payment_dummy
    payment.is_active = True
    payment.order = None
    payment.total = total.gross.amount - 1
    payment.currency = total.gross.currency
    payment.checkout = checkout
    payment.save()
    is_paid = is_fully_paid(checkout, None, None)
    assert not is_paid


def test_is_fully_paid_no_payment(checkout_with_item):
    checkout = checkout_with_item
    is_paid = is_fully_paid(checkout, None, None)
    assert not is_paid


MUTATION_CHECKOUT_UPDATE_VOUCHER = """
    mutation($checkoutId: ID!, $voucherCode: String) {
        checkoutUpdateVoucher(
            checkoutId: $checkoutId, voucherCode: $voucherCode) {
            errors {
                field
                message
            }
            checkout {
                id,
                voucherCode
            }
        }
    }
    """


def _mutate_checkout_update_voucher(client, variables):
    response = client.post_graphql(MUTATION_CHECKOUT_UPDATE_VOUCHER, variables)
    content = get_graphql_content(response)
    return content['data']['checkoutUpdateVoucher']


def test_checkout_add_voucher(api_client, checkout_with_item, voucher):
    checkout_id = graphene.Node.to_global_id('Checkout', checkout_with_item.pk)
    variables = {'checkoutId': checkout_id, 'voucherCode': voucher.code}
    data = _mutate_checkout_update_voucher(api_client, variables)

    assert not data['errors']
    assert data['checkout']['id'] == checkout_id
    assert data['checkout']['voucherCode'] == voucher.code


def test_checkout_remove_voucher(api_client, checkout_with_item):
    checkout_id = graphene.Node.to_global_id('Checkout', checkout_with_item.pk)
    variables = {'checkoutId': checkout_id}
    data = _mutate_checkout_update_voucher(api_client, variables)

    assert not data['errors']
    assert data['checkout']['id'] == checkout_id
    assert data['checkout']['voucherCode'] is None
    assert checkout_with_item.voucher_code is None


def test_checkout_add_voucher_invalid_checkout(api_client, voucher):
    variables = {'checkoutId': 'XXX', 'voucherCode': voucher.code}
    data = _mutate_checkout_update_voucher(api_client, variables)

    assert data['errors']
    assert data['errors'][0]['field'] == 'checkoutId'


def test_checkout_add_voucher_invalid_code(api_client, checkout_with_item):
    checkout_id = graphene.Node.to_global_id('Checkout', checkout_with_item.pk)
    variables = {'checkoutId': checkout_id, 'voucherCode': 'XXX'}
    data = _mutate_checkout_update_voucher(api_client, variables)

    assert data['errors']
    assert data['errors'][0]['field'] == 'voucherCode'


def test_checkout_add_voucher_not_applicable_voucher(
        api_client, checkout_with_item, voucher_with_high_min_amount_spent):
    checkout_id = graphene.Node.to_global_id('Checkout', checkout_with_item.pk)
    variables = {
        'checkoutId': checkout_id,
        'voucherCode': voucher_with_high_min_amount_spent.code}
    data = _mutate_checkout_update_voucher(api_client, variables)

    assert data['errors']
    assert data['errors'][0]['field'] == 'voucherCode'


def test_checkout_lines_delete_with_not_applicable_voucher(
        user_api_client, checkout_with_item, voucher):
    voucher.min_amount_spent = checkout_with_item.get_subtotal().gross
    voucher.save(update_fields=['min_amount_spent'])

    add_voucher_to_checkout(voucher, checkout_with_item)
    assert checkout_with_item.voucher_code == voucher.code

    line = checkout_with_item.lines.first()

    checkout_id = graphene.Node.to_global_id('Checkout', checkout_with_item.pk)
    line_id = graphene.Node.to_global_id('CheckoutLine', line.pk)
    variables = {'checkoutId': checkout_id, 'lineId': line_id}
    response = user_api_client.post_graphql(
        MUTATION_CHECKOUT_LINES_DELETE, variables)
    content = get_graphql_content(response)

    data = content['data']['checkoutLineDelete']
    assert not data['errors']
    checkout_with_item.refresh_from_db()
    assert checkout_with_item.lines.count() == 0
    assert checkout_with_item.voucher_code is None


def test_checkout_shipping_address_update_with_not_applicable_voucher(
        user_api_client, checkout_with_item, voucher_shipping_type,
        graphql_address_data, address_other_country, shipping_method):
    assert checkout_with_item.shipping_address is None
    assert checkout_with_item.voucher_code is None

    checkout_with_item.shipping_address = address_other_country
    checkout_with_item.shipping_method = shipping_method
    checkout_with_item.save(update_fields=['shipping_address', 'shipping_method'])
    assert checkout_with_item.shipping_address.country == \
        address_other_country.country

    voucher = voucher_shipping_type
    assert voucher.countries[0].code == address_other_country.country

    add_voucher_to_checkout(voucher, checkout_with_item)
    assert checkout_with_item.voucher_code == voucher.code

    checkout_id = graphene.Node.to_global_id('Checkout', checkout_with_item.pk)
    new_address = graphql_address_data
    variables = {'checkoutId': checkout_id, 'shippingAddress': new_address}
    response = user_api_client.post_graphql(
        MUTATION_CHECKOUT_SHIPPING_ADDRESS_UPDATE, variables)
    content = get_graphql_content(response)
    data = content['data']['checkoutShippingAddressUpdate']
    assert not data['errors']

    checkout_with_item.refresh_from_db()
    checkout_with_item.shipping_address.refresh_from_db()

    assert checkout_with_item.shipping_address.country == new_address['country']
    assert checkout_with_item.voucher_code is None<|MERGE_RESOLUTION|>--- conflicted
+++ resolved
@@ -831,56 +831,8 @@
     assert data['errors'][0]['field'] == 'country'
 
 
-<<<<<<< HEAD
 def test_checkout_shipping_address_update_by_id(
         user_api_client, checkout_with_item, address):
-=======
-def test_checkout_shipping_address_update_shipping_not_required(
-        user_api_client, checkout, graphql_address_data):
-    assert checkout.shipping_address is None
-    checkout_id = graphene.Node.to_global_id('Checkout', checkout.pk)
-
-    shipping_address = graphql_address_data
-    variables = {
-        'checkoutId': checkout_id,
-        'shippingAddress': shipping_address}
-
-    response = user_api_client.post_graphql(
-        MUTATION_CHECKOUT_SHIPPING_ADDRESS_UPDATE, variables)
-    content = get_graphql_content(response)
-    data = content['data']['checkoutShippingAddressUpdate']
-    assert len(data['errors']) == 1
-    assert data['errors'][0]['message'] == \
-        'This checkout does not requires shipping.'
-    checkout.refresh_from_db()
-    assert checkout.shipping_address is None
-
-
-def test_checkout_shipping_address_update_keep_previous_address_when_error(
-        user_api_client, checkout_with_item_and_address, graphql_address_data):
-    checkout = checkout_with_item_and_address
-    checkout_id = graphene.Node.to_global_id('Checkout', checkout.pk)
-
-    checkout.lines.all().delete()
-    shipping_address = graphql_address_data
-    variables = {
-        'checkoutId': checkout_id,
-        'shippingAddress': shipping_address}
-
-    response = user_api_client.post_graphql(
-        MUTATION_CHECKOUT_SHIPPING_ADDRESS_UPDATE, variables)
-    content = get_graphql_content(response)
-    data = content['data']['checkoutShippingAddressUpdate']
-    assert len(data['errors']) == 1
-    assert data['errors'][0]['message'] == \
-        'This checkout does not requires shipping.'
-    checkout.refresh_from_db()
-    assert checkout.shipping_address is not None
-
-
-def test_checkout_billing_address_update(
-        user_api_client, checkout_with_item, graphql_address_data):
->>>>>>> 7c5a5c1c
     checkout = checkout_with_item
     assert checkout.shipping_address is None
     checkout_id = graphene.Node.to_global_id('Checkout', checkout.pk)
@@ -928,6 +880,49 @@
     assert data['errors'][0]['message'] == (
         'One and only one shipping address or shipping address ID '
         'should be provided.')
+
+
+def test_checkout_shipping_address_update_shipping_not_required(
+        user_api_client, checkout, graphql_address_data):
+    assert checkout.shipping_address is None
+    checkout_id = graphene.Node.to_global_id('Checkout', checkout.pk)
+
+    shipping_address = graphql_address_data
+    variables = {
+        'checkoutId': checkout_id,
+        'shippingAddress': shipping_address}
+
+    response = user_api_client.post_graphql(
+        MUTATION_CHECKOUT_SHIPPING_ADDRESS_UPDATE, variables)
+    content = get_graphql_content(response)
+    data = content['data']['checkoutShippingAddressUpdate']
+    assert len(data['errors']) == 1
+    assert data['errors'][0]['message'] == \
+        'This checkout does not requires shipping.'
+    checkout.refresh_from_db()
+    assert checkout.shipping_address is None
+
+
+def test_checkout_shipping_address_update_keep_previous_address_when_error(
+        user_api_client, checkout_with_item_and_address, graphql_address_data):
+    checkout = checkout_with_item_and_address
+    checkout_id = graphene.Node.to_global_id('Checkout', checkout.pk)
+
+    checkout.lines.all().delete()
+    shipping_address = graphql_address_data
+    variables = {
+        'checkoutId': checkout_id,
+        'shippingAddress': shipping_address}
+
+    response = user_api_client.post_graphql(
+        MUTATION_CHECKOUT_SHIPPING_ADDRESS_UPDATE, variables)
+    content = get_graphql_content(response)
+    data = content['data']['checkoutShippingAddressUpdate']
+    assert len(data['errors']) == 1
+    assert data['errors'][0]['message'] == \
+        'This checkout does not requires shipping.'
+    checkout.refresh_from_db()
+    assert checkout.shipping_address is not None
 
 
 MUTATION_CHECKOUT_BILLING_ADDRESS_UPDATE = """
