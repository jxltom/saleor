import uuid
from unittest.mock import ANY, patch

import graphene
import pytest
from django.core.exceptions import ValidationError

from saleor.checkout.models import Checkout
from saleor.checkout.utils import (
<<<<<<< HEAD
    add_voucher_to_cart, can_be_fully_paid, ready_to_place_order)
=======
    add_voucher_to_checkout, clean_checkout, is_fully_paid)
>>>>>>> e830a4c9
from saleor.graphql.core.utils import str_to_enum
from saleor.order.models import Order
from tests.api.utils import get_graphql_content

MUTATION_CHECKOUT_CREATE = """
    mutation createCheckout($checkoutInput: CheckoutCreateInput!) {
        checkoutCreate(input: $checkoutInput) {
            checkout {
                id
                token
                email
                lines {
                    quantity
                }
            }
            errors {
                field
                message
            }
        }
    }
    """


def test_checkout_create(api_client, variant, graphql_address_data):
    """Create checkout object using GraphQL API."""
    variant_id = graphene.Node.to_global_id('ProductVariant', variant.id)
    test_email = 'test@example.com'
    shipping_address = graphql_address_data
    variables = {
        'checkoutInput': {
            'lines': [{
                'quantity': 1,
                'variantId': variant_id}],
            'email': test_email,
            'shippingAddress': shipping_address}}
    assert not Checkout.objects.exists()
    response = api_client.post_graphql(MUTATION_CHECKOUT_CREATE, variables)
    content = get_graphql_content(response)

    new_checkout = Checkout.objects.first()
    assert new_checkout is not None
    checkout_data = content['data']['checkoutCreate']['checkout']
    assert checkout_data['token'] == str(new_checkout.token)
    assert new_checkout.lines.count() == 1
    checkout_line = new_checkout.lines.first()
    assert checkout_line.variant == variant
    assert checkout_line.quantity == 1
    assert new_checkout.shipping_address is not None
    assert new_checkout.shipping_address.first_name == shipping_address[
        'firstName']
    assert new_checkout.shipping_address.last_name == shipping_address['lastName']
    assert new_checkout.shipping_address.street_address_1 == shipping_address[
        'streetAddress1']
    assert new_checkout.shipping_address.street_address_2 == shipping_address[
        'streetAddress2']
    assert new_checkout.shipping_address.postal_code == shipping_address[
        'postalCode']
    assert new_checkout.shipping_address.country == shipping_address['country']
    assert new_checkout.shipping_address.city == shipping_address['city'].upper()


def test_checkout_create_cannot_add_too_many_quantities(
        api_client, variant, graphql_address_data):

    variant_id = graphene.Node.to_global_id('ProductVariant', variant.id)
    test_email = 'test@example.com'
    shipping_address = graphql_address_data
    variables = {
        'checkoutInput': {
            'lines': [{
                'quantity': 51,
                'variantId': variant_id}],
            'email': test_email,
            'shippingAddress': shipping_address}}
    assert not Checkout.objects.exists()
    response = api_client.post_graphql(MUTATION_CHECKOUT_CREATE, variables)
    content = get_graphql_content(response)['data']['checkoutCreate']
    assert content['errors']
    assert content['errors'] == [{
        'field': 'quantity',
        'message': 'Cannot add more than 50 times this item.'}]



def test_checkout_create_reuse_checkout(checkout, user_api_client, variant):
    # assign user to the checkout
    checkout.user = user_api_client.user
    checkout.save()

    variant_id = graphene.Node.to_global_id('ProductVariant', variant.id)
    variables = {
        'checkoutInput': {
            'lines': [{'quantity': 1, 'variantId': variant_id}], }}
    response = user_api_client.post_graphql(
        MUTATION_CHECKOUT_CREATE, variables)
    content = get_graphql_content(response)

    # assert that existing checkout was reused and returned by mutation
    checkout_data = content['data']['checkoutCreate']['checkout']
    assert checkout_data['token'] == str(checkout.token)

    # if checkout was reused it should be returned unmodified (e.g. without
    # adding new lines that was passed)
    assert checkout_data['lines'] == []


def test_checkout_create_required_email(api_client, variant):
    variant_id = graphene.Node.to_global_id('ProductVariant', variant.id)
    variables = {
        'checkoutInput': {
            'lines': [{
                'quantity': 1,
                'variantId': variant_id}],
            'email': ''}}

    response = api_client.post_graphql(MUTATION_CHECKOUT_CREATE, variables)
    content = get_graphql_content(response)

    errors = content['data']['checkoutCreate']['errors']
    assert errors
    assert errors[0]['field'] == 'email'
    assert errors[0]['message'] == 'This field cannot be blank.'


def test_checkout_create_default_email_for_logged_in_customer(
        user_api_client, variant):
    variant_id = graphene.Node.to_global_id('ProductVariant', variant.id)
    variables = {
        'checkoutInput': {
            'lines': [{
                'quantity': 1,
                'variantId': variant_id}]}}
    response = user_api_client.post_graphql(
        MUTATION_CHECKOUT_CREATE, variables)
    customer = user_api_client.user
    content = get_graphql_content(response)
    new_checkout = Checkout.objects.first()
    assert new_checkout is not None
    checkout_data = content['data']['checkoutCreate']['checkout']
    assert checkout_data['email'] == str(customer.email)
    assert new_checkout.user.id == customer.id
    assert new_checkout.email == customer.email


def test_checkout_create_logged_in_customer(user_api_client, variant):
    variant_id = graphene.Node.to_global_id('ProductVariant', variant.id)
    variables = {
        'checkoutInput': {
            'email': user_api_client.user.email,
            'lines': [{
                'quantity': 1,
                'variantId': variant_id}]}}
    assert not Checkout.objects.exists()
    response = user_api_client.post_graphql(
        MUTATION_CHECKOUT_CREATE, variables)
    content = get_graphql_content(response)
    new_checkout = Checkout.objects.first()
    assert new_checkout is not None
    checkout_data = content['data']['checkoutCreate']['checkout']
    assert checkout_data['token'] == str(new_checkout.token)
    checkout_user = new_checkout.user
    customer = user_api_client.user
    assert customer.id == checkout_user.id
    assert customer.default_shipping_address_id != new_checkout.shipping_address_id
    assert customer.default_shipping_address.as_data() == new_checkout.shipping_address.as_data()
    assert customer.default_billing_address_id != new_checkout.billing_address_id
    assert customer.default_billing_address.as_data() == new_checkout.billing_address.as_data()
    assert customer.email == new_checkout.email


def test_checkout_create_logged_in_customer_custom_email(
        user_api_client, variant):
    variant_id = graphene.Node.to_global_id('ProductVariant', variant.id)
    customer = user_api_client.user
    custom_email = 'custom@example.com'
    variables = {
        'checkoutInput': {
            'lines': [{
                'quantity': 1,
                'variantId': variant_id}],
            'email': custom_email}}
    assert not Checkout.objects.exists()
    assert not custom_email == customer.email
    response = user_api_client.post_graphql(
        MUTATION_CHECKOUT_CREATE, variables)
    content = get_graphql_content(response)
    new_checkout = Checkout.objects.first()
    assert new_checkout is not None
    checkout_data = content['data']['checkoutCreate']['checkout']
    assert checkout_data['token'] == str(new_checkout.token)
    checkout_user = new_checkout.user
    assert customer.id == checkout_user.id
    assert new_checkout.email == custom_email


def test_checkout_create_logged_in_customer_custom_addresses(
        user_api_client, variant, graphql_address_data):
    variant_id = graphene.Node.to_global_id('ProductVariant', variant.id)
    shipping_address = graphql_address_data
    billing_address = graphql_address_data
    variables = {
        'checkoutInput': {
            'email': user_api_client.user.email,
            'lines': [{
                'quantity': 1,
                'variantId': variant_id}],
            'shippingAddress': shipping_address,
            'billingAddress': billing_address}}
    assert not Checkout.objects.exists()
    response = user_api_client.post_graphql(
        MUTATION_CHECKOUT_CREATE, variables)
    content = get_graphql_content(response)
    new_checkout = Checkout.objects.first()
    assert new_checkout is not None
    checkout_data = content['data']['checkoutCreate']['checkout']
    assert checkout_data['token'] == str(new_checkout.token)
    checkout_user = new_checkout.user
    customer = user_api_client.user
    assert customer.id == checkout_user.id
    assert not (
        customer.default_shipping_address_id == new_checkout.shipping_address_id)
    assert not (
        customer.default_billing_address_id == new_checkout.billing_address_id)
    assert new_checkout.shipping_address.first_name == shipping_address[
        'firstName']
    assert new_checkout.billing_address.first_name == billing_address['firstName']


def test_checkout_create_check_lines_quantity(
        user_api_client, variant, graphql_address_data):
    variant_id = graphene.Node.to_global_id('ProductVariant', variant.id)
    test_email = 'test@example.com'
    shipping_address = graphql_address_data
    variables = {
        'checkoutInput': {
            'lines': [{
                'quantity': 3,
                'variantId': variant_id}],
            'email': test_email,
            'shippingAddress': shipping_address}}
    assert not Checkout.objects.exists()
    response = user_api_client.post_graphql(
        MUTATION_CHECKOUT_CREATE, variables)
    content = get_graphql_content(response)
    data = content['data']['checkoutCreate']
    assert data['errors'][0]['message'] == (
        'Could not add item Test product (SKU_A). Only 2 remaining in stock.')
    assert data['errors'][0]['field'] == 'quantity'


def test_checkout_available_payment_gateways(
        api_client, checkout_with_item, settings):
    query = """
    query getCheckout($token: UUID!) {
        checkout(token: $token) {
           availablePaymentGateways
        }
    }
    """
    variables = {'token': str(checkout_with_item.token)}
    response = api_client.post_graphql(query, variables)
    content = get_graphql_content(response)
    data = content['data']['checkout']
    checkout_payment_gateways = [
        str_to_enum(gateway)
        for gateway in settings.CHECKOUT_PAYMENT_GATEWAYS.keys()]
    assert data['availablePaymentGateways'] == checkout_payment_gateways


def test_checkout_available_shipping_methods(
<<<<<<< HEAD
        api_client, cart_with_item_and_address, shipping_zone):
=======
        api_client, checkout_with_item_and_address, shipping_zone):
>>>>>>> e830a4c9
    query = """
    query getCheckout($token: UUID!) {
        checkout(token: $token) {
            availableShippingMethods {
                name
            }
        }
    }
    """
<<<<<<< HEAD
    variables = {'token': cart_with_item_and_address.token}
=======
    variables = {'token': checkout_with_item_and_address.token}
>>>>>>> e830a4c9
    response = api_client.post_graphql(query, variables)
    content = get_graphql_content(response)
    data = content['data']['checkout']

    shipping_method = shipping_zone.shipping_methods.first()
    assert data['availableShippingMethods'] == [{'name': shipping_method.name}]


def test_checkout_no_available_shipping_methods_without_address(
        api_client, checkout_with_item):
    query = """
    query getCheckout($token: UUID!) {
        checkout(token: $token) {
            availableShippingMethods {
                name
            }
        }
    }
    """
    variables = {'token': checkout_with_item.token}
    response = api_client.post_graphql(query, variables)
    content = get_graphql_content(response)
    data = content['data']['checkout']

    assert data['availableShippingMethods'] == []


def test_checkout_no_available_shipping_methods_without_lines(
        api_client, checkout):
    query = """
    query getCheckout($token: UUID!) {
        checkout(token: $token) {
            availableShippingMethods {
                name
            }
        }
    }
    """
    variables = {'token': checkout.token}
    response = api_client.post_graphql(query, variables)
    content = get_graphql_content(response)
    data = content['data']['checkout']

    assert data['availableShippingMethods'] == []


MUTATION_CHECKOUT_LINES_ADD = """
    mutation checkoutLinesAdd(
            $checkoutId: ID!, $lines: [CheckoutLineInput!]!) {
        checkoutLinesAdd(checkoutId: $checkoutId, lines: $lines) {
            checkout {
                token
                lines {
                    quantity
                    variant {
                        id
                    }
                }
            }
            errors {
                field
                message
            }
        }
    }"""


def test_checkout_lines_add(user_api_client, checkout_with_item, variant):
    checkout = checkout_with_item
    line = checkout.lines.first()
    assert line.quantity == 3
    variant_id = graphene.Node.to_global_id('ProductVariant', variant.pk)
    checkout_id = graphene.Node.to_global_id('Checkout', checkout.pk)

    variables = {
        'checkoutId': checkout_id,
        'lines': [{
            'variantId': variant_id,
            'quantity': 1}]}
    response = user_api_client.post_graphql(
        MUTATION_CHECKOUT_LINES_ADD, variables)
    content = get_graphql_content(response)
    data = content['data']['checkoutLinesAdd']
    assert not data['errors']
    checkout.refresh_from_db()
    line = checkout.lines.latest('pk')
    assert line.variant == variant
    assert line.quantity == 1


def test_checkout_lines_add_too_many(
        user_api_client, checkout_with_item, variant):
    variant_id = graphene.Node.to_global_id('ProductVariant', variant.pk)
    checkout_id = graphene.Node.to_global_id('Checkout', checkout_with_item.pk)

    variables = {
        'checkoutId': checkout_id,
        'lines': [{
            'variantId': variant_id,
            'quantity': 51}]}
    response = user_api_client.post_graphql(
        MUTATION_CHECKOUT_LINES_ADD, variables)
    content = get_graphql_content(response)['data']['checkoutLinesAdd']

    assert content['errors']
    assert content['errors'] == [{
        'field': 'quantity',
        'message': 'Cannot add more than 50 times this item.'}]

def test_checkout_lines_add_empty_checkout(user_api_client, checkout, variant):
    variant_id = graphene.Node.to_global_id('ProductVariant', variant.pk)
    checkout_id = graphene.Node.to_global_id('Checkout', checkout.pk)

    variables = {
        'checkoutId': checkout_id,
        'lines': [{
            'variantId': variant_id,
            'quantity': 1}]}
    response = user_api_client.post_graphql(
        MUTATION_CHECKOUT_LINES_ADD, variables)
    content = get_graphql_content(response)
    data = content['data']['checkoutLinesAdd']
    assert not data['errors']
    checkout.refresh_from_db()
    line = checkout.lines.first()
    assert line.variant == variant
    assert line.quantity == 1


def test_checkout_lines_add_check_lines_quantity(
        user_api_client, checkout, variant):
    variant_id = graphene.Node.to_global_id('ProductVariant', variant.pk)
    checkout_id = graphene.Node.to_global_id('Checkout', checkout.pk)

    variables = {
        'checkoutId': checkout_id,
        'lines': [{
            'variantId': variant_id,
            'quantity': 3}]}
    response = user_api_client.post_graphql(
        MUTATION_CHECKOUT_LINES_ADD, variables)
    content = get_graphql_content(response)
    data = content['data']['checkoutLinesAdd']
    assert data['errors'][0]['message'] == (
        'Could not add item Test product (SKU_A). Only 2 remaining in stock.')
    assert data['errors'][0]['field'] == 'quantity'


<<<<<<< HEAD
def test_checkout_lines_add_invalid_variant_id(user_api_client, cart, variant):
=======
def test_checkout_lines_add_invalid_variant_id(user_api_client, checkout, variant):
>>>>>>> e830a4c9
    variant_id = graphene.Node.to_global_id('ProductVariant', variant.pk)
    invalid_variant_id = 'InvalidId'
    checkout_id = graphene.Node.to_global_id('Checkout', checkout.pk)

    variables = {
        'checkoutId':
        checkout_id,
        'lines': [{
            'variantId': variant_id,
            'quantity': 1}, {
                'variantId': invalid_variant_id,
                'quantity': 3}]}
    response = user_api_client.post_graphql(
        MUTATION_CHECKOUT_LINES_ADD, variables)
    content = get_graphql_content(response)
    data = content['data']['checkoutLinesAdd']
    error_msg = (
        'Could not resolve to a node with the global id list of \'%s\'.')
    assert data['errors'][0]['message'] == error_msg % [invalid_variant_id]
    assert data['errors'][0]['field'] == 'variantId'


def test_checkout_lines_add_clean_shipping(
<<<<<<< HEAD
        user_api_client, cart_with_invalid_shipping_method, variant):
    cart = cart_with_invalid_shipping_method
    variant_id = graphene.Node.to_global_id('ProductVariant', variant.pk)
    checkout_id = graphene.Node.to_global_id('Checkout', cart.pk)
=======
        user_api_client, checkout_with_invalid_shipping_method, variant):
    checkout = checkout_with_invalid_shipping_method
    variant_id = graphene.Node.to_global_id('ProductVariant', variant.pk)
    checkout_id = graphene.Node.to_global_id('Checkout', checkout.pk)
>>>>>>> e830a4c9

    variables = {
        'checkoutId': checkout_id,
        'lines': [{
            'variantId': variant_id,
            'quantity': 1}]}
    response = user_api_client.post_graphql(
        MUTATION_CHECKOUT_LINES_ADD, variables)
    content = get_graphql_content(response)
    data = content['data']['checkoutLinesAdd']
<<<<<<< HEAD
    assert len(data['errors']) == 1
    assert data['errors'][0]['message'] == \
        'Shipping method cannot be used with this checkout.'
    cart.refresh_from_db()
    assert cart.shipping_address is not None
    assert cart.shipping_method is None
=======
    assert not data['errors']
    checkout.refresh_from_db()
    assert checkout.shipping_address is not None
    assert checkout.shipping_method is None
>>>>>>> e830a4c9


MUTATION_CHECKOUT_LINES_UPDATE = """
    mutation checkoutLinesUpdate(
            $checkoutId: ID!, $lines: [CheckoutLineInput!]!) {
        checkoutLinesUpdate(checkoutId: $checkoutId, lines: $lines) {
            checkout {
                token
                lines {
                    quantity
                    variant {
                        id
                    }
                }
            }
            errors {
                field
                message
            }
        }
    }
    """


def test_checkout_lines_update(user_api_client, checkout_with_item):
    checkout = checkout_with_item
    assert checkout.lines.count() == 1
    line = checkout.lines.first()
    variant = line.variant
    assert line.quantity == 3

    variant_id = graphene.Node.to_global_id('ProductVariant', variant.pk)
    checkout_id = graphene.Node.to_global_id('Checkout', checkout.pk)

    variables = {
        'checkoutId': checkout_id,
        'lines': [{
            'variantId': variant_id,
            'quantity': 1}]}
    response = user_api_client.post_graphql(
        MUTATION_CHECKOUT_LINES_UPDATE, variables)
    content = get_graphql_content(response)

    data = content['data']['checkoutLinesUpdate']
    assert not data['errors']
    checkout.refresh_from_db()
    assert checkout.lines.count() == 1
    line = checkout.lines.first()
    assert line.variant == variant
    assert line.quantity == 1


def test_checkout_lines_update_invalid_checkout_id(user_api_client):
    variables = {'checkoutId': 'test', 'lines': []}
    response = user_api_client.post_graphql(
        MUTATION_CHECKOUT_LINES_UPDATE, variables)
    content = get_graphql_content(response)
    data = content['data']['checkoutLinesUpdate']
    assert data['errors'][0]['field'] == 'checkoutId'


def test_checkout_lines_update_check_lines_quantity(
        user_api_client, checkout_with_item):
    checkout = checkout_with_item
    line = checkout.lines.first()
    variant = line.variant

    variant_id = graphene.Node.to_global_id('ProductVariant', variant.pk)
    checkout_id = graphene.Node.to_global_id('Checkout', checkout.pk)

    variables = {
        'checkoutId': checkout_id,
        'lines': [{
            'variantId': variant_id,
            'quantity': 10}]}
    response = user_api_client.post_graphql(
        MUTATION_CHECKOUT_LINES_UPDATE, variables)
    content = get_graphql_content(response)

    data = content['data']['checkoutLinesUpdate']
    assert data['errors'][0]['message'] == (
        'Could not add item Test product (123). Only 9 remaining in stock.')
    assert data['errors'][0]['field'] == 'quantity'


def test_checkout_lines_update_clean_shipping(
<<<<<<< HEAD
        user_api_client, cart_with_invalid_shipping_method):
    cart = cart_with_invalid_shipping_method
    line = cart.lines.first()
    variant = line.variant
    variant_id = graphene.Node.to_global_id('ProductVariant', variant.pk)
    checkout_id = graphene.Node.to_global_id('Checkout', cart.pk)
=======
        user_api_client, checkout_with_invalid_shipping_method):
    checkout = checkout_with_invalid_shipping_method
    line = checkout.lines.first()
    variant = line.variant
    variant_id = graphene.Node.to_global_id('ProductVariant', variant.pk)
    checkout_id = graphene.Node.to_global_id('Checkout', checkout.pk)
>>>>>>> e830a4c9

    variables = {
        'checkoutId': checkout_id,
        'lines': [{
            'variantId': variant_id,
            'quantity': 1}]}
    response = user_api_client.post_graphql(
        MUTATION_CHECKOUT_LINES_UPDATE, variables)
    content = get_graphql_content(response)

    data = content['data']['checkoutLinesUpdate']
<<<<<<< HEAD
    assert len(data['errors']) == 1
    assert data['errors'][0]['message'] == \
        'Shipping method cannot be used with this checkout.'
    cart.refresh_from_db()
    assert cart.shipping_address is not None
    assert cart.shipping_method is None
=======
    assert not data['errors']
    checkout.refresh_from_db()
    assert checkout.shipping_address is not None
    assert checkout.shipping_method is None
>>>>>>> e830a4c9


MUTATION_CHECKOUT_LINES_DELETE = """
    mutation checkoutLineDelete($checkoutId: ID!, $lineId: ID!) {
        checkoutLineDelete(checkoutId: $checkoutId, lineId: $lineId) {
            checkout {
                token
                lines {
                    quantity
                    variant {
                        id
                    }
                }
            }
            errors {
                field
                message
            }
        }
    }
"""


def test_checkout_line_delete(user_api_client, checkout_with_item):
    checkout = checkout_with_item
    assert checkout.lines.count() == 1
    line = checkout.lines.first()
    assert line.quantity == 3

    checkout_id = graphene.Node.to_global_id('Checkout', checkout.pk)
    line_id = graphene.Node.to_global_id('CheckoutLine', line.pk)

    variables = {'checkoutId': checkout_id, 'lineId': line_id}
    response = user_api_client.post_graphql(
        MUTATION_CHECKOUT_LINES_DELETE, variables)
    content = get_graphql_content(response)

    data = content['data']['checkoutLineDelete']
    assert not data['errors']
    checkout.refresh_from_db()
    assert checkout.lines.count() == 0


def test_checkout_line_delete_clean_shipping(
        user_api_client, checkout_with_invalid_shipping_method):
    checkout = checkout_with_invalid_shipping_method
    line = checkout.lines.first()
    checkout_id = graphene.Node.to_global_id('Checkout', checkout.pk)
    line_id = graphene.Node.to_global_id('CheckoutLine', line.pk)

    variables = {'checkoutId': checkout_id, 'lineId': line_id}
    response = user_api_client.post_graphql(
        MUTATION_CHECKOUT_LINES_DELETE, variables)
    content = get_graphql_content(response)

    data = content['data']['checkoutLineDelete']
    assert not data['errors']
    checkout.refresh_from_db()
    assert checkout.shipping_address is None
    assert checkout.shipping_method is None


def test_checkout_line_delete_clean_shipping(
        user_api_client, cart_with_invalid_shipping_method):
    cart = cart_with_invalid_shipping_method
    line = cart.lines.first()
    checkout_id = graphene.Node.to_global_id('Checkout', cart.pk)
    line_id = graphene.Node.to_global_id('CheckoutLine', line.pk)

    variables = {'checkoutId': checkout_id, 'lineId': line_id}
    response = user_api_client.post_graphql(
        MUTATION_CHECKOUT_LINES_DELETE, variables)
    content = get_graphql_content(response)

    data = content['data']['checkoutLineDelete']
    assert len(data['errors']) == 1
    assert data['errors'][0]['message'] == \
        'This checkout does not requires shipping.'
    cart.refresh_from_db()
    assert cart.shipping_address is None
    assert cart.shipping_method is None


def test_checkout_customer_attach(
        user_api_client, checkout_with_item, customer_user):
    checkout = checkout_with_item
    assert checkout.user is None

    query = """
        mutation checkoutCustomerAttach($checkoutId: ID!, $customerId: ID!) {
            checkoutCustomerAttach(
                    checkoutId: $checkoutId, customerId: $customerId) {
                checkout {
                    token
                }
                errors {
                    field
                    message
                }
            }
        }
    """
    checkout_id = graphene.Node.to_global_id('Checkout', checkout.pk)
    customer_id = graphene.Node.to_global_id('User', customer_user.pk)

    variables = {'checkoutId': checkout_id, 'customerId': customer_id}
    response = user_api_client.post_graphql(query, variables)
    content = get_graphql_content(response)

    data = content['data']['checkoutCustomerAttach']
    assert not data['errors']
    checkout.refresh_from_db()
    assert checkout.user == customer_user


MUTATION_CHECKOUT_CUSTOMER_DETACH = """
    mutation checkoutCustomerDetach($checkoutId: ID!) {
        checkoutCustomerDetach(checkoutId: $checkoutId) {
            checkout {
                token
            }
            errors {
                field
                message
            }
        }
    }
    """


def test_checkout_customer_detach(
        user_api_client, checkout_with_item, customer_user):
    checkout = checkout_with_item
    checkout.user = customer_user
    checkout.save(update_fields=['user'])

    checkout_id = graphene.Node.to_global_id('Checkout', checkout.pk)
    variables = {
        'checkoutId': checkout_id, }
    response = user_api_client.post_graphql(
        MUTATION_CHECKOUT_CUSTOMER_DETACH, variables)
    content = get_graphql_content(response)

    data = content['data']['checkoutCustomerDetach']
    assert not data['errors']
    checkout.refresh_from_db()
    assert checkout.user is None


MUTATION_CHECKOUT_SHIPPING_ADDRESS_UPDATE = """
    mutation checkoutShippingAddressUpdate(
            $checkoutId: ID!,
            $shippingAddress: AddressInput,
            $shippingAddressId: ID) {
        checkoutShippingAddressUpdate(
                checkoutId: $checkoutId,
                shippingAddress: $shippingAddress,
                shippingAddressId: $shippingAddressId) {
            checkout {
                token,
                id
                shippingAddress {
                    id
                }
            },
            errors {
                field,
                message
            }
        }
    }"""


def test_checkout_shipping_address_update(
        user_api_client, checkout_with_item, graphql_address_data):
    checkout = checkout_with_item
    assert checkout.shipping_address is None
    checkout_id = graphene.Node.to_global_id('Checkout', checkout.pk)

    shipping_address = graphql_address_data
    variables = {
        'checkoutId': checkout_id, 'shippingAddress': shipping_address}

    response = user_api_client.post_graphql(
        MUTATION_CHECKOUT_SHIPPING_ADDRESS_UPDATE, variables)
    content = get_graphql_content(response)
    data = content['data']['checkoutShippingAddressUpdate']
    assert not data['errors']
    checkout.refresh_from_db()
    assert checkout.shipping_address is not None
    assert checkout.shipping_address.first_name == shipping_address['firstName']
    assert checkout.shipping_address.last_name == shipping_address['lastName']
    assert checkout.shipping_address.street_address_1 == shipping_address[
        'streetAddress1']
    assert checkout.shipping_address.street_address_2 == shipping_address[
        'streetAddress2']
    assert checkout.shipping_address.postal_code == shipping_address['postalCode']
    assert checkout.shipping_address.country == shipping_address['country']
    assert checkout.shipping_address.city == shipping_address['city'].upper()


@pytest.mark.parametrize(
    'number', [
        '+48321321888',
        '+1 (555) 555-5555',
        '00 44 (0155 55) 5555'
    ]
)
def test_checkout_shipping_address_update_with_phone_country_prefix(
        number, user_api_client, checkout_with_item, graphql_address_data):
    checkout = checkout_with_item
    assert checkout.shipping_address is None
    checkout_id = graphene.Node.to_global_id('Checkout', checkout.pk)

    shipping_address = graphql_address_data
    shipping_address['phone'] = number
    variables = {
        'checkoutId': checkout_id,
        'shippingAddress': shipping_address}

    response = user_api_client.post_graphql(
        MUTATION_CHECKOUT_SHIPPING_ADDRESS_UPDATE, variables)
    content = get_graphql_content(response)
    data = content['data']['checkoutShippingAddressUpdate']
    assert not data['errors']


def test_checkout_shipping_address_update_without_phone_country_prefix(
        user_api_client, checkout_with_item, graphql_address_data):
    checkout = checkout_with_item
    assert checkout.shipping_address is None
    checkout_id = graphene.Node.to_global_id('Checkout', checkout.pk)

    shipping_address = graphql_address_data
    shipping_address['phone'] = '321321888'
    variables = {
        'checkoutId': checkout_id,
        'shippingAddress': shipping_address}

    response = user_api_client.post_graphql(
        MUTATION_CHECKOUT_SHIPPING_ADDRESS_UPDATE, variables)
    content = get_graphql_content(response)
    data = content['data']['checkoutShippingAddressUpdate']
    assert not data['errors']


def test_checkout_shipping_address_update_invalid_country_code(
        user_api_client, checkout_with_item, graphql_address_data):
    checkout = checkout_with_item
    assert checkout.shipping_address is None
    checkout_id = graphene.Node.to_global_id('Checkout', checkout.pk)

    shipping_address = graphql_address_data
    shipping_address['country'] = 'CODE'
    variables = {
        'checkoutId': checkout_id, 'shippingAddress': shipping_address}

    response = user_api_client.post_graphql(
        MUTATION_CHECKOUT_SHIPPING_ADDRESS_UPDATE, variables)
    content = get_graphql_content(response)
    data = content['data']['checkoutShippingAddressUpdate']
    assert data['errors'][0]['message'] == 'Invalid country code.'
    assert data['errors'][0]['field'] == 'country'


def test_checkout_shipping_address_update_by_id(
<<<<<<< HEAD
        user_api_client, cart_with_item, address):
    cart = cart_with_item
    assert cart.shipping_address is None
    checkout_id = graphene.Node.to_global_id('Checkout', cart.pk)
=======
        user_api_client, checkout_with_item, address):
    checkout = checkout_with_item
    assert checkout.shipping_address is None
    checkout_id = graphene.Node.to_global_id('Checkout', checkout.pk)
>>>>>>> e830a4c9

    address_id = graphene.Node.to_global_id('Address', address.pk)
    variables = {
        'checkoutId': checkout_id, 'shippingAddressId': address_id}

    response = user_api_client.post_graphql(
        MUTATION_CHECKOUT_SHIPPING_ADDRESS_UPDATE, variables)
    content = get_graphql_content(response)
    data = content['data']['checkoutShippingAddressUpdate']
    assert not data['errors']
    assert address.pk == int(graphene.Node.from_global_id(
        data['checkout']['shippingAddress']['id'])[1])
<<<<<<< HEAD
    cart.refresh_from_db()
    assert cart.shipping_address is not None
    assert cart.shipping_address.first_name == address.first_name
    assert cart.shipping_address.last_name == address.last_name
    assert cart.shipping_address.street_address_1 == address.street_address_1
    assert cart.shipping_address.street_address_2 == address.street_address_2
    assert cart.shipping_address.postal_code == address.postal_code
    assert cart.shipping_address.country == address.country
    assert cart.shipping_address.city == address.city


def test_checkout_shipping_address_update_invalid_argument(
        user_api_client, cart_with_item, graphql_address_data, address):
    cart = cart_with_item
    assert cart.shipping_address is None
    checkout_id = graphene.Node.to_global_id('Checkout', cart.pk)
=======
    checkout.refresh_from_db()
    assert checkout.shipping_address is not None
    assert checkout.shipping_address.first_name == address.first_name
    assert checkout.shipping_address.last_name == address.last_name
    assert checkout.shipping_address.street_address_1 == address.street_address_1
    assert checkout.shipping_address.street_address_2 == address.street_address_2
    assert checkout.shipping_address.postal_code == address.postal_code
    assert checkout.shipping_address.country == address.country
    assert checkout.shipping_address.city == address.city


def test_checkout_shipping_address_update_invalid_argument(
        user_api_client, checkout_with_item, graphql_address_data, address):
    checkout = checkout_with_item
    assert checkout.shipping_address is None
    checkout_id = graphene.Node.to_global_id('Checkout', checkout.pk)
>>>>>>> e830a4c9

    shipping_address = graphql_address_data
    address_id = graphene.Node.to_global_id('Address', address.pk)
    variables = {
        'checkoutId': checkout_id,
        'shippingAddress': shipping_address,
        'shippingAddressId': address_id}

    response = user_api_client.post_graphql(
        MUTATION_CHECKOUT_SHIPPING_ADDRESS_UPDATE, variables)
    content = get_graphql_content(response)
    data = content['data']['checkoutShippingAddressUpdate']
<<<<<<< HEAD
    assert len(data['errors']) == 2
    for error in data['errors']:
        assert error['message'] == (
            'One and only one of shipping address or shipping address ID '
            'can be provided.')


def test_checkout_shipping_address_update_shipping_not_required(
        user_api_client, cart, graphql_address_data):
    assert cart.shipping_address is None
    checkout_id = graphene.Node.to_global_id('Checkout', cart.pk)
=======
    assert len(data['errors']) == 1
    assert data['errors'][0]['message'] == (
        'One and only one shipping address or shipping address ID '
        'should be provided.')


def test_checkout_shipping_address_update_shipping_not_required(
        user_api_client, checkout, graphql_address_data):
    assert checkout.shipping_address is None
    checkout_id = graphene.Node.to_global_id('Checkout', checkout.pk)
>>>>>>> e830a4c9

    shipping_address = graphql_address_data
    variables = {
        'checkoutId': checkout_id,
        'shippingAddress': shipping_address}

    response = user_api_client.post_graphql(
        MUTATION_CHECKOUT_SHIPPING_ADDRESS_UPDATE, variables)
    content = get_graphql_content(response)
    data = content['data']['checkoutShippingAddressUpdate']
    assert len(data['errors']) == 1
    assert data['errors'][0]['message'] == \
        'This checkout does not requires shipping.'
<<<<<<< HEAD
    cart.refresh_from_db()
    assert cart.shipping_address is None


def test_checkout_shipping_address_update_keep_previous_address_when_error(
        user_api_client, cart_with_item_and_address, graphql_address_data):
    cart = cart_with_item_and_address
    checkout_id = graphene.Node.to_global_id('Checkout', cart.pk)

    cart.lines.all().delete()
=======
    checkout.refresh_from_db()
    assert checkout.shipping_address is None


def test_checkout_shipping_address_update_keep_previous_address_when_error(
        user_api_client, checkout_with_item_and_address, graphql_address_data):
    checkout = checkout_with_item_and_address
    checkout_id = graphene.Node.to_global_id('Checkout', checkout.pk)

    checkout.lines.all().delete()
>>>>>>> e830a4c9
    shipping_address = graphql_address_data
    variables = {
        'checkoutId': checkout_id,
        'shippingAddress': shipping_address}

    response = user_api_client.post_graphql(
        MUTATION_CHECKOUT_SHIPPING_ADDRESS_UPDATE, variables)
    content = get_graphql_content(response)
    data = content['data']['checkoutShippingAddressUpdate']
    assert len(data['errors']) == 1
    assert data['errors'][0]['message'] == \
        'This checkout does not requires shipping.'
<<<<<<< HEAD
    cart.refresh_from_db()
    assert cart.shipping_address is not None
=======
    checkout.refresh_from_db()
    assert checkout.shipping_address is not None
>>>>>>> e830a4c9


MUTATION_CHECKOUT_BILLING_ADDRESS_UPDATE = """
    mutation checkoutBillingAddressUpdate(
            $checkoutId: ID!,
            $billingAddress: AddressInput,
            $billingAddressId: ID) {
        checkoutBillingAddressUpdate(
                checkoutId: $checkoutId,
                billingAddress: $billingAddress,
                billingAddressId: $billingAddressId) {
            checkout {
                token,
                id
                billingAddress {
                    id
                }
            },
            errors {
                field,
                message
            }
        }
    }
    """


def test_checkout_billing_address_update(
<<<<<<< HEAD
        user_api_client, cart_with_item, graphql_address_data):
    cart = cart_with_item
    assert cart.billing_address is None
    checkout_id = graphene.Node.to_global_id('Checkout', cart.pk)
=======
        user_api_client, checkout_with_item, graphql_address_data):
    checkout = checkout_with_item
    assert checkout.billing_address is None
    checkout_id = graphene.Node.to_global_id('Checkout', checkout.pk)
>>>>>>> e830a4c9

    billing_address = graphql_address_data
    variables = {'checkoutId': checkout_id, 'billingAddress': billing_address}

    response = user_api_client.post_graphql(
        MUTATION_CHECKOUT_BILLING_ADDRESS_UPDATE, variables)
    content = get_graphql_content(response)
    data = content['data']['checkoutBillingAddressUpdate']
    assert not data['errors']
    checkout.refresh_from_db()
    assert checkout.billing_address is not None
    assert checkout.billing_address.first_name == billing_address['firstName']
    assert checkout.billing_address.last_name == billing_address['lastName']
    assert checkout.billing_address.street_address_1 == billing_address[
        'streetAddress1']
    assert checkout.billing_address.street_address_2 == billing_address[
        'streetAddress2']
    assert checkout.billing_address.postal_code == billing_address['postalCode']
    assert checkout.billing_address.country == billing_address['country']
    assert checkout.billing_address.city == billing_address['city'].upper()


def test_checkout_billing_address_update_by_id(
        user_api_client, checkout_with_item, address):
    checkout = checkout_with_item
    assert checkout.billing_address is None
    checkout_id = graphene.Node.to_global_id('Checkout', checkout.pk)

    address_id = graphene.Node.to_global_id('Address', address.pk)
    variables = {'checkoutId': checkout_id, 'billingAddressId': address_id}

    response = user_api_client.post_graphql(
        MUTATION_CHECKOUT_BILLING_ADDRESS_UPDATE, variables)
    content = get_graphql_content(response)
    data = content['data']['checkoutBillingAddressUpdate']
    assert not data['errors']
    assert address.pk == int(graphene.Node.from_global_id(
        data['checkout']['billingAddress']['id'])[1])
    checkout.refresh_from_db()
    assert checkout.billing_address is not None
    assert checkout.billing_address.first_name == address.first_name
    assert checkout.billing_address.last_name == address.last_name
    assert checkout.billing_address.street_address_1 == address.street_address_1
    assert checkout.billing_address.street_address_2 == address.street_address_2
    assert checkout.billing_address.postal_code == address.postal_code
    assert checkout.billing_address.country == address.country
    assert checkout.billing_address.city == address.city


def test_checkout_billling_address_update_invalid_argument(
        user_api_client, checkout_with_item, graphql_address_data, address):
    checkout = checkout_with_item
    assert checkout.billing_address is None
    checkout_id = graphene.Node.to_global_id('Checkout', checkout.pk)

    billing_address = graphql_address_data
    address_id = graphene.Node.to_global_id('Address', address.pk)
    variables = {
        'checkoutId': checkout_id,
        'billingAddress': billing_address,
        'billingAddressId': address_id}

    response = user_api_client.post_graphql(
        MUTATION_CHECKOUT_BILLING_ADDRESS_UPDATE, variables)
    content = get_graphql_content(response)
    data = content['data']['checkoutBillingAddressUpdate']
    assert len(data['errors']) == 1
    assert data['errors'][0]['message'] == (
        'One and only one billing address or billing address ID '
        'should be provided.')


def test_checkout_billing_address_update_by_id(
        user_api_client, cart_with_item, address):
    cart = cart_with_item
    assert cart.billing_address is None
    checkout_id = graphene.Node.to_global_id('Checkout', cart.pk)

    address_id = graphene.Node.to_global_id('Address', address.pk)
    variables = {'checkoutId': checkout_id, 'billingAddressId': address_id}

    response = user_api_client.post_graphql(
        MUTATION_CHECKOUT_BILLING_ADDRESS_UPDATE, variables)
    content = get_graphql_content(response)
    data = content['data']['checkoutBillingAddressUpdate']
    assert not data['errors']
    assert address.pk == int(graphene.Node.from_global_id(
        data['checkout']['billingAddress']['id'])[1])
    cart.refresh_from_db()
    assert cart.billing_address is not None
    assert cart.billing_address.first_name == address.first_name
    assert cart.billing_address.last_name == address.last_name
    assert cart.billing_address.street_address_1 == address.street_address_1
    assert cart.billing_address.street_address_2 == address.street_address_2
    assert cart.billing_address.postal_code == address.postal_code
    assert cart.billing_address.country == address.country
    assert cart.billing_address.city == address.city


def test_checkout_billling_address_update_invalid_argument(
        user_api_client, cart_with_item, graphql_address_data, address):
    cart = cart_with_item
    assert cart.billing_address is None
    checkout_id = graphene.Node.to_global_id('Checkout', cart.pk)

    billing_address = graphql_address_data
    address_id = graphene.Node.to_global_id('Address', address.pk)
    variables = {
        'checkoutId': checkout_id,
        'billingAddress': billing_address,
        'billingAddressId': address_id}

    response = user_api_client.post_graphql(
        MUTATION_CHECKOUT_BILLING_ADDRESS_UPDATE, variables)
    content = get_graphql_content(response)
    data = content['data']['checkoutBillingAddressUpdate']
    assert len(data['errors']) == 2
    for error in data['errors']:
        assert error['message'] == (
            'One and only one of billing address or billing address ID '
            'can be provided.')


CHECKOUT_EMAIL_UPDATE_MUTATION = """
    mutation checkoutEmailUpdate($checkoutId: ID!, $email: String!) {
        checkoutEmailUpdate(checkoutId: $checkoutId, email: $email) {
            checkout {
                id,
                email
            },
            errors {
                field,
                message
            }
        }
    }
"""


def test_checkout_email_update(user_api_client, checkout_with_item):
    checkout = checkout_with_item
    assert not checkout.email
    checkout_id = graphene.Node.to_global_id('Checkout', checkout.pk)

    email = 'test@example.com'
    variables = {'checkoutId': checkout_id, 'email': email}

    response = user_api_client.post_graphql(
        CHECKOUT_EMAIL_UPDATE_MUTATION, variables)
    content = get_graphql_content(response)
    data = content['data']['checkoutEmailUpdate']
    assert not data['errors']
    checkout.refresh_from_db()
    assert checkout.email == email


def test_checkout_email_update_validation(user_api_client, checkout_with_item):
    checkout_id = graphene.Node.to_global_id('Checkout', checkout_with_item.pk)
    variables = {'checkoutId': checkout_id, 'email': ''}

    response = user_api_client.post_graphql(
        CHECKOUT_EMAIL_UPDATE_MUTATION, variables)
    content = get_graphql_content(response)

    errors = content['data']['checkoutEmailUpdate']['errors']
    assert errors
    assert errors[0]['field'] == 'email'
    assert errors[0]['message'] == 'This field cannot be blank.'


MUTATION_CHECKOUT_COMPLETE = """
    mutation checkoutComplete($checkoutId: ID!) {
        checkoutComplete(checkoutId: $checkoutId) {
            order {
                id,
                token
            },
            errors {
                field,
                message
            }
        }
    }
    """


@pytest.mark.integration
def test_checkout_complete(
        user_api_client, checkout_with_item, payment_dummy, address,
        shipping_method):
    checkout = checkout_with_item
    checkout.shipping_address = address
    checkout.shipping_method = shipping_method
    checkout.billing_address = address
    checkout.save()

    checkout_line = checkout.lines.first()
    checkout_line_quantity = checkout_line.quantity
    checkout_line_variant = checkout_line.variant

    total = checkout.get_total()
    payment = payment_dummy
    payment.is_active = True
    payment.order = None
    payment.total = total.gross.amount
    payment.currency = total.gross.currency
    payment.checkout = checkout
    payment.save()
    assert not payment.transactions.exists()

    orders_count = Order.objects.count()
    checkout_id = graphene.Node.to_global_id('Checkout', checkout.pk)
    variables = {'checkoutId': checkout_id}
    response = user_api_client.post_graphql(
        MUTATION_CHECKOUT_COMPLETE, variables)
    content = get_graphql_content(response)
    data = content['data']['checkoutComplete']
    assert not data['errors']

    order_token = data['order']['token']
    assert Order.objects.count() == orders_count + 1
    order = Order.objects.first()
    assert order.token == order_token
    assert order.total.gross == total.gross

    order_line = order.lines.first()
    assert checkout_line_quantity == order_line.quantity
    assert checkout_line_variant == order_line.variant
    assert order.shipping_address == address
    assert order.shipping_method == checkout.shipping_method
    assert order.payments.exists()
    order_payment = order.payments.first()
    assert order_payment == payment
    assert payment.transactions.count() == 1

    # assert that the checkout instance has been deleted after checkout
    with pytest.raises(Checkout.DoesNotExist):
        checkout.refresh_from_db()


def test_checkout_complete_invalid_checkout_id(user_api_client):
    checkout_id = 'invalidId'
    variables = {'checkoutId': checkout_id}
    orders_count = Order.objects.count()
    response = user_api_client.post_graphql(
        MUTATION_CHECKOUT_COMPLETE, variables)
    content = get_graphql_content(response)
    data = content['data']['checkoutComplete']
    error_message = 'Couldn\'t resolve to a node: %s' % checkout_id
    assert data['errors'][0]['message'] == error_message
    assert data['errors'][0]['field'] == 'checkoutId'
    assert orders_count == Order.objects.count()


def test_checkout_complete_no_payment(
        user_api_client, checkout_with_item, address, shipping_method):
    checkout = checkout_with_item
    checkout.shipping_address = address
    checkout.shipping_method = shipping_method
    checkout.billing_address = address
    checkout.save()
    checkout_id = graphene.Node.to_global_id('Checkout', checkout.pk)
    variables = {'checkoutId': checkout_id}
    orders_count = Order.objects.count()
    response = user_api_client.post_graphql(
        MUTATION_CHECKOUT_COMPLETE, variables)
    content = get_graphql_content(response)
    data = content['data']['checkoutComplete']
    assert data['errors'][0]['message'] == (
        'Provided payment methods can not '
        'cover the checkout\'s total amount')
    assert orders_count == Order.objects.count()


def test_checkout_complete_insufficient_stock(
        user_api_client, checkout_with_item, address, payment_dummy,
        shipping_method):
    checkout = checkout_with_item
    checkout_line = checkout.lines.first()
    quantity_available = checkout_line.variant.quantity_available
    checkout_line.quantity = quantity_available + 1
    checkout_line.save()
    checkout.shipping_address = address
    checkout.shipping_method = shipping_method
    checkout.billing_address = address
    checkout.save()
    total = checkout.get_total()
    payment = payment_dummy
    payment.is_active = True
    payment.order = None
    payment.total = total.gross.amount
    payment.currency = total.gross.currency
    payment.checkout = checkout
    payment.save()
    checkout_id = graphene.Node.to_global_id('Checkout', checkout.pk)
    variables = {'checkoutId': checkout_id}
    orders_count = Order.objects.count()
    response = user_api_client.post_graphql(
        MUTATION_CHECKOUT_COMPLETE, variables)
    content = get_graphql_content(response)
    data = content['data']['checkoutComplete']
    assert data['errors'][0]['message'] == 'Insufficient product stock.'
    assert orders_count == Order.objects.count()


def test_fetch_checkout_by_token(user_api_client, checkout_with_item):
    query = """
    query getCheckout($token: UUID!) {
        checkout(token: $token) {
           token,
           lines {
                variant {
                    product {
                        name
                    }
                }
           }
        }
    }
    """
    variables = {'token': str(checkout_with_item.token)}
    response = user_api_client.post_graphql(query, variables)
    content = get_graphql_content(response)
    data = content['data']['checkout']
    assert data['token'] == str(checkout_with_item.token)
    assert len(data['lines']) == checkout_with_item.lines.count()


def test_fetch_checkout_invalid_token(user_api_client):
    query = """
        query getCheckout($token: UUID!) {
            checkout(token: $token) {
                token
            }
        }
    """
    variables = {'token': str(uuid.uuid4())}
    response = user_api_client.post_graphql(query, variables)
    content = get_graphql_content(response)
    data = content['data']['checkout']
    assert data is None


def test_checkout_prices(user_api_client, checkout_with_item):
    query = """
    query getCheckout($token: UUID!) {
        checkout(token: $token) {
           token,
           totalPrice {
                currency
                gross {
                    amount
                }
            }
            subtotalPrice {
                currency
                gross {
                    amount
                }
            }
           lines {
                totalPrice {
                    currency
                    gross {
                        amount
                    }
                }
           }
        }
    }
    """
    variables = {'token': str(checkout_with_item.token)}
    response = user_api_client.post_graphql(query, variables)
    content = get_graphql_content(response)
    data = content['data']['checkout']
    assert data['token'] == str(checkout_with_item.token)
    assert len(data['lines']) == checkout_with_item.lines.count()
    assert data['totalPrice']['gross']['amount'] == (
        checkout_with_item.get_total().gross.amount)
    assert data['subtotalPrice']['gross']['amount'] == (
        checkout_with_item.get_subtotal().gross.amount)


MUTATION_CHECKOUT_SHIPPING_METHOD_UPDATE = """
    mutation checkoutShippingMethodUpdate(
            $checkoutId:ID!, $shippingMethodId:ID!){
        checkoutShippingMethodUpdate(
            checkoutId:$checkoutId, shippingMethodId:$shippingMethodId) {
            errors {
                field
                message
            }
            checkout {
                id
            }
        }
    }
    """


@patch('saleor.graphql.checkout.mutations.clean_shipping_method')
def test_checkout_shipping_method_update(
        mock_clean_shipping, staff_api_client,
<<<<<<< HEAD
        cart_with_item, shipping_method):
    checkout = cart_with_item
=======
        checkout_with_item, shipping_method):
    checkout = checkout_with_item
>>>>>>> e830a4c9
    checkout_id = graphene.Node.to_global_id('Checkout', checkout.pk)
    method_id = graphene.Node.to_global_id(
        'ShippingMethod', shipping_method.id)
    variables = {'checkoutId': checkout_id, 'shippingMethodId': method_id}
    response = staff_api_client.post_graphql(
        MUTATION_CHECKOUT_SHIPPING_METHOD_UPDATE, variables)
    content = get_graphql_content(response)
    data = content['data']['checkoutShippingMethodUpdate']
    assert not data['errors']
    assert data['checkout']['id'] == checkout_id

    checkout.refresh_from_db()
    assert checkout.shipping_method == shipping_method
    mock_clean_shipping.assert_called_once_with(
        checkout=checkout, shipping_method=shipping_method, discounts=ANY, taxes=ANY,
        remove=False)


def test_checkout_shipping_method_update_shipping_not_required(
        staff_api_client, checkout, shipping_method):
    checkout_id = graphene.Node.to_global_id('Checkout', checkout.pk)
    method_id = graphene.Node.to_global_id(
        'ShippingMethod', shipping_method.id)
    variables = {'checkoutId': checkout_id, 'shippingMethodId': method_id}
    response = staff_api_client.post_graphql(
        MUTATION_CHECKOUT_SHIPPING_METHOD_UPDATE, variables)
    content = get_graphql_content(response)
    data = content['data']['checkoutShippingMethodUpdate']
    assert len(data['errors']) == 1
    assert data['errors'][0]['message'] == (
        'Cannot choose a shipping method for a '
        'checkout without the shipping address.')
    checkout.refresh_from_db()
    assert checkout.shipping_method is None


def test_checkout_shipping_method_update_no_shipping_address(
        staff_api_client, checkout_with_item, shipping_method):
    checkout = checkout_with_item
    checkout_id = graphene.Node.to_global_id('Checkout', checkout.pk)
    method_id = graphene.Node.to_global_id(
        'ShippingMethod', shipping_method.id)
    variables = {'checkoutId': checkout_id, 'shippingMethodId': method_id}
    response = staff_api_client.post_graphql(
        MUTATION_CHECKOUT_SHIPPING_METHOD_UPDATE, variables)
    content = get_graphql_content(response)
    data = content['data']['checkoutShippingMethodUpdate']
    assert len(data['errors']) == 1
    assert data['errors'][0]['message'] == (
        'Cannot choose a shipping method for a '
        'checkout without the shipping address.')
    checkout.refresh_from_db()
    assert checkout.shipping_method is None


def test_checkout_shipping_method_update_invalid_method(
        staff_api_client, checkout_with_item_and_address,
        shipping_zone_without_countries):
    checkout = checkout_with_item_and_address
    assert checkout.shipping_address is not None

    shipping_method = shipping_zone_without_countries.shipping_methods.first()
    checkout_id = graphene.Node.to_global_id('Checkout', checkout.pk)
    method_id = graphene.Node.to_global_id(
        'ShippingMethod', shipping_method.id)
    variables = {'checkoutId': checkout_id, 'shippingMethodId': method_id}
    response = staff_api_client.post_graphql(
        MUTATION_CHECKOUT_SHIPPING_METHOD_UPDATE, variables)
    content = get_graphql_content(response)
    data = content['data']['checkoutShippingMethodUpdate']
    assert len(data['errors']) == 1
    assert data['errors'][0]['message'] == \
        'Shipping method cannot be used with this checkout.'
    checkout.refresh_from_db()
    assert checkout.shipping_address is not None
    assert checkout.shipping_method is None


def test_checkout_shipping_method_update_keep_previous_method_when_error(
        staff_api_client, checkout_with_item_and_address,
        shipping_method, shipping_zone_without_countries):
    checkout = checkout_with_item_and_address
    checkout.shipping_method = shipping_method
    checkout.save()
    assert checkout.shipping_address is not None
    assert checkout.shipping_method is not None

    shipping_method = shipping_zone_without_countries.shipping_methods.first()
    checkout_id = graphene.Node.to_global_id('Checkout', checkout.pk)
    method_id = graphene.Node.to_global_id(
        'ShippingMethod', shipping_method.id)
    variables = {'checkoutId': checkout_id, 'shippingMethodId': method_id}
    response = staff_api_client.post_graphql(
        MUTATION_CHECKOUT_SHIPPING_METHOD_UPDATE, variables)
    content = get_graphql_content(response)
    data = content['data']['checkoutShippingMethodUpdate']
    assert len(data['errors']) == 1
    assert data['errors'][0]['message'] == \
        'Shipping method cannot be used with this checkout.'
    checkout.refresh_from_db()
    assert checkout.shipping_address is not None
    assert checkout.shipping_method is not None


<<<<<<< HEAD
def test_checkout_shipping_method_update_shipping_not_required(
        staff_api_client, cart, shipping_method):
    checkout = cart
    checkout_id = graphene.Node.to_global_id('Checkout', checkout.pk)
    method_id = graphene.Node.to_global_id(
        'ShippingMethod', shipping_method.id)
    variables = {'checkoutId': checkout_id, 'shippingMethodId': method_id}
    response = staff_api_client.post_graphql(
        MUTATION_CHECKOUT_SHIPPING_METHOD_UPDATE, variables)
    content = get_graphql_content(response)
    data = content['data']['checkoutShippingMethodUpdate']
    assert len(data['errors']) == 2
    assert data['errors'][0]['message'] == (
        'Cannot choose a shipping method for a '
        'checkout without the shipping address.')
    assert data['errors'][1]['message'] == \
        'Shipping method cannot be used with this checkout.'
    checkout.refresh_from_db()
    assert checkout.shipping_method is None


def test_checkout_shipping_method_update_no_shipping_address(
        staff_api_client, cart_with_item, shipping_method):
    checkout = cart_with_item
    checkout_id = graphene.Node.to_global_id('Checkout', checkout.pk)
    method_id = graphene.Node.to_global_id(
        'ShippingMethod', shipping_method.id)
    variables = {'checkoutId': checkout_id, 'shippingMethodId': method_id}
    response = staff_api_client.post_graphql(
        MUTATION_CHECKOUT_SHIPPING_METHOD_UPDATE, variables)
    content = get_graphql_content(response)
    data = content['data']['checkoutShippingMethodUpdate']
    assert len(data['errors']) == 2
    assert data['errors'][0]['message'] == (
        'Cannot choose a shipping method for a '
        'checkout without the shipping address.')
    assert data['errors'][1]['message'] == \
        'Shipping method cannot be used with this checkout.'
    checkout.refresh_from_db()
    assert checkout.shipping_method is None


def test_checkout_shipping_method_update_invalid_method(
        staff_api_client, cart_with_item_and_address,
        shipping_zone_without_countries):
    checkout = cart_with_item_and_address
    assert checkout.shipping_address is not None

    shipping_method = shipping_zone_without_countries.shipping_methods.first()
    checkout_id = graphene.Node.to_global_id('Checkout', checkout.pk)
    method_id = graphene.Node.to_global_id(
        'ShippingMethod', shipping_method.id)
    variables = {'checkoutId': checkout_id, 'shippingMethodId': method_id}
    response = staff_api_client.post_graphql(
        MUTATION_CHECKOUT_SHIPPING_METHOD_UPDATE, variables)
    content = get_graphql_content(response)
    data = content['data']['checkoutShippingMethodUpdate']
    assert len(data['errors']) == 1
    assert data['errors'][0]['message'] == \
        'Shipping method cannot be used with this checkout.'
    checkout.refresh_from_db()
    assert checkout.shipping_address is not None
    assert checkout.shipping_method is None


def test_checkout_shipping_method_update_keep_previous_method_when_error(
        staff_api_client, cart_with_item_and_address,
        shipping_method, shipping_zone_without_countries):
    checkout = cart_with_item_and_address
    checkout.shipping_method = shipping_method
    checkout.save()
    assert checkout.shipping_address is not None
    assert checkout.shipping_method is not None

    shipping_method = shipping_zone_without_countries.shipping_methods.first()
    checkout_id = graphene.Node.to_global_id('Checkout', checkout.pk)
    method_id = graphene.Node.to_global_id(
        'ShippingMethod', shipping_method.id)
    variables = {'checkoutId': checkout_id, 'shippingMethodId': method_id}
    response = staff_api_client.post_graphql(
        MUTATION_CHECKOUT_SHIPPING_METHOD_UPDATE, variables)
    content = get_graphql_content(response)
    data = content['data']['checkoutShippingMethodUpdate']
    assert len(data['errors']) == 1
    assert data['errors'][0]['message'] == \
        'Shipping method cannot be used with this checkout.'
    checkout.refresh_from_db()
    assert checkout.shipping_address is not None
    assert checkout.shipping_method is not None


def test_query_checkout_line(cart_with_item, user_api_client):
=======
def test_query_checkout_line(checkout_with_item, user_api_client):
>>>>>>> e830a4c9
    query = """
    query checkoutLine($id: ID) {
        checkoutLine(id: $id) {
            id
        }
    }
    """
    checkout = checkout_with_item
    line = checkout.lines.first()
    line_id = graphene.Node.to_global_id('CheckoutLine', line.pk)
    variables = {'id': line_id}
    response = user_api_client.post_graphql(query, variables)
    content = get_graphql_content(response)
    received_id = content['data']['checkoutLine']['id']
    assert received_id == line_id


def test_query_checkouts(
        checkout_with_item, staff_api_client, permission_manage_orders):
    query = """
    {
        checkouts(first: 20) {
            edges {
                node {
                    token
                }
            }
        }
    }
    """
    checkout = checkout_with_item
    response = staff_api_client.post_graphql(
        query, {}, permissions=[permission_manage_orders])
    content = get_graphql_content(response)
    received_checkout = content['data']['checkouts']['edges'][0]['node']
    assert str(checkout.token) == received_checkout['token']


def test_query_checkout_lines(
        checkout_with_item, staff_api_client, permission_manage_orders):
    query = """
    {
        checkoutLines(first: 20) {
            edges {
                node {
                    id
                }
            }
        }
    }
    """
    checkout = checkout_with_item
    response = staff_api_client.post_graphql(
        query, permissions=[permission_manage_orders])
    content = get_graphql_content(response)
    lines = content['data']['checkoutLines']['edges']
    checkout_lines_ids = [line['node']['id'] for line in lines]
    expected_lines_ids = [
        graphene.Node.to_global_id('CheckoutLine', item.pk)
        for item in checkout]
    assert expected_lines_ids == checkout_lines_ids


def test_ready_to_place_order(
        checkout_with_item, payment_dummy, address, shipping_method):
    checkout = checkout_with_item
    checkout.shipping_address = address
    checkout.shipping_method = shipping_method
    checkout.billing_address = address
    checkout.save()
    total = checkout.get_total()
    payment = payment_dummy
    payment.is_active = True
    payment.order = None
    payment.total = total.gross.amount
    payment.currency = total.gross.currency
    payment.checkout = checkout
    payment.save()
    # Shouldn't raise any errors
    clean_checkout(checkout, None, None)


def test_ready_to_place_order_no_shipping_method(checkout_with_item, address):
    checkout = checkout_with_item
    checkout.shipping_address = address
    checkout.save()

    with pytest.raises(ValidationError) as e:
        clean_checkout(checkout, None, None)

    msg = 'Shipping method is not set'
    assert e.value.error_list[0].message == msg


def test_ready_to_place_order_no_shipping_address(
        checkout_with_item, shipping_method):
    checkout = checkout_with_item
    checkout.shipping_method = shipping_method
    checkout.save()

    with pytest.raises(ValidationError) as e:
        clean_checkout(checkout, None, None)
    msg = 'Shipping address is not set'
    assert e.value.error_list[0].message == msg


def test_ready_to_place_order_invalid_shipping_method(
        checkout_with_item, address, shipping_zone_without_countries):
    checkout = checkout_with_item
    checkout.shipping_address = address
    shipping_method = shipping_zone_without_countries.shipping_methods.first()
    checkout.shipping_method = shipping_method
    checkout.save()

    with pytest.raises(ValidationError) as e:
        clean_checkout(checkout, None, None)

    msg = 'Shipping method is not valid for your shipping address'
    assert e.value.error_list[0].message == msg


def test_ready_to_place_order_no_billing_address(
        checkout_with_item, address, shipping_method):
    checkout = checkout_with_item
    checkout.shipping_address = address
    checkout.shipping_method = shipping_method
    checkout.save()

    with pytest.raises(ValidationError) as e:
        clean_checkout(checkout, None, None)
    msg = 'Billing address is not set'
    assert e.value.error_list[0].message == msg


def test_ready_to_place_order_no_payment(
        checkout_with_item, shipping_method, address):
    checkout = checkout_with_item
    checkout.shipping_address = address
    checkout.shipping_method = shipping_method
    checkout.billing_address = address
    checkout.save()

    with pytest.raises(ValidationError) as e:
        clean_checkout(checkout, None, None)

    msg = 'Provided payment methods can not cover the checkout\'s total amount'
    assert e.value.error_list[0].message == msg


def test_is_fully_paid(checkout_with_item, payment_dummy):
    checkout = checkout_with_item
    total = checkout.get_total()
    payment = payment_dummy
    payment.is_active = True
    payment.order = None
    payment.total = total.gross.amount
    payment.currency = total.gross.currency
    payment.checkout = checkout
    payment.save()
    is_paid = can_be_fully_paid(checkout, None, None)
    assert is_paid


<<<<<<< HEAD
def test_can_be_fully_paid_many_payments(cart_with_item, payment_dummy):
    checkout = cart_with_item
=======
def test_is_fully_paid_many_payments(checkout_with_item, payment_dummy):
    checkout = checkout_with_item
>>>>>>> e830a4c9
    total = checkout.get_total()
    payment = payment_dummy
    payment.is_active = True
    payment.order = None
    payment.total = total.gross.amount - 1
    payment.currency = total.gross.currency
    payment.checkout = checkout
    payment.save()
    payment2 = payment_dummy
    payment2.pk = None
    payment2.is_active = True
    payment2.order = None
    payment2.total = 1
    payment2.currency = total.gross.currency
    payment2.checkout = checkout
    payment2.save()
    is_paid = can_be_fully_paid(checkout, None, None)
    assert is_paid


<<<<<<< HEAD
def test_can_be_fully_paid_partially_paid(cart_with_item, payment_dummy):
    checkout = cart_with_item
=======
def test_is_fully_paid_partially_paid(checkout_with_item, payment_dummy):
    checkout = checkout_with_item
>>>>>>> e830a4c9
    total = checkout.get_total()
    payment = payment_dummy
    payment.is_active = True
    payment.order = None
    payment.total = total.gross.amount - 1
    payment.currency = total.gross.currency
    payment.checkout = checkout
    payment.save()
    is_paid = can_be_fully_paid(checkout, None, None)
    assert not is_paid


<<<<<<< HEAD
def test_can_be_fully_paid_no_payment(cart_with_item):
    checkout = cart_with_item
    is_paid = can_be_fully_paid(checkout, None, None)
=======
def test_is_fully_paid_no_payment(checkout_with_item):
    checkout = checkout_with_item
    is_paid = is_fully_paid(checkout, None, None)
>>>>>>> e830a4c9
    assert not is_paid


MUTATION_CHECKOUT_UPDATE_VOUCHER = """
    mutation($checkoutId: ID!, $voucherCode: String) {
        checkoutUpdateVoucher(
            checkoutId: $checkoutId, voucherCode: $voucherCode) {
            errors {
                field
                message
            }
            checkout {
                id,
                voucherCode
            }
        }
    }
    """


def _mutate_checkout_update_voucher(client, variables):
    response = client.post_graphql(MUTATION_CHECKOUT_UPDATE_VOUCHER, variables)
    content = get_graphql_content(response)
    return content['data']['checkoutUpdateVoucher']


def test_checkout_add_voucher(api_client, checkout_with_item, voucher):
    checkout_id = graphene.Node.to_global_id('Checkout', checkout_with_item.pk)
    variables = {'checkoutId': checkout_id, 'voucherCode': voucher.code}
    data = _mutate_checkout_update_voucher(api_client, variables)

    assert not data['errors']
    assert data['checkout']['id'] == checkout_id
    assert data['checkout']['voucherCode'] == voucher.code


def test_checkout_remove_voucher(api_client, checkout_with_item):
    checkout_id = graphene.Node.to_global_id('Checkout', checkout_with_item.pk)
    variables = {'checkoutId': checkout_id}
    data = _mutate_checkout_update_voucher(api_client, variables)

    assert not data['errors']
    assert data['checkout']['id'] == checkout_id
    assert data['checkout']['voucherCode'] is None
    assert checkout_with_item.voucher_code is None


def test_checkout_add_voucher_invalid_checkout(api_client, voucher):
    variables = {'checkoutId': 'XXX', 'voucherCode': voucher.code}
    data = _mutate_checkout_update_voucher(api_client, variables)

    assert data['errors']
    assert data['errors'][0]['field'] == 'checkoutId'


def test_checkout_add_voucher_invalid_code(api_client, checkout_with_item):
    checkout_id = graphene.Node.to_global_id('Checkout', checkout_with_item.pk)
    variables = {'checkoutId': checkout_id, 'voucherCode': 'XXX'}
    data = _mutate_checkout_update_voucher(api_client, variables)

    assert data['errors']
    assert data['errors'][0]['field'] == 'voucherCode'


def test_checkout_add_voucher_not_applicable_voucher(
        api_client, checkout_with_item, voucher_with_high_min_amount_spent):
    checkout_id = graphene.Node.to_global_id('Checkout', checkout_with_item.pk)
    variables = {
        'checkoutId': checkout_id,
        'voucherCode': voucher_with_high_min_amount_spent.code}
    data = _mutate_checkout_update_voucher(api_client, variables)

    assert data['errors']
    assert data['errors'][0]['field'] == 'voucherCode'


def test_checkout_lines_delete_with_not_applicable_voucher(
        user_api_client, checkout_with_item, voucher):
    voucher.min_amount_spent = checkout_with_item.get_subtotal().gross
    voucher.save(update_fields=['min_amount_spent'])

    add_voucher_to_checkout(voucher, checkout_with_item)
    assert checkout_with_item.voucher_code == voucher.code

    line = checkout_with_item.lines.first()

    checkout_id = graphene.Node.to_global_id('Checkout', checkout_with_item.pk)
    line_id = graphene.Node.to_global_id('CheckoutLine', line.pk)
    variables = {'checkoutId': checkout_id, 'lineId': line_id}
    response = user_api_client.post_graphql(
        MUTATION_CHECKOUT_LINES_DELETE, variables)
    content = get_graphql_content(response)

    data = content['data']['checkoutLineDelete']
    assert not data['errors']
    checkout_with_item.refresh_from_db()
    assert checkout_with_item.lines.count() == 0
    assert checkout_with_item.voucher_code is None


def test_checkout_shipping_address_update_with_not_applicable_voucher(
        user_api_client, checkout_with_item, voucher_shipping_type,
        graphql_address_data, address_other_country, shipping_method):
    assert checkout_with_item.shipping_address is None
    assert checkout_with_item.voucher_code is None

    checkout_with_item.shipping_address = address_other_country
    checkout_with_item.shipping_method = shipping_method
    checkout_with_item.save(update_fields=['shipping_address', 'shipping_method'])
    assert checkout_with_item.shipping_address.country == \
        address_other_country.country

    voucher = voucher_shipping_type
    assert voucher.countries[0].code == address_other_country.country

    add_voucher_to_checkout(voucher, checkout_with_item)
    assert checkout_with_item.voucher_code == voucher.code

    checkout_id = graphene.Node.to_global_id('Checkout', checkout_with_item.pk)
    new_address = graphql_address_data
    variables = {'checkoutId': checkout_id, 'shippingAddress': new_address}
    response = user_api_client.post_graphql(
        MUTATION_CHECKOUT_SHIPPING_ADDRESS_UPDATE, variables)
    content = get_graphql_content(response)
    data = content['data']['checkoutShippingAddressUpdate']
    assert not data['errors']

    checkout_with_item.refresh_from_db()
    checkout_with_item.shipping_address.refresh_from_db()

    assert checkout_with_item.shipping_address.country == new_address['country']
    assert checkout_with_item.voucher_code is None<|MERGE_RESOLUTION|>--- conflicted
+++ resolved
@@ -7,11 +7,7 @@
 
 from saleor.checkout.models import Checkout
 from saleor.checkout.utils import (
-<<<<<<< HEAD
-    add_voucher_to_cart, can_be_fully_paid, ready_to_place_order)
-=======
-    add_voucher_to_checkout, clean_checkout, is_fully_paid)
->>>>>>> e830a4c9
+    add_voucher_to_checkout, can_be_fully_paid, clean_checkout)
 from saleor.graphql.core.utils import str_to_enum
 from saleor.order.models import Order
 from tests.api.utils import get_graphql_content
@@ -283,11 +279,7 @@
 
 
 def test_checkout_available_shipping_methods(
-<<<<<<< HEAD
-        api_client, cart_with_item_and_address, shipping_zone):
-=======
         api_client, checkout_with_item_and_address, shipping_zone):
->>>>>>> e830a4c9
     query = """
     query getCheckout($token: UUID!) {
         checkout(token: $token) {
@@ -297,11 +289,7 @@
         }
     }
     """
-<<<<<<< HEAD
-    variables = {'token': cart_with_item_and_address.token}
-=======
     variables = {'token': checkout_with_item_and_address.token}
->>>>>>> e830a4c9
     response = api_client.post_graphql(query, variables)
     content = get_graphql_content(response)
     data = content['data']['checkout']
@@ -450,11 +438,7 @@
     assert data['errors'][0]['field'] == 'quantity'
 
 
-<<<<<<< HEAD
-def test_checkout_lines_add_invalid_variant_id(user_api_client, cart, variant):
-=======
 def test_checkout_lines_add_invalid_variant_id(user_api_client, checkout, variant):
->>>>>>> e830a4c9
     variant_id = graphene.Node.to_global_id('ProductVariant', variant.pk)
     invalid_variant_id = 'InvalidId'
     checkout_id = graphene.Node.to_global_id('Checkout', checkout.pk)
@@ -478,17 +462,10 @@
 
 
 def test_checkout_lines_add_clean_shipping(
-<<<<<<< HEAD
-        user_api_client, cart_with_invalid_shipping_method, variant):
-    cart = cart_with_invalid_shipping_method
-    variant_id = graphene.Node.to_global_id('ProductVariant', variant.pk)
-    checkout_id = graphene.Node.to_global_id('Checkout', cart.pk)
-=======
         user_api_client, checkout_with_invalid_shipping_method, variant):
     checkout = checkout_with_invalid_shipping_method
     variant_id = graphene.Node.to_global_id('ProductVariant', variant.pk)
     checkout_id = graphene.Node.to_global_id('Checkout', checkout.pk)
->>>>>>> e830a4c9
 
     variables = {
         'checkoutId': checkout_id,
@@ -499,19 +476,10 @@
         MUTATION_CHECKOUT_LINES_ADD, variables)
     content = get_graphql_content(response)
     data = content['data']['checkoutLinesAdd']
-<<<<<<< HEAD
-    assert len(data['errors']) == 1
-    assert data['errors'][0]['message'] == \
-        'Shipping method cannot be used with this checkout.'
-    cart.refresh_from_db()
-    assert cart.shipping_address is not None
-    assert cart.shipping_method is None
-=======
     assert not data['errors']
     checkout.refresh_from_db()
     assert checkout.shipping_address is not None
     assert checkout.shipping_method is None
->>>>>>> e830a4c9
 
 
 MUTATION_CHECKOUT_LINES_UPDATE = """
@@ -598,21 +566,12 @@
 
 
 def test_checkout_lines_update_clean_shipping(
-<<<<<<< HEAD
-        user_api_client, cart_with_invalid_shipping_method):
-    cart = cart_with_invalid_shipping_method
-    line = cart.lines.first()
-    variant = line.variant
-    variant_id = graphene.Node.to_global_id('ProductVariant', variant.pk)
-    checkout_id = graphene.Node.to_global_id('Checkout', cart.pk)
-=======
         user_api_client, checkout_with_invalid_shipping_method):
     checkout = checkout_with_invalid_shipping_method
     line = checkout.lines.first()
     variant = line.variant
     variant_id = graphene.Node.to_global_id('ProductVariant', variant.pk)
     checkout_id = graphene.Node.to_global_id('Checkout', checkout.pk)
->>>>>>> e830a4c9
 
     variables = {
         'checkoutId': checkout_id,
@@ -624,19 +583,10 @@
     content = get_graphql_content(response)
 
     data = content['data']['checkoutLinesUpdate']
-<<<<<<< HEAD
-    assert len(data['errors']) == 1
-    assert data['errors'][0]['message'] == \
-        'Shipping method cannot be used with this checkout.'
-    cart.refresh_from_db()
-    assert cart.shipping_address is not None
-    assert cart.shipping_method is None
-=======
     assert not data['errors']
     checkout.refresh_from_db()
     assert checkout.shipping_address is not None
     assert checkout.shipping_method is None
->>>>>>> e830a4c9
 
 
 MUTATION_CHECKOUT_LINES_DELETE = """
@@ -697,27 +647,6 @@
     checkout.refresh_from_db()
     assert checkout.shipping_address is None
     assert checkout.shipping_method is None
-
-
-def test_checkout_line_delete_clean_shipping(
-        user_api_client, cart_with_invalid_shipping_method):
-    cart = cart_with_invalid_shipping_method
-    line = cart.lines.first()
-    checkout_id = graphene.Node.to_global_id('Checkout', cart.pk)
-    line_id = graphene.Node.to_global_id('CheckoutLine', line.pk)
-
-    variables = {'checkoutId': checkout_id, 'lineId': line_id}
-    response = user_api_client.post_graphql(
-        MUTATION_CHECKOUT_LINES_DELETE, variables)
-    content = get_graphql_content(response)
-
-    data = content['data']['checkoutLineDelete']
-    assert len(data['errors']) == 1
-    assert data['errors'][0]['message'] == \
-        'This checkout does not requires shipping.'
-    cart.refresh_from_db()
-    assert cart.shipping_address is None
-    assert cart.shipping_method is None
 
 
 def test_checkout_customer_attach(
@@ -903,17 +832,10 @@
 
 
 def test_checkout_shipping_address_update_by_id(
-<<<<<<< HEAD
-        user_api_client, cart_with_item, address):
-    cart = cart_with_item
-    assert cart.shipping_address is None
-    checkout_id = graphene.Node.to_global_id('Checkout', cart.pk)
-=======
         user_api_client, checkout_with_item, address):
     checkout = checkout_with_item
     assert checkout.shipping_address is None
     checkout_id = graphene.Node.to_global_id('Checkout', checkout.pk)
->>>>>>> e830a4c9
 
     address_id = graphene.Node.to_global_id('Address', address.pk)
     variables = {
@@ -926,24 +848,6 @@
     assert not data['errors']
     assert address.pk == int(graphene.Node.from_global_id(
         data['checkout']['shippingAddress']['id'])[1])
-<<<<<<< HEAD
-    cart.refresh_from_db()
-    assert cart.shipping_address is not None
-    assert cart.shipping_address.first_name == address.first_name
-    assert cart.shipping_address.last_name == address.last_name
-    assert cart.shipping_address.street_address_1 == address.street_address_1
-    assert cart.shipping_address.street_address_2 == address.street_address_2
-    assert cart.shipping_address.postal_code == address.postal_code
-    assert cart.shipping_address.country == address.country
-    assert cart.shipping_address.city == address.city
-
-
-def test_checkout_shipping_address_update_invalid_argument(
-        user_api_client, cart_with_item, graphql_address_data, address):
-    cart = cart_with_item
-    assert cart.shipping_address is None
-    checkout_id = graphene.Node.to_global_id('Checkout', cart.pk)
-=======
     checkout.refresh_from_db()
     assert checkout.shipping_address is not None
     assert checkout.shipping_address.first_name == address.first_name
@@ -960,7 +864,6 @@
     checkout = checkout_with_item
     assert checkout.shipping_address is None
     checkout_id = graphene.Node.to_global_id('Checkout', checkout.pk)
->>>>>>> e830a4c9
 
     shipping_address = graphql_address_data
     address_id = graphene.Node.to_global_id('Address', address.pk)
@@ -973,19 +876,6 @@
         MUTATION_CHECKOUT_SHIPPING_ADDRESS_UPDATE, variables)
     content = get_graphql_content(response)
     data = content['data']['checkoutShippingAddressUpdate']
-<<<<<<< HEAD
-    assert len(data['errors']) == 2
-    for error in data['errors']:
-        assert error['message'] == (
-            'One and only one of shipping address or shipping address ID '
-            'can be provided.')
-
-
-def test_checkout_shipping_address_update_shipping_not_required(
-        user_api_client, cart, graphql_address_data):
-    assert cart.shipping_address is None
-    checkout_id = graphene.Node.to_global_id('Checkout', cart.pk)
-=======
     assert len(data['errors']) == 1
     assert data['errors'][0]['message'] == (
         'One and only one shipping address or shipping address ID '
@@ -996,7 +886,6 @@
         user_api_client, checkout, graphql_address_data):
     assert checkout.shipping_address is None
     checkout_id = graphene.Node.to_global_id('Checkout', checkout.pk)
->>>>>>> e830a4c9
 
     shipping_address = graphql_address_data
     variables = {
@@ -1010,18 +899,6 @@
     assert len(data['errors']) == 1
     assert data['errors'][0]['message'] == \
         'This checkout does not requires shipping.'
-<<<<<<< HEAD
-    cart.refresh_from_db()
-    assert cart.shipping_address is None
-
-
-def test_checkout_shipping_address_update_keep_previous_address_when_error(
-        user_api_client, cart_with_item_and_address, graphql_address_data):
-    cart = cart_with_item_and_address
-    checkout_id = graphene.Node.to_global_id('Checkout', cart.pk)
-
-    cart.lines.all().delete()
-=======
     checkout.refresh_from_db()
     assert checkout.shipping_address is None
 
@@ -1032,7 +909,6 @@
     checkout_id = graphene.Node.to_global_id('Checkout', checkout.pk)
 
     checkout.lines.all().delete()
->>>>>>> e830a4c9
     shipping_address = graphql_address_data
     variables = {
         'checkoutId': checkout_id,
@@ -1045,13 +921,8 @@
     assert len(data['errors']) == 1
     assert data['errors'][0]['message'] == \
         'This checkout does not requires shipping.'
-<<<<<<< HEAD
-    cart.refresh_from_db()
-    assert cart.shipping_address is not None
-=======
     checkout.refresh_from_db()
     assert checkout.shipping_address is not None
->>>>>>> e830a4c9
 
 
 MUTATION_CHECKOUT_BILLING_ADDRESS_UPDATE = """
@@ -1080,17 +951,10 @@
 
 
 def test_checkout_billing_address_update(
-<<<<<<< HEAD
-        user_api_client, cart_with_item, graphql_address_data):
-    cart = cart_with_item
-    assert cart.billing_address is None
-    checkout_id = graphene.Node.to_global_id('Checkout', cart.pk)
-=======
         user_api_client, checkout_with_item, graphql_address_data):
     checkout = checkout_with_item
     assert checkout.billing_address is None
     checkout_id = graphene.Node.to_global_id('Checkout', checkout.pk)
->>>>>>> e830a4c9
 
     billing_address = graphql_address_data
     variables = {'checkoutId': checkout_id, 'billingAddress': billing_address}
@@ -1161,57 +1025,6 @@
     assert data['errors'][0]['message'] == (
         'One and only one billing address or billing address ID '
         'should be provided.')
-
-
-def test_checkout_billing_address_update_by_id(
-        user_api_client, cart_with_item, address):
-    cart = cart_with_item
-    assert cart.billing_address is None
-    checkout_id = graphene.Node.to_global_id('Checkout', cart.pk)
-
-    address_id = graphene.Node.to_global_id('Address', address.pk)
-    variables = {'checkoutId': checkout_id, 'billingAddressId': address_id}
-
-    response = user_api_client.post_graphql(
-        MUTATION_CHECKOUT_BILLING_ADDRESS_UPDATE, variables)
-    content = get_graphql_content(response)
-    data = content['data']['checkoutBillingAddressUpdate']
-    assert not data['errors']
-    assert address.pk == int(graphene.Node.from_global_id(
-        data['checkout']['billingAddress']['id'])[1])
-    cart.refresh_from_db()
-    assert cart.billing_address is not None
-    assert cart.billing_address.first_name == address.first_name
-    assert cart.billing_address.last_name == address.last_name
-    assert cart.billing_address.street_address_1 == address.street_address_1
-    assert cart.billing_address.street_address_2 == address.street_address_2
-    assert cart.billing_address.postal_code == address.postal_code
-    assert cart.billing_address.country == address.country
-    assert cart.billing_address.city == address.city
-
-
-def test_checkout_billling_address_update_invalid_argument(
-        user_api_client, cart_with_item, graphql_address_data, address):
-    cart = cart_with_item
-    assert cart.billing_address is None
-    checkout_id = graphene.Node.to_global_id('Checkout', cart.pk)
-
-    billing_address = graphql_address_data
-    address_id = graphene.Node.to_global_id('Address', address.pk)
-    variables = {
-        'checkoutId': checkout_id,
-        'billingAddress': billing_address,
-        'billingAddressId': address_id}
-
-    response = user_api_client.post_graphql(
-        MUTATION_CHECKOUT_BILLING_ADDRESS_UPDATE, variables)
-    content = get_graphql_content(response)
-    data = content['data']['checkoutBillingAddressUpdate']
-    assert len(data['errors']) == 2
-    for error in data['errors']:
-        assert error['message'] == (
-            'One and only one of billing address or billing address ID '
-            'can be provided.')
 
 
 CHECKOUT_EMAIL_UPDATE_MUTATION = """
@@ -1494,13 +1307,8 @@
 @patch('saleor.graphql.checkout.mutations.clean_shipping_method')
 def test_checkout_shipping_method_update(
         mock_clean_shipping, staff_api_client,
-<<<<<<< HEAD
-        cart_with_item, shipping_method):
-    checkout = cart_with_item
-=======
         checkout_with_item, shipping_method):
     checkout = checkout_with_item
->>>>>>> e830a4c9
     checkout_id = graphene.Node.to_global_id('Checkout', checkout.pk)
     method_id = graphene.Node.to_global_id(
         'ShippingMethod', shipping_method.id)
@@ -1605,102 +1413,7 @@
     assert checkout.shipping_method is not None
 
 
-<<<<<<< HEAD
-def test_checkout_shipping_method_update_shipping_not_required(
-        staff_api_client, cart, shipping_method):
-    checkout = cart
-    checkout_id = graphene.Node.to_global_id('Checkout', checkout.pk)
-    method_id = graphene.Node.to_global_id(
-        'ShippingMethod', shipping_method.id)
-    variables = {'checkoutId': checkout_id, 'shippingMethodId': method_id}
-    response = staff_api_client.post_graphql(
-        MUTATION_CHECKOUT_SHIPPING_METHOD_UPDATE, variables)
-    content = get_graphql_content(response)
-    data = content['data']['checkoutShippingMethodUpdate']
-    assert len(data['errors']) == 2
-    assert data['errors'][0]['message'] == (
-        'Cannot choose a shipping method for a '
-        'checkout without the shipping address.')
-    assert data['errors'][1]['message'] == \
-        'Shipping method cannot be used with this checkout.'
-    checkout.refresh_from_db()
-    assert checkout.shipping_method is None
-
-
-def test_checkout_shipping_method_update_no_shipping_address(
-        staff_api_client, cart_with_item, shipping_method):
-    checkout = cart_with_item
-    checkout_id = graphene.Node.to_global_id('Checkout', checkout.pk)
-    method_id = graphene.Node.to_global_id(
-        'ShippingMethod', shipping_method.id)
-    variables = {'checkoutId': checkout_id, 'shippingMethodId': method_id}
-    response = staff_api_client.post_graphql(
-        MUTATION_CHECKOUT_SHIPPING_METHOD_UPDATE, variables)
-    content = get_graphql_content(response)
-    data = content['data']['checkoutShippingMethodUpdate']
-    assert len(data['errors']) == 2
-    assert data['errors'][0]['message'] == (
-        'Cannot choose a shipping method for a '
-        'checkout without the shipping address.')
-    assert data['errors'][1]['message'] == \
-        'Shipping method cannot be used with this checkout.'
-    checkout.refresh_from_db()
-    assert checkout.shipping_method is None
-
-
-def test_checkout_shipping_method_update_invalid_method(
-        staff_api_client, cart_with_item_and_address,
-        shipping_zone_without_countries):
-    checkout = cart_with_item_and_address
-    assert checkout.shipping_address is not None
-
-    shipping_method = shipping_zone_without_countries.shipping_methods.first()
-    checkout_id = graphene.Node.to_global_id('Checkout', checkout.pk)
-    method_id = graphene.Node.to_global_id(
-        'ShippingMethod', shipping_method.id)
-    variables = {'checkoutId': checkout_id, 'shippingMethodId': method_id}
-    response = staff_api_client.post_graphql(
-        MUTATION_CHECKOUT_SHIPPING_METHOD_UPDATE, variables)
-    content = get_graphql_content(response)
-    data = content['data']['checkoutShippingMethodUpdate']
-    assert len(data['errors']) == 1
-    assert data['errors'][0]['message'] == \
-        'Shipping method cannot be used with this checkout.'
-    checkout.refresh_from_db()
-    assert checkout.shipping_address is not None
-    assert checkout.shipping_method is None
-
-
-def test_checkout_shipping_method_update_keep_previous_method_when_error(
-        staff_api_client, cart_with_item_and_address,
-        shipping_method, shipping_zone_without_countries):
-    checkout = cart_with_item_and_address
-    checkout.shipping_method = shipping_method
-    checkout.save()
-    assert checkout.shipping_address is not None
-    assert checkout.shipping_method is not None
-
-    shipping_method = shipping_zone_without_countries.shipping_methods.first()
-    checkout_id = graphene.Node.to_global_id('Checkout', checkout.pk)
-    method_id = graphene.Node.to_global_id(
-        'ShippingMethod', shipping_method.id)
-    variables = {'checkoutId': checkout_id, 'shippingMethodId': method_id}
-    response = staff_api_client.post_graphql(
-        MUTATION_CHECKOUT_SHIPPING_METHOD_UPDATE, variables)
-    content = get_graphql_content(response)
-    data = content['data']['checkoutShippingMethodUpdate']
-    assert len(data['errors']) == 1
-    assert data['errors'][0]['message'] == \
-        'Shipping method cannot be used with this checkout.'
-    checkout.refresh_from_db()
-    assert checkout.shipping_address is not None
-    assert checkout.shipping_method is not None
-
-
-def test_query_checkout_line(cart_with_item, user_api_client):
-=======
 def test_query_checkout_line(checkout_with_item, user_api_client):
->>>>>>> e830a4c9
     query = """
     query checkoutLine($id: ID) {
         checkoutLine(id: $id) {
@@ -1864,13 +1577,8 @@
     assert is_paid
 
 
-<<<<<<< HEAD
-def test_can_be_fully_paid_many_payments(cart_with_item, payment_dummy):
-    checkout = cart_with_item
-=======
-def test_is_fully_paid_many_payments(checkout_with_item, payment_dummy):
-    checkout = checkout_with_item
->>>>>>> e830a4c9
+def test_can_be_fully_paid_many_payments(checkout_with_item, payment_dummy):
+    checkout = checkout_with_item
     total = checkout.get_total()
     payment = payment_dummy
     payment.is_active = True
@@ -1891,13 +1599,8 @@
     assert is_paid
 
 
-<<<<<<< HEAD
-def test_can_be_fully_paid_partially_paid(cart_with_item, payment_dummy):
-    checkout = cart_with_item
-=======
-def test_is_fully_paid_partially_paid(checkout_with_item, payment_dummy):
-    checkout = checkout_with_item
->>>>>>> e830a4c9
+def test_can_be_fully_paid_partially_paid(checkout_with_item, payment_dummy):
+    checkout = checkout_with_item
     total = checkout.get_total()
     payment = payment_dummy
     payment.is_active = True
@@ -1910,15 +1613,9 @@
     assert not is_paid
 
 
-<<<<<<< HEAD
-def test_can_be_fully_paid_no_payment(cart_with_item):
-    checkout = cart_with_item
+def test_can_be_fully_paid_no_payment(checkout_with_item):
+    checkout = checkout_with_item
     is_paid = can_be_fully_paid(checkout, None, None)
-=======
-def test_is_fully_paid_no_payment(checkout_with_item):
-    checkout = checkout_with_item
-    is_paid = is_fully_paid(checkout, None, None)
->>>>>>> e830a4c9
     assert not is_paid
 
 
