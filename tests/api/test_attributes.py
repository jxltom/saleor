import pytest

import graphene
from django.template.defaultfilters import slugify
from saleor.graphql.product.types import (
    AttributeValueType, resolve_attribute_value_type)
from saleor.graphql.product.utils import attributes_to_hstore
from saleor.product.models import Attribute, AttributeValue, Category
from tests.api.utils import get_graphql_content


def test_attributes_to_hstore(product, color_attribute):
    color_value = color_attribute.values.first()

    # test transforming slugs of existing attributes to IDs
    input_data = [{
        'slug': color_attribute.slug, 'value': color_value.slug}]
    attrs_qs = product.product_type.product_attributes.all()
    ids = attributes_to_hstore(input_data, attrs_qs)
    assert str(color_attribute.pk) in ids
    assert ids[str(color_attribute.pk)] == str(color_value.pk)

    # test creating a new attribute value
    input_data = [{
        'slug': color_attribute.slug, 'value': 'Space Grey'}]
    ids = attributes_to_hstore(input_data, attrs_qs)
    new_value = AttributeValue.objects.get(slug='space-grey')
    assert str(color_attribute.pk) in ids
    assert ids[str(color_attribute.pk)] == str(new_value.pk)

    # test passing an attribute that doesn't belong to this product raises
    # an error
    input_data = [{'slug': 'not-an-attribute', 'value': 'not-a-value'}]
    with pytest.raises(ValueError):
        attributes_to_hstore(input_data, attrs_qs)


def test_attributes_query(user_api_client, product):
    attributes = Attribute.objects.prefetch_related('values')
    query = """
    query {
        attributes {
            edges {
                node {
                    id
                    name
                    slug
                    values {
                        id
                        name
                        slug
                    }
                }
            }
        }
    }
    """
    response = user_api_client.post_graphql(query)
    content = get_graphql_content(response)
    attributes_data = content['data']['attributes']['edges']
    assert len(attributes_data) == attributes.count()


def test_attributes_in_category_query(user_api_client, product):
    category = Category.objects.first()
    query = """
    query {
        attributes(inCategory: "%(category_id)s") {
            edges {
                node {
                    id
                    name
                    slug
                    values {
                        id
                        name
                        slug
                    }
                }
            }
        }
    }
    """ % {'category_id': graphene.Node.to_global_id('Category', category.id)}
    response = user_api_client.post_graphql(query)
    content = get_graphql_content(response)
    attributes_data = content['data']['attributes']['edges']
    assert len(attributes_data) == Attribute.objects.count()


CREATE_ATTRIBUTES_QUERY = """
    mutation createAttribute(
<<<<<<< HEAD
            $name: String!, $slug: String!,
            $values: [AttributeValueCreateInput]) {
        attributeCreate(
                input: {name: $name, slug: $slug, values: $values}) {
=======
            $name: String!, $values: [AttributeCreateValueInput]) {
        attributeCreate(
                input: {name: $name, values: $values}) {
>>>>>>> 382e87d1
            errors {
                field
                message
            }
            attribute {
                name
                slug
                values {
                    name
                    slug
                }
            }
        }
    }
"""


<<<<<<< HEAD
def test_create_attribute(admin_api_client):
    query = CREATE_ATTRIBUTES_QUERY
    name = 'test name'
    slug = 'test-slug'
    variables = json.dumps({'name': name, 'slug': slug, 'values': []})
    response = admin_api_client.post(
        reverse('api'), {'query': query, 'variables': variables})
    content = get_graphql_content(response)
    assert 'errors' not in content
=======
def test_create_attribute_and_attribute_values(
        staff_api_client, permission_manage_products):
    query = CREATE_ATTRIBUTES_QUERY
    attribute_name = 'Example name'
    name = 'Value name'
    variables = {
        'name': 'Example name', 'values': [{'name': name, 'value': '#1231'}]}
    response = staff_api_client.post_graphql(
        query, variables, permissions=[permission_manage_products])
    content = get_graphql_content(response)
>>>>>>> 382e87d1
    assert not content['data']['attributeCreate']['errors']
    data = content['data']['attributeCreate']['attribute']
    assert data['name'] == attribute_name
    assert data['slug'] == slugify(attribute_name)

    assert len(data['values']) == 1
    assert data['values'][0]['name'] == name
    assert data['values'][0]['slug'] == slugify(name)

<<<<<<< HEAD
def test_create_attribute_and_attribute_values(admin_api_client):
    query = CREATE_ATTRIBUTES_QUERY
    name = 'Value name'
    slug = 'value-slug'
    variables = json.dumps({
        'name': 'Example name', 'slug': 'example-slug',
        'values': [{'slug': slug, 'name': name, 'value': '#1231'}]})
    response = admin_api_client.post(
        reverse('api'), {'query': query, 'variables': variables})
    content = get_graphql_content(response)
    assert 'errors' not in content
    assert not content['data']['attributeCreate']['errors']
    data = content['data']['attributeCreate']['attribute']['values']
    assert len(data) == 1
    assert data[0]['name'] == name
    assert data[0]['slug'] == slug


def test_create_attribute_and_attribute_values_errors(admin_api_client):
    query = CREATE_ATTRIBUTES_QUERY
    variables = json.dumps({
        'name': 'Example name', 'slug': 'example-slug',
        'values': [
            {'slug': 'slug', 'name': 'Red Color', 'value': '#1231'},
            {'slug': 'Incorrect slug', 'name': 'Red Color', 'value': '#121'}]})
    response = admin_api_client.post(
        reverse('api'), {'query': query, 'variables': variables})
=======

@pytest.mark.parametrize(
    'name_1, name_2, error_msg', (
        (
            'Red color', 'Red color',
            'Duplicated AttributeValue names provided.'),
        (
            'Red color', 'red color',
            'Provided AttributeValue names are not unique.')))
def test_create_attribute_and_attribute_values_errors(
        staff_api_client, name_1, name_2, error_msg,
        permission_manage_products):
    query = CREATE_ATTRIBUTES_QUERY
    variables = {
        'name': 'Example name',
        'values': [
            {'name': name_1, 'value': '#1231'},
            {'name': name_2, 'value': '#121'}]}
    response = staff_api_client.post_graphql(
        query, variables, permissions=[permission_manage_products])
>>>>>>> 382e87d1
    content = get_graphql_content(response)
    errors = content['data']['attributeCreate']['errors']
    assert errors
    assert errors[0]['field'] == 'values'
<<<<<<< HEAD
    assert errors[0]['message'] == 'Duplicated attribute value names provided.'
    assert errors[1]['field'] == 'values:slug'
    assert errors[1]['message'] == (
        'Enter a valid \'slug\' consisting of letters, '
        'numbers, underscores or hyphens.')


def test_update_attribute(admin_api_client, color_attribute):
    attribute = color_attribute
    query = """
    mutation updateAttribute($id: ID!, $name: String!, $slug: String!) {
        attributeUpdate(id: $id, input: {name: $name, slug: $slug}) {
            attribute {
=======
    assert errors[0]['message'] == error_msg


UPDATE_ATTRIBUTE_QUERY = """
    mutation updateAttribute(
        $id: ID!, $name: String!, $addValues: [AttributeCreateValueInput]!,
        $removeValues: [ID]!) {
    attributeUpdate(
            id: $id,
            input: {
                name: $name, addValues: $addValues,
                removeValues: $removeValues}) {
        errors {
            field
            message
        }
        attribute {
            name
            slug
            values {
>>>>>>> 382e87d1
                name
                slug
            }
        }
    }
}
"""


def test_update_attribute_name(
        staff_api_client, color_attribute, permission_manage_products):
    query = UPDATE_ATTRIBUTE_QUERY
    attribute = color_attribute
    name = 'Wings name'
    id = graphene.Node.to_global_id('Attribute', attribute.id)
    variables = {'name': name, 'id': id, 'addValues': [], 'removeValues': []}
    response = staff_api_client.post_graphql(
        query, variables, permissions=[permission_manage_products])
    content = get_graphql_content(response)
    attribute.refresh_from_db()
    data = content['data']['attributeUpdate']
    assert data['attribute']['name'] == name == attribute.name


def test_update_attribute_remove_and_add_values(
        staff_api_client, color_attribute, permission_manage_products):
    query = UPDATE_ATTRIBUTE_QUERY
    attribute = color_attribute
    name = 'Wings name'
    attribute_value_name = 'Red Color'
    id = graphene.Node.to_global_id('Attribute', attribute.id)
    attribute_value_id = attribute.values.first().id
    value_id = graphene.Node.to_global_id(
        'AttributeValue', attribute_value_id)
    variables = {
        'name': name, 'id': id,
        'addValues': [{'name': attribute_value_name, 'value': '#1231'}],
        'removeValues': [value_id]}
    response = staff_api_client.post_graphql(
        query, variables, permissions=[permission_manage_products])
    content = get_graphql_content(response)
    attribute.refresh_from_db()
    data = content['data']['attributeUpdate']
    assert not data['errors']
    assert data['attribute']['name'] == name == attribute.name
    assert not attribute.values.filter(pk=attribute_value_id).exists()
    assert attribute.values.filter(name=attribute_value_name).exists()


@pytest.mark.parametrize(
    'name_1, name_2, error_msg', (
        (
            'Red color', 'Red color',
            'Duplicated AttributeValue names provided.'),
        (
            'Red color', 'red color',
            'Provided AttributeValue names are not unique.')))
def test_update_attribute_and_add_attribute_values_errors(
        staff_api_client, name_1, name_2, error_msg, color_attribute,
        permission_manage_products):
    query = UPDATE_ATTRIBUTE_QUERY
    attribute = color_attribute
    id = graphene.Node.to_global_id('Attribute', attribute.id)
    variables = {
        'name': 'Example name', 'id': id, 'removeValues': [],
        'addValues': [
            {'name': name_1, 'value': '#1'}, {'name': name_2, 'value': '#2'}]}
    response = staff_api_client.post_graphql(
        query, variables, permissions=[permission_manage_products])
    content = get_graphql_content(response)
    errors = content['data']['attributeUpdate']['errors']
    assert errors
    assert errors[0]['field'] == 'addValues'
    assert errors[0]['message'] == error_msg


def test_update_attribute_and_remove_others_attribute_value(
        staff_api_client, color_attribute, size_attribute,
        permission_manage_products):
    query = UPDATE_ATTRIBUTE_QUERY
    attribute = color_attribute
    id = graphene.Node.to_global_id('Attribute', attribute.id)
    size_attribute = size_attribute.values.first()
    attr_id = graphene.Node.to_global_id(
        'AttributeValue', size_attribute.pk)
    variables = {
        'name': 'Example name', 'id': id, 'slug': 'example-slug',
        'addValues': [], 'removeValues': [attr_id]}
    response = staff_api_client.post_graphql(
        query, variables, permissions=[permission_manage_products])
    content = get_graphql_content(response)
    errors = content['data']['attributeUpdate']['errors']
    assert errors
    assert errors[0]['field'] == 'removeValues:%s' % str(
        size_attribute).lower()
    assert errors[0]['message'] == (
        'AttributeValue does not belong to this Attribute.')


def test_delete_attribute(
        staff_api_client, color_attribute, permission_manage_products):
    attribute = color_attribute
    query = """
    mutation deleteAttribute($id: ID!) {
        attributeDelete(id: $id) {
            attribute {
                id
            }
        }
    }
    """
    id = graphene.Node.to_global_id('Attribute', attribute.id)
    variables = {'id': id}
    response = staff_api_client.post_graphql(
        query, variables, permissions=[permission_manage_products])
    content = get_graphql_content(response)
    with pytest.raises(attribute._meta.model.DoesNotExist):
        attribute.refresh_from_db()


CREATE_ATTRIBUTE_VALUE_QUERY = """
    mutation createAttributeValue(
        $id: ID!, $name: String!, $value: String!) {
    attributeValueCreate(
        attribute: $id, input: {name: $name, value: $value}) {
        errors {
            field
            message
        }
        attribute {
            values {
                name
            }
        }
        attributeValue {
            name
            type
            slug
            value
        }
    }
}
"""


def test_create_attribute_value(
        staff_api_client, color_attribute, permission_manage_products):
    attribute = color_attribute
    query = CREATE_ATTRIBUTE_VALUE_QUERY
    attribute_id = graphene.Node.to_global_id('Attribute', attribute.id)
    name = 'test name'
    value = 'test-string'
    variables = {'name': name, 'value': value, 'id': attribute_id}
    response = staff_api_client.post_graphql(
        query, variables, permissions=[permission_manage_products])
    content = get_graphql_content(response)
    data = content['data']['attributeValueCreate']
    assert not data['errors']

    attr_data = data['attributeValue']
    assert attr_data['name'] == name
    assert attr_data['slug'] == slugify(name)
    assert attr_data['value'] == value
    assert attr_data['type'] == 'STRING'
    assert name in [value['name'] for value in data['attribute']['values']]


def test_create_attribute_value_not_unique_name(
        staff_api_client, color_attribute, permission_manage_products):
    attribute = color_attribute
    query = CREATE_ATTRIBUTE_VALUE_QUERY
    attribute_id = graphene.Node.to_global_id('Attribute', attribute.id)
    value_name = attribute.values.first().name
    variables = {
        'name': value_name, 'value': 'test-string', 'id': attribute_id}
    response = staff_api_client.post_graphql(
        query, variables, permissions=[permission_manage_products])
    content = get_graphql_content(response)
    data = content['data']['attributeValueCreate']
    assert data['errors']
    assert data['errors'][0]['field'] == 'name'
    assert data['errors'][0]['message'] == 'Provided name is not unique.'


UPDATE_ATTRIBUTE_VALUE_QUERY = """
mutation updateChoice(
        $id: ID!, $name: String!, $value: String!) {
    attributeValueUpdate(
    id: $id, input: {name: $name, value: $value}) {
        errors {
            field
            message
        }
        attributeValue {
            name
            slug
            value
        }
        attribute {
            values {
                name
            }
        }
    }
}
"""


def test_update_attribute_value(
        staff_api_client, pink_attribute_value, permission_manage_products):
    query = UPDATE_ATTRIBUTE_VALUE_QUERY
    value = pink_attribute_value
    id = graphene.Node.to_global_id('AttributeValue', value.id)
    name = 'Crimson name'
    variables = {'name': name, 'value': '#RED', 'id': id}
    response = staff_api_client.post_graphql(
        query, variables, permissions=[permission_manage_products])
    content = get_graphql_content(response)
    data = content['data']['attributeValueUpdate']
    value.refresh_from_db()
    assert data['attributeValue']['name'] == name == value.name
    assert data['attributeValue']['slug'] == slugify(name)
    assert name in [value['name'] for value in data['attribute']['values']]


def test_update_attribute_value_name_not_unique(
        staff_api_client, pink_attribute_value, permission_manage_products):
    query = UPDATE_ATTRIBUTE_VALUE_QUERY
    value = pink_attribute_value.attribute.values.create(
        name='Example Name', slug='example-name', value='#RED')
    id = graphene.Node.to_global_id('AttributeValue', value.id)
    variables = {'name': pink_attribute_value.name, 'value': '#RED', 'id': id}
    response = staff_api_client.post_graphql(
        query, variables, permissions=[permission_manage_products])
    content = get_graphql_content(response)
    data = content['data']['attributeValueUpdate']
    assert data['errors']
    assert data['errors'][0]['field'] == 'name'
    assert data['errors'][0]['message'] == 'Provided name is not unique.'


def test_update_same_attribute_value(
        staff_api_client, pink_attribute_value, permission_manage_products):
    query = UPDATE_ATTRIBUTE_VALUE_QUERY
    value = pink_attribute_value
    id = graphene.Node.to_global_id('AttributeValue', value.id)
    attr_value = '#BLUE'
    variables = {'name': value.name, 'value': attr_value, 'id': id}
    response = staff_api_client.post_graphql(
        query, variables, permissions=[permission_manage_products])
    content = get_graphql_content(response)
    data = content['data']['attributeValueUpdate']
    assert not data['errors']
    assert data['attributeValue']['value'] == attr_value


def test_delete_attribute_value(
        staff_api_client, color_attribute, pink_attribute_value,
        permission_manage_products):
    value = pink_attribute_value
    value = color_attribute.values.get(name='Red')
    query = """
    mutation updateChoice($id: ID!) {
        attributeValueDelete(id: $id) {
            attributeValue {
                name
                slug
            }
        }
    }
    """
    id = graphene.Node.to_global_id('AttributeValue', value.id)
    variables = {'id': id}
    response = staff_api_client.post_graphql(
        query, variables, permissions=[permission_manage_products])
    with pytest.raises(value._meta.model.DoesNotExist):
        value.refresh_from_db()


@pytest.mark.parametrize('raw_value, expected_type', [
    ('#0000', AttributeValueType.COLOR),
    ('#FF69B4', AttributeValueType.COLOR),
    ('rgb(255, 0, 0)', AttributeValueType.COLOR),
    ('hsl(0, 100%, 50%)', AttributeValueType.COLOR),
    ('hsla(120,  60%, 70%, 0.3)', AttributeValueType.COLOR),
    ('rgba(100%, 255, 0, 0)', AttributeValueType.COLOR),
    ('http://example.com', AttributeValueType.URL),
    ('https://example.com', AttributeValueType.URL),
    ('ftp://example.com', AttributeValueType.URL),
    ('example.com', AttributeValueType.STRING),
    ('Foo', AttributeValueType.STRING),
    ('linear-gradient(red, yellow)', AttributeValueType.GRADIENT),
    ('radial-gradient(#0000, yellow)', AttributeValueType.GRADIENT),
])
def test_resolve_attribute_value_type(raw_value, expected_type):
    assert resolve_attribute_value_type(raw_value) == expected_type


def test_query_attribute_values(
        color_attribute, pink_attribute_value, user_api_client):
    attribute_id = graphene.Node.to_global_id(
        'Attribute', color_attribute.id)
    query = """
    query getAttribute($id: ID!) {
        attributes(id: $id) {
            edges {
                node {
                    id
                    name
                    values {
                        name
                        type
                        value
                    }
                }
            }
        }
    }
    """
    variables = {'id': attribute_id}
    response = user_api_client.post_graphql(query, variables)
    content = get_graphql_content(response)
    data = content['data']['attributes']['edges'][0]['node']
    values = data['values']
    pink = [v for v in values if v['name'] == pink_attribute_value.name]
    assert len(pink) == 1
    pink = pink[0]
    assert pink['value'] == '#FF69B4'
    assert pink['type'] == 'COLOR'<|MERGE_RESOLUTION|>--- conflicted
+++ resolved
@@ -89,16 +89,9 @@
 
 CREATE_ATTRIBUTES_QUERY = """
     mutation createAttribute(
-<<<<<<< HEAD
-            $name: String!, $slug: String!,
-            $values: [AttributeValueCreateInput]) {
-        attributeCreate(
-                input: {name: $name, slug: $slug, values: $values}) {
-=======
             $name: String!, $values: [AttributeCreateValueInput]) {
         attributeCreate(
                 input: {name: $name, values: $values}) {
->>>>>>> 382e87d1
             errors {
                 field
                 message
@@ -116,17 +109,6 @@
 """
 
 
-<<<<<<< HEAD
-def test_create_attribute(admin_api_client):
-    query = CREATE_ATTRIBUTES_QUERY
-    name = 'test name'
-    slug = 'test-slug'
-    variables = json.dumps({'name': name, 'slug': slug, 'values': []})
-    response = admin_api_client.post(
-        reverse('api'), {'query': query, 'variables': variables})
-    content = get_graphql_content(response)
-    assert 'errors' not in content
-=======
 def test_create_attribute_and_attribute_values(
         staff_api_client, permission_manage_products):
     query = CREATE_ATTRIBUTES_QUERY
@@ -137,7 +119,6 @@
     response = staff_api_client.post_graphql(
         query, variables, permissions=[permission_manage_products])
     content = get_graphql_content(response)
->>>>>>> 382e87d1
     assert not content['data']['attributeCreate']['errors']
     data = content['data']['attributeCreate']['attribute']
     assert data['name'] == attribute_name
@@ -147,35 +128,6 @@
     assert data['values'][0]['name'] == name
     assert data['values'][0]['slug'] == slugify(name)
 
-<<<<<<< HEAD
-def test_create_attribute_and_attribute_values(admin_api_client):
-    query = CREATE_ATTRIBUTES_QUERY
-    name = 'Value name'
-    slug = 'value-slug'
-    variables = json.dumps({
-        'name': 'Example name', 'slug': 'example-slug',
-        'values': [{'slug': slug, 'name': name, 'value': '#1231'}]})
-    response = admin_api_client.post(
-        reverse('api'), {'query': query, 'variables': variables})
-    content = get_graphql_content(response)
-    assert 'errors' not in content
-    assert not content['data']['attributeCreate']['errors']
-    data = content['data']['attributeCreate']['attribute']['values']
-    assert len(data) == 1
-    assert data[0]['name'] == name
-    assert data[0]['slug'] == slug
-
-
-def test_create_attribute_and_attribute_values_errors(admin_api_client):
-    query = CREATE_ATTRIBUTES_QUERY
-    variables = json.dumps({
-        'name': 'Example name', 'slug': 'example-slug',
-        'values': [
-            {'slug': 'slug', 'name': 'Red Color', 'value': '#1231'},
-            {'slug': 'Incorrect slug', 'name': 'Red Color', 'value': '#121'}]})
-    response = admin_api_client.post(
-        reverse('api'), {'query': query, 'variables': variables})
-=======
 
 @pytest.mark.parametrize(
     'name_1, name_2, error_msg', (
@@ -196,26 +148,10 @@
             {'name': name_2, 'value': '#121'}]}
     response = staff_api_client.post_graphql(
         query, variables, permissions=[permission_manage_products])
->>>>>>> 382e87d1
     content = get_graphql_content(response)
     errors = content['data']['attributeCreate']['errors']
     assert errors
     assert errors[0]['field'] == 'values'
-<<<<<<< HEAD
-    assert errors[0]['message'] == 'Duplicated attribute value names provided.'
-    assert errors[1]['field'] == 'values:slug'
-    assert errors[1]['message'] == (
-        'Enter a valid \'slug\' consisting of letters, '
-        'numbers, underscores or hyphens.')
-
-
-def test_update_attribute(admin_api_client, color_attribute):
-    attribute = color_attribute
-    query = """
-    mutation updateAttribute($id: ID!, $name: String!, $slug: String!) {
-        attributeUpdate(id: $id, input: {name: $name, slug: $slug}) {
-            attribute {
-=======
     assert errors[0]['message'] == error_msg
 
 
@@ -236,7 +172,6 @@
             name
             slug
             values {
->>>>>>> 382e87d1
                 name
                 slug
             }
