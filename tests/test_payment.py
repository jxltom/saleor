from decimal import Decimal
from unittest.mock import Mock, patch

import pytest
from django.conf import settings
from django.core.exceptions import ImproperlyConfigured
from django.template.loader import get_template

from saleor.order import OrderEvents, OrderEventsEmails
from saleor.order.views import PAYMENT_TEMPLATE
from saleor.payment import (
    ChargeStatus, PaymentError, TransactionKind, get_payment_gateway)
from saleor.payment.models import Payment
from saleor.payment.utils import (
    clean_authorize, clean_capture, clean_charge, create_payment,
    create_transaction, gateway_authorize, gateway_capture, gateway_charge,
    gateway_get_client_token, gateway_refund, gateway_void, get_billing_data,
    handle_fully_paid_order, validate_payment)

NOT_ACTIVE_PAYMENT_ERROR = 'This payment is no longer active.'
EXAMPLE_ERROR = 'Example dummy error'


@pytest.fixture
def transaction_data(payment_dummy, settings):
    return {
        'payment': payment_dummy,
        'token': 'token',
        'kind': TransactionKind.CAPTURE,
        'is_success': True,
        'amount': Decimal('10.00'),
        'currency': settings.DEFAULT_CURRENCY,
        'gateway_response': {
            'credit_cart': '4321'}}


@pytest.fixture
def gateway_params():
    return {'secret-key': 'nobodylikesspanishinqusition'}


@pytest.fixture
def transaction_token():
    return 'transaction-token'


def test_get_billing_data(order):
    assert order.billing_address
    result = get_billing_data(order)
    expected_result = {
        'billing_first_name': order.billing_address.first_name,
        'billing_last_name': order.billing_address.last_name,
        'billing_company_name': order.billing_address.company_name,
        'billing_address_1': order.billing_address.street_address_1,
        'billing_address_2': order.billing_address.street_address_2,
        'billing_city': order.billing_address.city,
        'billing_postal_code': order.billing_address.postal_code,
        'billing_country_code': order.billing_address.country.code,
        'billing_email': order.user_email,
        'billing_country_area': order.billing_address.country_area}
    assert result == expected_result

    order.billing_address = None
    assert get_billing_data(order) == {}


def test_get_payment_gateway_not_allowed_checkout_choice(settings):
    gateway = 'example-gateway'
    settings.CHECKOUT_PAYMENT_GATEWAYS = {}
    with pytest.raises(ValueError):
        get_payment_gateway(gateway)


def test_get_payment_gateway_non_existing_name(settings):
    gateway = 'example-gateway'
    settings.CHECKOUT_PAYMENT_GATEWAYS = {gateway: 'Example gateway'}
    with pytest.raises(ImproperlyConfigured):
        get_payment_gateway(gateway)


def test_get_payment_gateway(settings):
    gateway_name = list(settings.PAYMENT_GATEWAYS.keys())[0]
    gateway = settings.PAYMENT_GATEWAYS[gateway_name]
    gateway_module, gateway_params = get_payment_gateway(gateway_name)
    assert gateway_module.__name__ == gateway['module']
    assert gateway_params == gateway['connection_params']


@patch('saleor.order.emails.send_payment_confirmation.delay')
def test_handle_fully_paid_order_no_email(
        mock_send_payment_confirmation, order):
    order.user = None
    order.user_email = ''

    handle_fully_paid_order(order)
    event = order.events.get()
    assert event.type == OrderEvents.ORDER_FULLY_PAID.value
    assert not mock_send_payment_confirmation.called


@patch('saleor.order.emails.send_payment_confirmation.delay')
def test_handle_fully_paid_order(mock_send_payment_confirmation, order):
    handle_fully_paid_order(order)
    event_order_paid, event_email_sent = order.events.all()
    assert event_order_paid.type == OrderEvents.ORDER_FULLY_PAID.value

    assert event_email_sent.type == OrderEvents.EMAIL_SENT.value
    assert event_email_sent.parameters == {
        'email': order.get_user_current_email(),
        'email_type': OrderEventsEmails.PAYMENT.value}

    mock_send_payment_confirmation.assert_called_once_with(order.pk)


def test_validate_payment():
    @validate_payment
    def test_function(payment, *args, **kwargs):
        return True

    payment = Mock(is_active=True)
    test_function(payment)

    non_active_payment = Mock(is_active=False)
    with pytest.raises(PaymentError):
        test_function(non_active_payment)


def test_create_payment(settings):
    data = {'gateway': settings.DUMMY}
    payment = create_payment(**data)
    assert payment.gateway == settings.DUMMY

    same_payment = create_payment(**data)
    assert payment == same_payment


def test_create_transaction(transaction_data):
    txn = create_transaction(**transaction_data)

    assert txn.payment == transaction_data['payment']
    assert txn.token == transaction_data['token']
    assert txn.kind == transaction_data['kind']
    assert txn.is_success == transaction_data['is_success']
    assert txn.amount == transaction_data['amount']
    assert txn.gateway_response == transaction_data['gateway_response']

    same_txn = create_transaction(**transaction_data)
    assert txn == same_txn


def test_create_transaction_no_gateway_response(transaction_data):
    transaction_data.pop('gateway_response')
    txn = create_transaction(**transaction_data)
    assert txn.gateway_response == {}


def test_gateway_get_client_token(settings):
    gateway_name = list(settings.PAYMENT_GATEWAYS.keys())[0]
    gateway = settings.PAYMENT_GATEWAYS[gateway_name]
    module = gateway['module']
    with patch('%s.get_client_token' % module) as transaction_token_mock:
        gateway_get_client_token(gateway_name)
        assert transaction_token_mock.called


def test_gateway_get_client_token_not_allowed_gateway(settings):
    gateway = 'example-gateway'
    settings.CHECKOUT_PAYMENT_GATEWAYS = {}
    with pytest.raises(ValueError):
        gateway_get_client_token(gateway)


def test_gateway_get_client_token_not_existing_gateway(settings):
    gateway = 'example-gateway'
    settings.CHECKOUT_PAYMENT_GATEWAYS = {gateway: 'Example gateway'}
    with pytest.raises(ImproperlyConfigured):
        gateway_get_client_token(gateway)


@pytest.mark.parametrize(
    'func', [gateway_authorize, gateway_capture, gateway_refund, gateway_void])
def test_payment_needs_to_be_active_for_any_action(func, payment_dummy):
    payment_dummy.is_active = False
    with pytest.raises(PaymentError) as exc:
        func(payment_dummy, 'token')
    assert exc.value.message == NOT_ACTIVE_PAYMENT_ERROR


@patch('saleor.payment.utils.get_payment_gateway')
def test_gateway_authorize(
        mock_get_payment_gateway, payment_txn_preauth, gateway_params,
        transaction_token):
    payment_token = transaction_token
    txn = payment_txn_preauth.transactions.first()
    payment = payment_txn_preauth

    mock_authorize = Mock(return_value=(txn, ''))
    mock_get_payment_gateway.return_value = (
        Mock(authorize=mock_authorize), gateway_params)

    gateway_authorize(payment, payment_token)
    mock_get_payment_gateway.assert_called_once_with(payment.gateway)
    mock_authorize.assert_called_once_with(
        payment=payment, payment_token=payment_token, **gateway_params)


@patch('saleor.payment.utils.get_payment_gateway')
def test_gateway_authorize_failed(
        mock_get_payment_gateway, payment_txn_preauth, gateway_params,
        transaction_token):
    payment_token = transaction_token
    txn = payment_txn_preauth.transactions.first()
    txn.is_success = False
    payment = payment_txn_preauth

    mock_authorize = Mock(return_value=(txn, EXAMPLE_ERROR))
    mock_get_payment_gateway.return_value = (
        Mock(authorize=mock_authorize), gateway_params)
    with pytest.raises(PaymentError) as exc:
        gateway_authorize(payment, payment_token)
    assert exc.value.message == EXAMPLE_ERROR


def test_gateway_authorize_errors(payment_dummy):
    payment_dummy.charge_status = ChargeStatus.CHARGED
    with pytest.raises(PaymentError) as exc:
        gateway_authorize(payment_dummy, 'payment-token')
    assert exc.value.message == (
        'Charged transactions cannot be authorized again.')


@patch('saleor.payment.utils.handle_fully_paid_order')
@patch('saleor.payment.utils.get_payment_gateway')
def test_gateway_capture(
        mock_get_payment_gateway, mock_handle_fully_paid_order, payment_txn_preauth,
        gateway_params):
    txn = payment_txn_preauth.transactions.first()
    payment = payment_txn_preauth
    assert not payment.captured_amount
    amount = payment.total

    mock_capture = Mock(return_value=(txn, ''))
    mock_get_payment_gateway.return_value = (
        Mock(capture=mock_capture), gateway_params)

    gateway_capture(payment, amount)
    mock_get_payment_gateway.assert_called_once_with(payment.gateway)
    mock_capture.assert_called_once_with(
        payment=payment, amount=amount, **gateway_params)

    payment.refresh_from_db()
    assert payment.charge_status == ChargeStatus.CHARGED
    assert payment.captured_amount == payment.total
    mock_handle_fully_paid_order.assert_called_once_with(payment.order)


@patch('saleor.payment.utils.handle_fully_paid_order')
@patch('saleor.payment.utils.get_payment_gateway')
def test_gateway_capture_partial_capture(
        mock_get_payment_gateway, mock_handle_fully_paid_order, payment_txn_preauth,
        gateway_params, settings):
    payment = payment_txn_preauth
    amount = payment.total * Decimal('0.5')
    txn = payment.transactions.first()
    txn.amount = amount
    txn.currency = settings.DEFAULT_CURRENCY

    mock_capture = Mock(return_value=(txn, ''))
    mock_get_payment_gateway.return_value = (
        Mock(capture=mock_capture), gateway_params)

    gateway_capture(payment, amount)

    payment.refresh_from_db()
    assert payment.charge_status == ChargeStatus.CHARGED
    assert payment.captured_amount == amount
    assert payment.currency == settings.DEFAULT_CURRENCY
    assert not mock_handle_fully_paid_order.called


@patch('saleor.payment.utils.handle_fully_paid_order')
@patch('saleor.payment.utils.get_payment_gateway')
def test_gateway_capture_failed(
        mock_get_payment_gateway, mock_handle_fully_paid_order, payment_txn_preauth,
        gateway_params):
    txn = payment_txn_preauth.transactions.first()
    txn.is_success = False

    payment = payment_txn_preauth
    amount = payment.total

    mock_capture = Mock(return_value=(txn, EXAMPLE_ERROR))
    mock_get_payment_gateway.return_value = (
        Mock(capture=mock_capture), gateway_params)
    with pytest.raises(PaymentError) as exc:
        gateway_capture(payment, amount)
    assert exc.value.message == EXAMPLE_ERROR
    payment.refresh_from_db()
    assert payment.charge_status == ChargeStatus.NOT_CHARGED
    assert not payment.captured_amount
    assert not mock_handle_fully_paid_order.called


def test_gateway_capture_errors(payment_txn_preauth):
    with pytest.raises(PaymentError) as exc:
        gateway_capture(payment_txn_preauth, Decimal('0'))
    assert exc.value.message == 'Amount should be a positive number.'

    payment_txn_preauth.charge_status = ChargeStatus.FULLY_REFUNDED
    with pytest.raises(PaymentError) as exc:
        gateway_capture(payment_txn_preauth, Decimal('10'))
    assert exc.value.message == 'This payment cannot be captured.'

    payment_txn_preauth.charge_status = ChargeStatus.NOT_CHARGED
    with pytest.raises(PaymentError) as exc:
        gateway_capture(payment_txn_preauth, Decimal('1000000'))
    assert exc.value.message == (
        'Unable to capture more than authorized amount.')


@patch('saleor.payment.utils.handle_fully_paid_order')
@patch('saleor.payment.utils.get_payment_gateway')
def test_gateway_charge(
        mock_get_payment_gateway, mock_handle_fully_paid_order, payment_txn_preauth,
        gateway_params, transaction_token):
    payment_token = transaction_token
    txn = payment_txn_preauth.transactions.first()
    payment = payment_txn_preauth
    assert not payment.captured_amount
    amount = payment.total

    mock_charge = Mock(return_value=(txn, ''))
    mock_get_payment_gateway.return_value = (
        Mock(charge=mock_charge), gateway_params)

    gateway_charge(payment, payment_token, amount)
    mock_get_payment_gateway.assert_called_once_with(payment.gateway)
    mock_charge.assert_called_once_with(
        payment=payment, payment_token=payment_token, amount=amount, **gateway_params)

    payment.refresh_from_db()
    assert payment.charge_status == ChargeStatus.CHARGED
    assert payment.captured_amount == payment.total
    mock_handle_fully_paid_order.assert_called_once_with(payment.order)


@patch('saleor.payment.utils.handle_fully_paid_order')
@patch('saleor.payment.utils.get_payment_gateway')
def test_gateway_capture_partial_charge(
        mock_get_payment_gateway, mock_handle_fully_paid_order, payment_txn_preauth,
        gateway_params, transaction_token, settings):
    payment_token = transaction_token
    payment = payment_txn_preauth
    amount = payment.total * Decimal('0.5')
    txn = payment.transactions.first()
    txn.amount = amount
    txn.currency = settings.DEFAULT_CURRENCY

    mock_charge = Mock(return_value=(txn, ''))
    mock_get_payment_gateway.return_value = (
        Mock(charge=mock_charge), gateway_params)

    gateway_charge(payment, payment_token, amount)

    payment.refresh_from_db()
    assert payment.charge_status == ChargeStatus.CHARGED
    assert payment.captured_amount == amount
    assert payment.currency == settings.DEFAULT_CURRENCY
    assert not mock_handle_fully_paid_order.called


@patch('saleor.payment.utils.handle_fully_paid_order')
@patch('saleor.payment.utils.get_payment_gateway')
def test_gateway_charge_failed(
        mock_get_payment_gateway, mock_handle_fully_paid_order, payment_txn_preauth,
        gateway_params, transaction_token):
    payment_token = transaction_token
    txn = payment_txn_preauth.transactions.first()
    txn.is_success = False

    payment = payment_txn_preauth
    amount = payment.total

    mock_charge = Mock(return_value=(txn, EXAMPLE_ERROR))
    mock_get_payment_gateway.return_value = (
        Mock(charge=mock_charge), gateway_params)
    with pytest.raises(PaymentError) as exc:
        gateway_charge(payment, payment_token, amount)
    assert exc.value.message == EXAMPLE_ERROR
    payment.refresh_from_db()
    assert payment.charge_status == ChargeStatus.NOT_CHARGED
    assert not payment.captured_amount
    assert not mock_handle_fully_paid_order.called


def test_gateway_charge_errors(payment_dummy, transaction_token):
    payment = payment_dummy
    payment_token = transaction_token

    with pytest.raises(PaymentError) as exc:
        gateway_charge(payment, payment_token, Decimal('0'))
    assert exc.value.message == 'Amount should be a positive number.'

    payment.charge_status = ChargeStatus.FULLY_REFUNDED
    with pytest.raises(PaymentError) as exc:
        gateway_charge(payment, payment_token, Decimal('10'))
    assert exc.value.message == 'This payment cannot be charged.'

    payment.charge_status = ChargeStatus.NOT_CHARGED
    with pytest.raises(PaymentError) as exc:
        gateway_charge(payment, payment_token, Decimal('1000000'))
    assert exc.value.message == (
        'Unable to charge more than un-captured amount.')


@patch('saleor.payment.utils.get_payment_gateway')
def test_gateway_void(mock_get_payment_gateway, payment_txn_preauth, gateway_params):
    txn = payment_txn_preauth.transactions.first()
    payment = payment_txn_preauth
    assert payment.is_active

    mock_void = Mock(return_value=(txn, ''))
    mock_get_payment_gateway.return_value = (Mock(void=mock_void), gateway_params)

    gateway_void(payment)
    mock_get_payment_gateway.assert_called_once_with(payment.gateway)
    mock_void.assert_called_once_with(payment=payment, **gateway_params)

    payment.refresh_from_db()
    assert payment.is_active == False


@patch('saleor.payment.utils.get_payment_gateway')
def test_gateway_void_failed(
        mock_get_payment_gateway, payment_txn_preauth, gateway_params):
    txn = payment_txn_preauth.transactions.first()
    txn.is_success = False
    payment = payment_txn_preauth

    mock_void = Mock(return_value=(txn, EXAMPLE_ERROR))
    mock_get_payment_gateway.return_value = (Mock(void=mock_void), gateway_params)
    with pytest.raises(PaymentError) as exc:
        gateway_void(payment)
    assert exc.value.message == EXAMPLE_ERROR

    payment.refresh_from_db()
    assert payment.is_active


def test_gateway_void_errors(payment_dummy):
    payment_dummy.charge_status = ChargeStatus.CHARGED
    with pytest.raises(PaymentError) as exc:
        gateway_void(payment_dummy)
    exc.value.message == 'Only pre-authorized transactions can be voided.'


@patch('saleor.payment.utils.get_payment_gateway')
def test_gateway_refund(
        mock_get_payment_gateway, payment_txn_captured, gateway_params):
    txn = payment_txn_captured.transactions.first()
    payment = payment_txn_captured
    amount = payment.total

    mock_refund = Mock(return_value=(txn, ''))
    mock_get_payment_gateway.return_value = (
        Mock(refund=mock_refund), gateway_params)

    gateway_refund(payment, amount)
    mock_get_payment_gateway.assert_called_once_with(payment.gateway)
    mock_refund.assert_called_once_with(
        payment=payment, amount=amount, **gateway_params)

    payment.refresh_from_db()
    assert payment.charge_status == ChargeStatus.FULLY_REFUNDED
    assert not payment.captured_amount


@patch('saleor.payment.utils.get_payment_gateway')
def test_gateway_refund_partial_refund(
        mock_get_payment_gateway, payment_txn_captured, gateway_params, settings):
    payment = payment_txn_captured
    amount = payment.total * Decimal('0.5')
    txn = payment_txn_captured.transactions.first()
    txn.amount = amount
    txn.currency = settings.DEFAULT_CURRENCY

    mock_refund = Mock(return_value=(txn, ''))
    mock_get_payment_gateway.return_value = (
        Mock(refund=mock_refund), gateway_params)

    gateway_refund(payment, amount)

    payment.refresh_from_db()
    assert payment.charge_status == ChargeStatus.CHARGED
    assert payment.captured_amount == payment.total - amount


@patch('saleor.payment.utils.get_payment_gateway')
def test_gateway_refund_failed(
        mock_get_payment_gateway, payment_txn_captured, gateway_params, settings):
    txn = payment_txn_captured.transactions.first()
    payment = payment_txn_captured
    captured_before = payment.captured_amount
    txn.is_success = False

    mock_refund = Mock(return_value=(txn, EXAMPLE_ERROR))
    mock_get_payment_gateway.return_value = (
        Mock(refund=mock_refund), gateway_params)

    with pytest.raises(PaymentError) as exc:
        gateway_refund(payment, Decimal('10.00'))
    exc.value.message == EXAMPLE_ERROR
    payment.refresh_from_db()
    assert payment.captured_amount == captured_before


def test_gateway_refund_errors(payment_txn_captured):
    payment = payment_txn_captured
    with pytest.raises(PaymentError) as exc:
        gateway_refund(payment, Decimal('1000000'))
    assert exc.value.message == 'Cannot refund more than captured'

    with pytest.raises(PaymentError) as exc:
        gateway_refund(payment, Decimal('0'))
    assert exc.value.message == 'Amount should be a positive number.'

    payment.charge_status = ChargeStatus.NOT_CHARGED
    with pytest.raises(PaymentError) as exc:
        gateway_refund(payment, Decimal('1'))
    assert exc.value.message == 'This payment cannot be refunded.'


@pytest.mark.parametrize('gateway_name', settings.PAYMENT_GATEWAYS.keys())
def test_payment_gateway_templates_exists(gateway_name):
    """Test if for each payment gateway there's a corresponding
    template for the old checkout.
    """
    template = PAYMENT_TEMPLATE % gateway_name
    get_template(template)


@pytest.mark.parametrize('gateway_name', settings.PAYMENT_GATEWAYS.keys())
def test_payment_gateway_form_exists(gateway_name, payment_dummy):
    """Test if for each payment gateway there's a corresponding
    form for the old checkout.

    An error will be raised if it's missing.
    """
    payment_gateway, gateway_params = get_payment_gateway(
        gateway_name)
    payment_gateway.get_form_class()


def test_clean_authorize():
    payment = Mock(can_authorize=Mock(return_value=True))
    clean_authorize(payment)

    payment = Mock(can_authorize=Mock(return_value=False))
    with pytest.raises(PaymentError):
        clean_authorize(payment)


def test_clean_capture():
    # Amount should be a positive number
    payment = Mock()
    amount = Decimal('0.00')
    with pytest.raises(PaymentError):
        clean_capture(payment, amount)

    # Payment cannot be captured
    payment = Mock(can_capture=Mock(return_value=False))
    amount = Decimal('1.00')
    with pytest.raises(PaymentError):
        clean_capture(payment, amount)

    # Amount is larger than payment's total
    payment = Mock(
        can_capture=Mock(return_value=True),
        total=Decimal('1.00'),
        captured_amount=Decimal('0.00'))
    amount = Decimal('2.00')
    with pytest.raises(PaymentError):
        clean_capture(payment, amount)

    amount = Decimal('2.00')
    payment = Mock(
        can_capture=Mock(return_value=True),
        total=amount,
        captured_amount=Decimal('0.00'))
    clean_capture(payment, amount)


def test_clean_charge():
    # Amount should be a positive number
    payment = Mock()
    amount = Decimal('0.00')
    with pytest.raises(PaymentError):
        clean_charge(payment, amount)

    # Payment cannot be charged
    payment = Mock(can_charge=Mock(return_value=False))
    amount = Decimal('1.00')
    with pytest.raises(PaymentError):
        clean_charge(payment, amount)

    # Amount is larger than payment's total
    payment = Mock(
        can_capture=Mock(return_value=True),
        total=Decimal('1.00'),
        captured_amount=Decimal('0.00'))
    amount = Decimal('2.00')
    with pytest.raises(PaymentError):
        clean_charge(payment, amount)

    amount = Decimal('2.00')
    payment = Mock(
        can_charge=Mock(return_value=True),
        total=amount,
        captured_amount=Decimal('0.00'))
    clean_charge(payment, amount)


def test_can_authorize(payment_dummy: Payment):
    assert payment_dummy.charge_status == ChargeStatus.NOT_CHARGED

    payment_dummy.is_active = False
    assert not payment_dummy.can_authorize()

    payment_dummy.is_active = True
    assert payment_dummy.can_authorize()

    payment_dummy.charge_status = ChargeStatus.CHARGED
    assert not payment_dummy.can_authorize()


def test_can_capture(payment_txn_preauth: Payment):
    assert payment_txn_preauth.charge_status == ChargeStatus.NOT_CHARGED

    payment_txn_preauth.is_active = False
    assert not payment_txn_preauth.can_capture()

    payment_txn_preauth.is_active = True
    assert payment_txn_preauth.can_capture()

    payment_txn_preauth.charge_status = ChargeStatus.CHARGED
    assert not payment_txn_preauth.can_capture()

    payment_txn_preauth.captured_amount = 0
    payment_txn_preauth.transactions.all().delete()
    assert not payment_txn_preauth.can_capture()


def test_can_charge(payment_dummy: Payment):
    assert payment_dummy.charge_status == ChargeStatus.NOT_CHARGED

    payment_dummy.is_active = False
    assert not payment_dummy.can_charge()

    payment_dummy.is_active = True
    assert payment_dummy.can_charge()

    payment_dummy.charge_status = ChargeStatus.CHARGED
    assert payment_dummy.can_charge()

    payment_dummy.captured_amount = payment_dummy.total
    assert not payment_dummy.can_charge()


def test_can_void(payment_txn_preauth: Payment):
    assert payment_txn_preauth.charge_status == ChargeStatus.NOT_CHARGED

    payment_txn_preauth.is_active = False
    assert not payment_txn_preauth.can_void()

    payment_txn_preauth.is_active = True
    assert payment_txn_preauth.can_void()

    payment_txn_preauth.charge_status = ChargeStatus.CHARGED
    assert not payment_txn_preauth.can_void()

    payment_txn_preauth.charge_status = ChargeStatus.NOT_CHARGED
    payment_txn_preauth.transactions.all().delete()
    assert not payment_txn_preauth.can_void()


def test_can_refund(payment_dummy: Payment):
    assert payment_dummy.charge_status == ChargeStatus.NOT_CHARGED

    payment_dummy.is_active = False
    assert not payment_dummy.can_refund()

    payment_dummy.is_active = True
    assert not payment_dummy.can_refund()

    payment_dummy.charge_status = ChargeStatus.CHARGED
    assert payment_dummy.can_refund()


def test_payment_get_authorized_amount(payment_txn_preauth):
    payment = payment_txn_preauth

    authorized_amount = payment.transactions.first().amount
    assert payment.get_authorized_amount().amount == authorized_amount
    assert payment.order.total_authorized.amount == authorized_amount

    payment.transactions.create(
        amount=payment.total,
        kind=TransactionKind.CAPTURE,
        gateway_response={},
        is_success=True)
    assert payment.get_authorized_amount().amount == Decimal(0)

    payment.transactions.all().delete()
<<<<<<< HEAD
    assert payment.get_authorized_amount().amount == Decimal(0)
=======
    assert payment.get_authorized_amount().amount == Decimal(0)


def test_payment_cached_transactions(payment_dummy):
    payment = payment_dummy

    transactions = payment.cached_transactions
    assert len(transactions) == 0

    payment.transactions.create(
        amount=payment.total,
        kind=TransactionKind.CAPTURE,
        gateway_response={},
        is_success=True)
    transactions = payment.cached_transactions
    assert len(transactions) == 1

    payment.transactions.all().delete()
    transactions = payment.cached_transactions
    assert len(transactions) == 0
>>>>>>> 3b2a513b
<|MERGE_RESOLUTION|>--- conflicted
+++ resolved
@@ -711,9 +711,6 @@
     assert payment.get_authorized_amount().amount == Decimal(0)
 
     payment.transactions.all().delete()
-<<<<<<< HEAD
-    assert payment.get_authorized_amount().amount == Decimal(0)
-=======
     assert payment.get_authorized_amount().amount == Decimal(0)
 
 
@@ -733,5 +730,4 @@
 
     payment.transactions.all().delete()
     transactions = payment.cached_transactions
-    assert len(transactions) == 0
->>>>>>> 3b2a513b
+    assert len(transactions) == 0