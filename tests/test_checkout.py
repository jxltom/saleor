import datetime
from unittest.mock import Mock, patch

import pytest
from django.urls import reverse
from django_countries.fields import Country
from freezegun import freeze_time
from prices import Money, TaxedMoney, TaxedMoneyRange

from saleor.account.models import Address
from saleor.checkout import views
from saleor.checkout.forms import CheckoutVoucherForm, CountryForm
from saleor.checkout.utils import (
    add_variant_to_checkout,
    add_voucher_to_checkout,
    change_billing_address_in_checkout,
    change_shipping_address_in_checkout,
    clear_shipping_method,
    create_order,
    get_checkout_context,
    get_prices_of_products_in_discounted_categories,
    get_taxes_for_checkout,
    get_voucher_discount_for_checkout,
    get_voucher_for_checkout,
    is_valid_shipping_method,
    recalculate_checkout_discount,
    remove_voucher_from_checkout,
)
from saleor.core.exceptions import InsufficientStock
from saleor.core.utils.taxes import ZERO_MONEY, ZERO_TAXED_MONEY, get_taxes_for_country
from saleor.discount import DiscountValueType, VoucherType
from saleor.discount.models import NotApplicable, Voucher
from saleor.product.models import Category
from saleor.shipping.models import ShippingZone

from .utils import compare_taxes, get_redirect_location


def test_country_form_country_choices():
    form = CountryForm(data={"csrf": "", "country": "PL"})
    assert form.fields["country"].choices == []

    zone = ShippingZone.objects.create(countries=["PL", "DE"], name="Europe")
    form = CountryForm(data={"csrf": "", "country": "PL"})

    expected_choices = [(country.code, country.name) for country in zone.countries]
    expected_choices = sorted(expected_choices, key=lambda choice: choice[1])
    assert form.fields["country"].choices == expected_choices


def test_is_valid_shipping_method(checkout_with_item, address, shipping_zone, vatlayer):
    checkout = checkout_with_item
    checkout.shipping_address = address
    checkout.save()
    # no shipping method assigned
    assert not is_valid_shipping_method(checkout, vatlayer, None)
    shipping_method = shipping_zone.shipping_methods.first()
    checkout.shipping_method = shipping_method
    checkout.save()

    assert is_valid_shipping_method(checkout, vatlayer, None)

    zone = ShippingZone.objects.create(name="DE", countries=["DE"])
    shipping_method.shipping_zone = zone
    shipping_method.save()
    assert not is_valid_shipping_method(checkout, vatlayer, None)


def test_clear_shipping_method(checkout, shipping_method):
    checkout.shipping_method = shipping_method
    checkout.save()
    clear_shipping_method(checkout)
    checkout.refresh_from_db()
    assert not checkout.shipping_method


@pytest.mark.parametrize(
    "checkout_length, is_shipping_required, redirect_url",
    [
        (0, True, reverse("checkout:index")),
        (0, False, reverse("checkout:index")),
        (1, True, reverse("checkout:shipping-address")),
        (1, False, reverse("checkout:summary")),
    ],
)
def test_view_checkout_index(
    monkeypatch, rf, checkout_length, is_shipping_required, redirect_url
):
    checkout = Mock(
        __len__=Mock(return_value=checkout_length),
        is_shipping_required=Mock(return_value=is_shipping_required),
    )
    monkeypatch.setattr(
        "saleor.checkout.utils.get_checkout_from_request", lambda req, qs: checkout
    )
    url = reverse("checkout:start")
    request = rf.get(url, follow=True)

    response = views.checkout_start(request)

    assert response.url == redirect_url


def test_view_checkout_index_authorized_user(
    authorized_client, customer_user, request_checkout_with_item
):
    request_checkout_with_item.user = customer_user
    request_checkout_with_item.save()
    url = reverse("checkout:start")

    response = authorized_client.get(url, follow=True)

    redirect_url = reverse("checkout:shipping-address")
    assert response.request["PATH_INFO"] == redirect_url


def test_view_checkout_shipping_address(client, request_checkout_with_item):
    url = reverse("checkout:shipping-address")
    data = {
        "email": "test@example.com",
        "first_name": "John",
        "last_name": "Doe",
        "street_address_1": "Aleje Jerozolimskie 2",
        "street_address_2": "",
        "city": "Warszawa",
        "city_area": "",
        "country_area": "",
        "postal_code": "00-374",
        "phone": "+48536984008",
        "country": "PL",
    }

    response = client.get(url)

    assert response.request["PATH_INFO"] == url

    response = client.post(url, data, follow=True)

    redirect_url = reverse("checkout:shipping-method")
    assert response.request["PATH_INFO"] == redirect_url
    assert request_checkout_with_item.email == "test@example.com"


def test_view_checkout_shipping_address_with_invalid_data(
    client, request_checkout_with_item
):
    url = reverse("checkout:shipping-address")
    data = {
        "email": "test@example.com",
        "first_name": "John",
        "last_name": "Doe",
        "street_address_1": "Aleje Jerozolimskie 2",
        "street_address_2": "",
        "city": "Warszawa",
        "city_area": "",
        "country_area": "",
        "postal_code": "00-37412",
        "phone": "+48536984008",
        "country": "PL",
    }

    response = client.post(url, data, follow=True)
    assert response.request["PATH_INFO"] == url


def test_view_checkout_shipping_address_authorized_user(
    authorized_client, customer_user, request_checkout_with_item
):
    request_checkout_with_item.user = customer_user
    request_checkout_with_item.save()
    url = reverse("checkout:shipping-address")
    data = {"address": customer_user.default_billing_address.pk}

    response = authorized_client.post(url, data, follow=True)

    redirect_url = reverse("checkout:shipping-method")
    assert response.request["PATH_INFO"] == redirect_url
    assert request_checkout_with_item.email == customer_user.email


def test_view_checkout_shipping_address_without_shipping(
    request_checkout, product_without_shipping, client
):
    variant = product_without_shipping.variants.get()
    add_variant_to_checkout(request_checkout, variant)
    url = reverse("checkout:shipping-address")

    response = client.get(url)

    assert response.status_code == 302
    assert get_redirect_location(response) == reverse("checkout:summary")
    assert not request_checkout.email


def test_view_checkout_shipping_method(
    client, shipping_zone, address, request_checkout_with_item
):
    request_checkout_with_item.shipping_address = address
    request_checkout_with_item.email = "test@example.com"
    request_checkout_with_item.save()
    url = reverse("checkout:shipping-method")
    data = {"shipping_method": shipping_zone.shipping_methods.first().pk}

    response = client.get(url)

    assert response.request["PATH_INFO"] == url

    response = client.post(url, data, follow=True)

    redirect_url = reverse("checkout:summary")
    assert response.request["PATH_INFO"] == redirect_url


def test_view_checkout_shipping_method_authorized_user(
    authorized_client, customer_user, shipping_zone, address, request_checkout_with_item
):
    request_checkout_with_item.user = customer_user
    request_checkout_with_item.email = customer_user.email
    request_checkout_with_item.shipping_address = address
    request_checkout_with_item.save()
    url = reverse("checkout:shipping-method")
    data = {"shipping_method": shipping_zone.shipping_methods.first().pk}

    response = authorized_client.get(url)

    assert response.request["PATH_INFO"] == url

    response = authorized_client.post(url, data, follow=True)

    redirect_url = reverse("checkout:summary")
    assert response.request["PATH_INFO"] == redirect_url


def test_view_checkout_shipping_method_without_shipping(
    request_checkout, product_without_shipping, client
):
    variant = product_without_shipping.variants.get()
    add_variant_to_checkout(request_checkout, variant)
    url = reverse("checkout:shipping-method")

    response = client.get(url)

    assert response.status_code == 302
    assert get_redirect_location(response) == reverse("checkout:summary")


def test_view_checkout_shipping_method_without_address(
    request_checkout_with_item, client
):
    url = reverse("checkout:shipping-method")

    response = client.get(url)

    assert response.status_code == 302
    redirect_url = reverse("checkout:shipping-address")
    assert get_redirect_location(response) == redirect_url


@patch("saleor.checkout.utils.send_order_confirmation")
def test_view_checkout_summary_anonymous_user(
    mock_send_confirmation, client, shipping_zone, address, request_checkout_with_item
):
    request_checkout_with_item.shipping_address = address
    request_checkout_with_item.email = "test@example.com"
    request_checkout_with_item.shipping_method = shipping_zone.shipping_methods.first()
    request_checkout_with_item.save()
    url = reverse("checkout:summary")
    data = {"address": "shipping_address"}

    response = client.get(url)

    assert response.request["PATH_INFO"] == url

    response = client.post(url, data, follow=True)

    order = response.context["order"]
    assert order.user_email == "test@example.com"
    redirect_url = reverse("order:payment", kwargs={"token": order.token})
    assert response.request["PATH_INFO"] == redirect_url

    # we expect the user to be anonymous, thus None
    mock_send_confirmation.delay.assert_called_once_with(order.pk, None)

    # checkout should be deleted after order is created
    assert request_checkout_with_item.pk is None


@patch("saleor.checkout.utils.send_order_confirmation")
def test_view_checkout_summary_authorized_user(
    mock_send_confirmation,
    authorized_client,
    customer_user,
    shipping_zone,
    address,
    request_checkout_with_item,
):
    request_checkout_with_item.shipping_address = address
    request_checkout_with_item.user = customer_user
    request_checkout_with_item.email = customer_user.email
    request_checkout_with_item.shipping_method = shipping_zone.shipping_methods.first()
    request_checkout_with_item.save()
    url = reverse("checkout:summary")
    data = {"address": "shipping_address"}

    response = authorized_client.get(url)

    assert response.request["PATH_INFO"] == url

    response = authorized_client.post(url, data, follow=True)

    order = response.context["order"]
    assert order.user_email == customer_user.email
    redirect_url = reverse("order:payment", kwargs={"token": order.token})
    assert response.request["PATH_INFO"] == redirect_url
    mock_send_confirmation.delay.assert_called_once_with(order.pk, customer_user.pk)


@patch("saleor.checkout.utils.send_order_confirmation")
def test_view_checkout_summary_save_language(
    mock_send_confirmation,
    authorized_client,
    customer_user,
    shipping_zone,
    address,
    request_checkout_with_item,
    settings,
):
    settings.LANGUAGE_CODE = "en"
    user_language = "fr"
    authorized_client.cookies[settings.LANGUAGE_COOKIE_NAME] = user_language
    url = reverse("set_language")
    data = {"language": "fr"}

    authorized_client.post(url, data)

    request_checkout_with_item.shipping_address = address
    request_checkout_with_item.user = customer_user
    request_checkout_with_item.email = customer_user.email
    request_checkout_with_item.shipping_method = shipping_zone.shipping_methods.first()
    request_checkout_with_item.save()
    url = reverse("checkout:summary")
    data = {"address": "shipping_address"}

    response = authorized_client.get(url, HTTP_ACCEPT_LANGUAGE=user_language)

    assert response.request["PATH_INFO"] == url

    response = authorized_client.post(
        url, data, follow=True, HTTP_ACCEPT_LANGUAGE=user_language
    )

    order = response.context["order"]
    assert order.user_email == customer_user.email
    assert order.language_code == user_language
    redirect_url = reverse("order:payment", kwargs={"token": order.token})
    assert response.request["PATH_INFO"] == redirect_url
    mock_send_confirmation.delay.assert_called_once_with(order.pk, customer_user.pk)


def test_view_checkout_summary_without_address(request_checkout_with_item, client):
    url = reverse("checkout:summary")

    response = client.get(url)

    assert response.status_code == 302
    redirect_url = reverse("checkout:shipping-address")
    assert get_redirect_location(response) == redirect_url


def test_view_checkout_summary_without_shipping_zone(
    request_checkout_with_item, client, address
):
    request_checkout_with_item.shipping_address = address
    request_checkout_with_item.email = "test@example.com"
    request_checkout_with_item.save()

    url = reverse("checkout:summary")
    response = client.get(url)

    assert response.status_code == 302
    redirect_url = reverse("checkout:shipping-method")
    assert get_redirect_location(response) == redirect_url


def test_view_checkout_summary_with_invalid_voucher(
    client, request_checkout_with_item, shipping_zone, address, voucher
):
    voucher.usage_limit = 3
    voucher.save()

    request_checkout_with_item.shipping_address = address
    request_checkout_with_item.email = "test@example.com"
    request_checkout_with_item.shipping_method = shipping_zone.shipping_methods.first()
    request_checkout_with_item.save()

    url = reverse("checkout:summary")
    voucher_url = "{url}?next={url}".format(url=url)
    data = {"discount-voucher": voucher.code}

    response = client.post(voucher_url, data, follow=True, HTTP_REFERER=url)

    assert response.context["checkout"].voucher_code == voucher.code

    voucher.used = 3
    voucher.save()

    data = {"address": "shipping_address"}
    response = client.post(url, data, follow=True)
    checkout = response.context["checkout"]
    assert not checkout.voucher_code
    assert not checkout.discount_amount
    assert not checkout.discount_name

    response = client.post(url, data, follow=True)
    order = response.context["order"]
    assert not order.voucher
    assert not order.discount_amount
    assert not order.discount_name


def test_view_checkout_summary_with_invalid_voucher_code(
    client, request_checkout_with_item, shipping_zone, address
):
    request_checkout_with_item.shipping_address = address
    request_checkout_with_item.email = "test@example.com"
    request_checkout_with_item.shipping_method = shipping_zone.shipping_methods.first()
    request_checkout_with_item.save()

    url = reverse("checkout:summary")
    voucher_url = "{url}?next={url}".format(url=url)
    data = {"discount-voucher": "invalid-code"}

    response = client.post(voucher_url, data, follow=True, HTTP_REFERER=url)

    assert "voucher" in response.context["voucher_form"].errors
    assert response.context["checkout"].voucher_code is None


def test_view_checkout_place_order_with_expired_voucher_code(
    client, request_checkout_with_item, shipping_zone, address, voucher
):

    checkout = request_checkout_with_item

    # add shipping information to the checkout
    checkout.shipping_address = address
    checkout.email = "test@example.com"
    checkout.shipping_method = shipping_zone.shipping_methods.first()

    # set voucher to be expired
    yesterday = datetime.date.today() - datetime.timedelta(days=1)
    voucher.end_date = yesterday
    voucher.save()

    # put the voucher code to checkout
    checkout.voucher_code = voucher.code

    # save the checkout
    checkout.save()

    checkout_url = reverse("checkout:summary")

    # place order
    data = {"address": "shipping_address"}
    response = client.post(checkout_url, data, follow=True)

    # order should not have been placed
    assert response.request["PATH_INFO"] == checkout_url

    # ensure the voucher was removed
    checkout.refresh_from_db()
    assert not checkout.voucher_code


def test_view_checkout_place_order_with_item_out_of_stock(
    client, request_checkout_with_item, shipping_zone, address, voucher, product
):

    checkout = request_checkout_with_item
    variant = product.variants.get()

    # add shipping information to the checkout
    checkout.shipping_address = address
    checkout.email = "test@example.com"
    checkout.shipping_method = shipping_zone.shipping_methods.first()
    checkout.save()

    # make the variant be out of stock
    variant.quantity = 0
    variant.save()

    checkout_url = reverse("checkout:summary")
    redirect_url = reverse("checkout:index")

    # place order
    data = {"address": "shipping_address"}
    response = client.post(checkout_url, data, follow=True)

    # order should have been aborted,
    # and user should have been redirected to its checkout
    assert response.request["PATH_INFO"] == redirect_url


def test_view_checkout_place_order_without_shipping_address(
    client, request_checkout_with_item, shipping_zone
):

    checkout = request_checkout_with_item

    # add shipping information to the checkout
    checkout.email = "test@example.com"
    checkout.shipping_method = shipping_zone.shipping_methods.first()

    # save the checkout
    checkout.save()

    checkout_url = reverse("checkout:summary")
    redirect_url = reverse("checkout:shipping-address")

    # place order
    data = {"address": "shipping_address"}
    response = client.post(checkout_url, data, follow=True)

    # order should have been aborted,
    # and user should have been redirected to its checkout
    assert response.request["PATH_INFO"] == redirect_url


def test_view_checkout_summary_remove_voucher(
    client, request_checkout_with_item, shipping_zone, voucher, address
):
    request_checkout_with_item.shipping_address = address
    request_checkout_with_item.email = "test@example.com"
    request_checkout_with_item.shipping_method = shipping_zone.shipping_methods.first()
    request_checkout_with_item.save()

    remove_voucher_url = reverse("checkout:summary")
    voucher_url = "{url}?next={url}".format(url=remove_voucher_url)
    data = {"discount-voucher": voucher.code}

    response = client.post(
        voucher_url, data, follow=True, HTTP_REFERER=remove_voucher_url
    )

    assert response.context["checkout"].voucher_code == voucher.code

    url = reverse("checkout:remove-voucher")

    response = client.post(url, follow=True, HTTP_REFERER=remove_voucher_url)

    assert not response.context["checkout"].voucher_code


def test_create_order_insufficient_stock(
    request_checkout, customer_user, product_without_shipping
):
    variant = product_without_shipping.variants.get()
    add_variant_to_checkout(request_checkout, variant, 10, check_quantity=False)
    request_checkout.user = customer_user
    request_checkout.billing_address = customer_user.default_billing_address
    request_checkout.shipping_address = customer_user.default_billing_address
    request_checkout.save()

    with pytest.raises(InsufficientStock):
        create_order(
            request_checkout,
            "tracking_code",
            discounts=None,
            taxes=None,
            user=customer_user,
        )


def test_create_order_doesnt_duplicate_order(
    checkout_with_item, customer_user, shipping_method
):
    checkout = checkout_with_item
    checkout.user = customer_user
    checkout.billing_address = customer_user.default_billing_address
    checkout.shipping_address = customer_user.default_billing_address
    checkout.shipping_method = shipping_method
    checkout.save()

    with patch.object(checkout, "delete") as mocked_delete:
        order_1 = create_order(
            checkout, tracking_code="", discounts=None, taxes=None, user=customer_user
        )
        assert order_1.checkout_token == checkout.token

        order_2 = create_order(
            checkout, tracking_code="", discounts=None, taxes=None, user=customer_user
        )
        assert order_1.pk == order_2.pk

        assert mocked_delete.call_count == 1


def test_note_in_created_order(request_checkout_with_item, address, customer_user):
    request_checkout_with_item.shipping_address = address
    request_checkout_with_item.note = "test_note"
    request_checkout_with_item.save()
    order = create_order(
        request_checkout_with_item,
        "tracking_code",
        discounts=None,
        taxes=None,
        user=customer_user,
    )
    assert order.customer_note == request_checkout_with_item.note


@pytest.mark.parametrize(
    "total, discount_value, discount_type, min_amount_spent, discount_amount",
    [
        ("100", 10, DiscountValueType.FIXED, None, 10),
        ("100.05", 10, DiscountValueType.PERCENTAGE, 100, 10),
    ],
)
def test_get_discount_for_checkout_value_voucher(
    total, discount_value, discount_type, min_amount_spent, discount_amount
):
    voucher = Voucher(
        code="unique",
        type=VoucherType.VALUE,
        discount_value_type=discount_type,
        discount_value=discount_value,
        min_amount_spent=(
            Money(min_amount_spent, "USD") if min_amount_spent is not None else None
        ),
    )
    subtotal = TaxedMoney(net=Money(total, "USD"), gross=Money(total, "USD"))
    checkout = Mock(get_subtotal=Mock(return_value=subtotal))
    discount = get_voucher_discount_for_checkout(voucher, checkout)
    assert discount == Money(discount_amount, "USD")


def test_get_discount_for_checkout_value_voucher_not_applicable():
    voucher = Voucher(
        code="unique",
        type=VoucherType.VALUE,
        discount_value_type=DiscountValueType.FIXED,
        discount_value=10,
        min_amount_spent=Money(100, "USD"),
    )
    subtotal = TaxedMoney(net=Money(10, "USD"), gross=Money(10, "USD"))
    checkout = Mock(get_subtotal=Mock(return_value=subtotal))
    with pytest.raises(NotApplicable) as e:
        get_voucher_discount_for_checkout(voucher, checkout)
    assert e.value.min_amount_spent == Money(100, "USD")


@pytest.mark.parametrize(
    "shipping_cost, shipping_country_code, discount_value, discount_type,"
    "countries, expected_value",
    [
        (10, None, 50, DiscountValueType.PERCENTAGE, [], 5),
        (10, None, 20, DiscountValueType.FIXED, [], 10),
        (10, "PL", 20, DiscountValueType.FIXED, [], 10),
        (5, "PL", 5, DiscountValueType.FIXED, ["PL"], 5),
    ],
)
def test_get_discount_for_checkout_shipping_voucher(
    shipping_cost,
    shipping_country_code,
    discount_value,
    discount_type,
    countries,
    expected_value,
):
    subtotal = TaxedMoney(net=Money(100, "USD"), gross=Money(100, "USD"))
    shipping_total = TaxedMoney(
        net=Money(shipping_cost, "USD"), gross=Money(shipping_cost, "USD")
    )
    checkout = Mock(
        get_subtotal=Mock(return_value=subtotal),
        is_shipping_required=Mock(return_value=True),
        shipping_method=Mock(get_total=Mock(return_value=shipping_total)),
        shipping_address=Mock(country=Country(shipping_country_code)),
    )
    voucher = Voucher(
        code="unique",
        type=VoucherType.SHIPPING,
        discount_value_type=discount_type,
        discount_value=discount_value,
        countries=countries,
    )
    discount = get_voucher_discount_for_checkout(voucher, checkout)
    assert discount == Money(expected_value, "USD")


def test_get_discount_for_checkout_shipping_voucher_all_countries():
    subtotal = TaxedMoney(net=Money(100, "USD"), gross=Money(100, "USD"))
    shipping_total = TaxedMoney(net=Money(10, "USD"), gross=Money(10, "USD"))
    checkout = Mock(
        get_subtotal=Mock(return_value=subtotal),
        is_shipping_required=Mock(return_value=True),
        shipping_method=Mock(get_total=Mock(return_value=shipping_total)),
        shipping_address=Mock(country=Country("PL")),
    )
    voucher = Voucher(
        code="unique",
        type=VoucherType.SHIPPING,
        discount_value_type=DiscountValueType.PERCENTAGE,
        discount_value=50,
        countries=[],
    )

    discount = get_voucher_discount_for_checkout(voucher, checkout)

    assert discount == Money(5, "USD")


def test_get_discount_for_checkout_shipping_voucher_limited_countries():
    subtotal = TaxedMoney(net=Money(100, "USD"), gross=Money(100, "USD"))
    shipping_total = TaxedMoney(net=Money(10, "USD"), gross=Money(10, "USD"))
    checkout = Mock(
        get_subtotal=Mock(return_value=subtotal),
        is_shipping_required=Mock(return_value=True),
        shipping_method=Mock(get_total=Mock(return_value=shipping_total)),
        shipping_address=Mock(country=Country("PL")),
    )
    voucher = Voucher(
        code="unique",
        type=VoucherType.SHIPPING,
        discount_value_type=DiscountValueType.PERCENTAGE,
        discount_value=50,
        countries=["UK", "DE"],
    )

    with pytest.raises(NotApplicable):
        get_voucher_discount_for_checkout(voucher, checkout)


@pytest.mark.parametrize(
    "is_shipping_required, shipping_method, discount_value, discount_type,"
    "countries, min_amount_spent, subtotal, error_msg",
    [
        (
            True,
            Mock(shipping_zone=Mock(countries=["PL"])),
            10,
            DiscountValueType.FIXED,
            ["US"],
            None,
            Money(10, "USD"),
            "This offer is not valid in your country.",
        ),
        (
            True,
            None,
            10,
            DiscountValueType.FIXED,
            [],
            None,
            Money(10, "USD"),
            "Please select a shipping method first.",
        ),
        (
            False,
            None,
            10,
            DiscountValueType.FIXED,
            [],
            None,
            Money(10, "USD"),
            "Your order does not require shipping.",
        ),
        (
            True,
            Mock(price=Money(10, "USD")),
            10,
            DiscountValueType.FIXED,
            [],
            5,
            Money(2, "USD"),
            "This offer is only valid for orders over $5.00.",
        ),
    ],
)
def test_get_discount_for_checkout_shipping_voucher_not_applicable(
    is_shipping_required,
    shipping_method,
    discount_value,
    discount_type,
    countries,
    min_amount_spent,
    subtotal,
    error_msg,
):
    subtotal_price = TaxedMoney(net=subtotal, gross=subtotal)
    checkout = Mock(
        get_subtotal=Mock(return_value=subtotal_price),
        is_shipping_required=Mock(return_value=is_shipping_required),
        shipping_method=shipping_method,
    )
    voucher = Voucher(
        code="unique",
        type=VoucherType.SHIPPING,
        discount_value_type=discount_type,
        discount_value=discount_value,
        min_amount_spent=(
            Money(min_amount_spent, "USD") if min_amount_spent is not None else None
        ),
        countries=countries,
    )
    with pytest.raises(NotApplicable) as e:
        get_voucher_discount_for_checkout(voucher, checkout)
    assert str(e.value) == error_msg


def test_get_discount_for_checkout_product_voucher_not_applicable(monkeypatch):
    monkeypatch.setattr(
        "saleor.checkout.utils.get_prices_of_discounted_products",
        lambda checkout, product: [],
    )
    voucher = Voucher(
        code="unique",
        type=VoucherType.PRODUCT,
        discount_value_type=DiscountValueType.FIXED,
        discount_value=10,
    )
    voucher.save()
    checkout = Mock()

    with pytest.raises(NotApplicable) as e:
        get_voucher_discount_for_checkout(voucher, checkout)
    assert str(e.value) == "This offer is only valid for selected items."


def test_get_discount_for_checkout_collection_voucher_not_applicable(monkeypatch):
    monkeypatch.setattr(
        "saleor.checkout.utils.get_prices_of_products_in_discounted_collections",  # noqa
        lambda checkout, product: [],
    )
    voucher = Voucher(
        code="unique",
        type=VoucherType.COLLECTION,
        discount_value_type=DiscountValueType.FIXED,
        discount_value=10,
    )
    voucher.save()
    checkout = Mock()

    with pytest.raises(NotApplicable) as e:
        get_voucher_discount_for_checkout(voucher, checkout)
    assert str(e.value) == "This offer is only valid for selected items."


def test_checkout_voucher_form_invalid_voucher_code(
    monkeypatch, request_checkout_with_item
):
    form = CheckoutVoucherForm(
        {"voucher": "invalid"}, instance=request_checkout_with_item
    )
    assert not form.is_valid()
    assert "voucher" in form.errors


def test_checkout_voucher_form_voucher_not_applicable(
    voucher, request_checkout_with_item
):
    voucher.min_amount_spent = 200
    voucher.save()
    form = CheckoutVoucherForm(
        {"voucher": voucher.code}, instance=request_checkout_with_item
    )
    assert not form.is_valid()
    assert "voucher" in form.errors


def test_checkout_voucher_form_active_queryset_voucher_not_active(
    voucher, request_checkout_with_item
):
    assert Voucher.objects.count() == 1
    voucher.start_date = datetime.date.today() + datetime.timedelta(days=1)
    voucher.save()
    form = CheckoutVoucherForm(
        {"voucher": voucher.code}, instance=request_checkout_with_item
    )
    qs = form.fields["voucher"].queryset
    assert qs.count() == 0


def test_checkout_voucher_form_active_queryset_voucher_active(
    voucher, request_checkout_with_item
):
    assert Voucher.objects.count() == 1
    voucher.start_date = datetime.date.today()
    voucher.save()
    form = CheckoutVoucherForm(
        {"voucher": voucher.code}, instance=request_checkout_with_item
    )
    qs = form.fields["voucher"].queryset
    assert qs.count() == 1


def test_checkout_voucher_form_active_queryset_after_some_time(
    voucher, request_checkout_with_item
):
    assert Voucher.objects.count() == 1
    voucher.start_date = datetime.date(year=2016, month=6, day=1)
    voucher.end_date = datetime.date(year=2016, month=6, day=2)
    voucher.save()

    with freeze_time("2016-05-31"):
        form = CheckoutVoucherForm(
            {"voucher": voucher.code}, instance=request_checkout_with_item
        )
        assert form.fields["voucher"].queryset.count() == 0

    with freeze_time("2016-06-01"):
        form = CheckoutVoucherForm(
            {"voucher": voucher.code}, instance=request_checkout_with_item
        )
        assert form.fields["voucher"].queryset.count() == 1

    with freeze_time("2016-06-03"):
        form = CheckoutVoucherForm(
            {"voucher": voucher.code}, instance=request_checkout_with_item
        )
        assert form.fields["voucher"].queryset.count() == 0


def test_get_taxes_for_checkout(checkout, vatlayer):
    taxes = get_taxes_for_checkout(checkout, vatlayer)
    compare_taxes(taxes, vatlayer)


def test_get_taxes_for_checkout_with_shipping_address(checkout, address, vatlayer):
<<<<<<< HEAD
    address.country = Country('DE')
=======
    address.country = "DE"
>>>>>>> de5784be
    address.save()
    checkout.shipping_address = address
    checkout.save()
    taxes = get_taxes_for_checkout(checkout, vatlayer)
    compare_taxes(taxes, get_taxes_for_country(Country("DE")))


def test_get_taxes_for_checkout_with_shipping_address_taxes_not_handled(
<<<<<<< HEAD
        checkout, settings, address, vatlayer):
    settings.VATLAYER_ACCESS_KEY = ''
    address.country = Country('DE')
=======
    checkout, settings, address, vatlayer
):
    settings.VATLAYER_ACCESS_KEY = ""
    address.country = "DE"
>>>>>>> de5784be
    address.save()
    checkout.shipping_address = address
    checkout.save()
    assert not get_taxes_for_checkout(checkout, None)


def test_get_voucher_for_checkout(checkout_with_voucher, voucher):
    checkout_voucher = get_voucher_for_checkout(checkout_with_voucher)
    assert checkout_voucher == voucher


def test_get_voucher_for_checkout_expired_voucher(checkout_with_voucher, voucher):
    date_yesterday = datetime.date.today() - datetime.timedelta(days=1)
    voucher.end_date = date_yesterday
    voucher.save()
    checkout_voucher = get_voucher_for_checkout(checkout_with_voucher)
    assert checkout_voucher is None


def test_get_voucher_for_checkout_no_voucher_code(checkout):
    checkout_voucher = get_voucher_for_checkout(checkout)
    assert checkout_voucher is None


def test_remove_voucher_from_checkout(checkout_with_voucher, voucher_translation_fr):
    checkout = checkout_with_voucher
    remove_voucher_from_checkout(checkout)

    assert not checkout.voucher_code
    assert not checkout.discount_name
    assert not checkout.translated_discount_name
    assert checkout.discount_amount == ZERO_MONEY


def test_recalculate_checkout_discount(
    checkout_with_voucher, voucher, voucher_translation_fr, settings
):
    settings.LANGUAGE_CODE = "fr"
    voucher.discount_value = 10
    voucher.save()

    recalculate_checkout_discount(checkout_with_voucher, None, None)
    assert (
        checkout_with_voucher.translated_discount_name == voucher_translation_fr.name
    )  # noqa
    assert checkout_with_voucher.discount_amount == Money("10.00", "USD")


def test_recalculate_checkout_discount_voucher_not_applicable(
    checkout_with_voucher, voucher
):
    checkout = checkout_with_voucher
    voucher.min_amount_spent = 100
    voucher.save()

    recalculate_checkout_discount(checkout_with_voucher, None, None)

    assert not checkout.voucher_code
    assert not checkout.discount_name
    assert checkout.discount_amount == ZERO_MONEY


def test_recalculate_checkout_discount_expired_voucher(checkout_with_voucher, voucher):
    checkout = checkout_with_voucher
    date_yesterday = datetime.date.today() - datetime.timedelta(days=1)
    voucher.end_date = date_yesterday
    voucher.save()

    recalculate_checkout_discount(checkout_with_voucher, None, None)

    assert not checkout.voucher_code
    assert not checkout.discount_name
    assert checkout.discount_amount == ZERO_MONEY


def test_get_checkout_context(checkout_with_voucher, vatlayer):
    line_price = TaxedMoney(net=Money("24.39", "USD"), gross=Money("30.00", "USD"))
    expected_data = {
        "checkout": checkout_with_voucher,
        "checkout_are_taxes_handled": True,
        "checkout_lines": [(checkout_with_voucher.lines.first(), line_price)],
        "checkout_shipping_price": ZERO_TAXED_MONEY,
        "checkout_subtotal": line_price,
        "checkout_total": line_price - checkout_with_voucher.discount_amount,
        "shipping_required": checkout_with_voucher.is_shipping_required(),
        "total_with_shipping": TaxedMoneyRange(start=line_price, stop=line_price),
    }

    data = get_checkout_context(checkout_with_voucher, discounts=None, taxes=vatlayer)

    assert data == expected_data


def test_change_address_in_checkout(checkout, address):
    change_shipping_address_in_checkout(checkout, address)
    change_billing_address_in_checkout(checkout, address)

    checkout.refresh_from_db()
    assert checkout.shipping_address == address
    assert checkout.billing_address == address


def test_change_address_in_checkout_to_none(checkout, address):
    checkout.shipping_address = address
    checkout.billing_address = address.get_copy()
    checkout.save()

    change_shipping_address_in_checkout(checkout, None)
    change_billing_address_in_checkout(checkout, None)

    checkout.refresh_from_db()
    assert checkout.shipping_address is None
    assert checkout.billing_address is None


def test_change_address_in_checkout_to_same(checkout, address):
    checkout.shipping_address = address
    checkout.billing_address = address.get_copy()
    checkout.save(update_fields=["shipping_address", "billing_address"])
    shipping_address_id = checkout.shipping_address.id
    billing_address_id = checkout.billing_address.id

    change_shipping_address_in_checkout(checkout, address)
    change_billing_address_in_checkout(checkout, address)

    checkout.refresh_from_db()
    assert checkout.shipping_address.id == shipping_address_id
    assert checkout.billing_address.id == billing_address_id


def test_change_address_in_checkout_to_other(checkout, address):
    address_id = address.id
    checkout.shipping_address = address
    checkout.billing_address = address.get_copy()
    checkout.save(update_fields=["shipping_address", "billing_address"])
    other_address = Address.objects.create(country=Country("DE"))

    change_shipping_address_in_checkout(checkout, other_address)
    change_billing_address_in_checkout(checkout, other_address)

    checkout.refresh_from_db()
    assert checkout.shipping_address == other_address
    assert checkout.billing_address == other_address
    assert not Address.objects.filter(id=address_id).exists()


def test_change_address_in_checkout_from_user_address_to_other(
    checkout, customer_user, address
):
    address_id = address.id
    checkout.user = customer_user
    checkout.shipping_address = address
    checkout.billing_address = address.get_copy()
    checkout.save(update_fields=["shipping_address", "billing_address"])
    other_address = Address.objects.create(country=Country("DE"))

    change_shipping_address_in_checkout(checkout, other_address)
    change_billing_address_in_checkout(checkout, other_address)

    checkout.refresh_from_db()
    assert checkout.shipping_address == other_address
    assert checkout.billing_address == other_address
    assert Address.objects.filter(id=address_id).exists()


def test_get_prices_of_products_in_discounted_categories(checkout_with_item):
    lines = checkout_with_item.lines.all()
    # There's no discounted categories, therefore all of them are discoutned
    discounted_lines = get_prices_of_products_in_discounted_categories(lines, [])
    assert [
        line.variant.get_price() for line in lines for item in range(line.quantity)
    ] == discounted_lines

    discounted_category = Category.objects.create(name="discounted", slug="discounted")
    discounted_lines = get_prices_of_products_in_discounted_categories(
        lines, [discounted_category]
    )
    # None of the lines are belongs to the discounted category
    assert not discounted_lines


def test_add_voucher_to_checkout(checkout_with_item, voucher):
    assert checkout_with_item.voucher_code is None
    add_voucher_to_checkout(voucher, checkout_with_item)

    assert checkout_with_item.voucher_code == voucher.code


def test_add_voucher_to_checkout_fail(
    checkout_with_item, voucher_with_high_min_amount_spent
):
    with pytest.raises(NotApplicable):
        add_voucher_to_checkout(voucher_with_high_min_amount_spent, checkout_with_item)

    assert checkout_with_item.voucher_code is None<|MERGE_RESOLUTION|>--- conflicted
+++ resolved
@@ -927,11 +927,7 @@
 
 
 def test_get_taxes_for_checkout_with_shipping_address(checkout, address, vatlayer):
-<<<<<<< HEAD
-    address.country = Country('DE')
-=======
-    address.country = "DE"
->>>>>>> de5784be
+    address.country = Country("DE")
     address.save()
     checkout.shipping_address = address
     checkout.save()
@@ -940,16 +936,10 @@
 
 
 def test_get_taxes_for_checkout_with_shipping_address_taxes_not_handled(
-<<<<<<< HEAD
-        checkout, settings, address, vatlayer):
-    settings.VATLAYER_ACCESS_KEY = ''
-    address.country = Country('DE')
-=======
     checkout, settings, address, vatlayer
 ):
     settings.VATLAYER_ACCESS_KEY = ""
-    address.country = "DE"
->>>>>>> de5784be
+    address.country = Country("DE")
     address.save()
     checkout.shipping_address = address
     checkout.save()
