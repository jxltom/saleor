from decimal import Decimal
from unittest.mock import patch

import pytest
from django.urls import reverse
from django_countries.fields import Country
from prices import Money, TaxedMoney

from saleor.account.models import User
from saleor.checkout.utils import create_order
from saleor.core.exceptions import InsufficientStock
from saleor.core.utils.taxes import (
    DEFAULT_TAX_RATE_NAME,
    get_tax_rate_by_name,
    get_taxes_for_country,
)
from saleor.core.weight import zero_weight
from saleor.order import FulfillmentStatus, OrderStatus, models
from saleor.order.models import Fulfillment, Order
from saleor.order.utils import (
    add_variant_to_order,
    automatically_fulfill_digital_lines,
    cancel_fulfillment,
    cancel_order,
    change_order_line_quantity,
    delete_order_line,
    fulfill_order_line,
    recalculate_order,
    restock_fulfillment_lines,
    restock_order_lines,
    update_order_prices,
    update_order_status,
)
from saleor.payment import ChargeStatus
from saleor.payment.models import Payment
from saleor.product.models import DigitalContent
from tests.utils import create_image, get_redirect_location


def test_total_setter():
    price = TaxedMoney(net=Money(10, "USD"), gross=Money(15, "USD"))
    order = models.Order()
    order.total = price
    assert order.total_net == Money(10, "USD")
    assert order.total.net == Money(10, "USD")
    assert order.total_gross == Money(15, "USD")
    assert order.total.gross == Money(15, "USD")
    assert order.total.tax == Money(5, "USD")


def test_order_get_subtotal(order_with_lines):
    order_with_lines.discount_name = "Test discount"
    order_with_lines.discount_amount = order_with_lines.total.gross * Decimal("0.5")
    recalculate_order(order_with_lines)

    target_subtotal = order_with_lines.total - order_with_lines.shipping_price
    target_subtotal += order_with_lines.discount_amount
    assert order_with_lines.get_subtotal() == target_subtotal


def test_get_tax_rate_by_name(taxes):
    rate_name = "pharmaceuticals"
    tax_rate = get_tax_rate_by_name(rate_name, taxes)

    assert tax_rate == taxes[rate_name]["value"]


def test_get_tax_rate_by_name_fallback_to_standard(taxes):
    rate_name = "unexisting tax rate"
    tax_rate = get_tax_rate_by_name(rate_name, taxes)

    assert tax_rate == taxes[DEFAULT_TAX_RATE_NAME]["value"]


def test_get_tax_rate_by_name_empty_taxes(product):
    rate_name = "unexisting tax rate"
    tax_rate = get_tax_rate_by_name(rate_name)

    assert tax_rate == 0


def test_add_variant_to_order_adds_line_for_new_variant(
    order_with_lines, product, taxes, product_translation_fr, settings
):
    order = order_with_lines
    variant = product.variants.get()
    lines_before = order.lines.count()
    settings.LANGUAGE_CODE = "fr"
    add_variant_to_order(order, variant, 1, taxes=taxes)

    line = order.lines.last()
    assert order.lines.count() == lines_before + 1
    assert line.product_sku == variant.sku
    assert line.quantity == 1
    assert line.unit_price == TaxedMoney(
        net=Money("8.13", "USD"), gross=Money(10, "USD")
    )
    assert line.tax_rate == taxes[product.tax_rate]["value"]
    assert line.translated_product_name == variant.display_product(translated=True)


@pytest.mark.parametrize("track_inventory", (True, False))
def test_add_variant_to_order_allocates_stock_for_new_variant(
    order_with_lines, product, track_inventory
):
    variant = product.variants.get()
    variant.track_inventory = track_inventory
    variant.save()

    stock_before = variant.quantity_allocated

    add_variant_to_order(order_with_lines, variant, 1)

    variant.refresh_from_db()
    if track_inventory:
        assert variant.quantity_allocated == stock_before + 1
    else:
        assert variant.quantity_allocated == stock_before


def test_add_variant_to_order_edits_line_for_existing_variant(order_with_lines):
    existing_line = order_with_lines.lines.first()
    variant = existing_line.variant
    lines_before = order_with_lines.lines.count()
    line_quantity_before = existing_line.quantity

    add_variant_to_order(order_with_lines, variant, 1)

    existing_line.refresh_from_db()
    assert order_with_lines.lines.count() == lines_before
    assert existing_line.product_sku == variant.sku
    assert existing_line.quantity == line_quantity_before + 1


def test_add_variant_to_order_allocates_stock_for_existing_variant(order_with_lines):
    existing_line = order_with_lines.lines.first()
    variant = existing_line.variant
    stock_before = variant.quantity_allocated

    add_variant_to_order(order_with_lines, variant, 1)

    variant.refresh_from_db()
    assert variant.quantity_allocated == stock_before + 1


def test_add_variant_to_order_allow_overselling(order_with_lines):
    existing_line = order_with_lines.lines.first()
    variant = existing_line.variant
    stock_before = variant.quantity_allocated

    quantity = variant.quantity + 1
    with pytest.raises(InsufficientStock):
        add_variant_to_order(
            order_with_lines, variant, quantity, allow_overselling=False
        )

    add_variant_to_order(order_with_lines, variant, quantity, allow_overselling=True)
    variant.refresh_from_db()
    assert variant.quantity_allocated == stock_before + quantity


def test_view_connect_order_with_user_authorized_user(
    order, authorized_client, customer_user
):
    order.user_email = customer_user.email
    order.save()

    url = reverse("order:connect-order-with-user", kwargs={"token": order.token})
    response = authorized_client.post(url)

    redirect_location = get_redirect_location(response)
    assert redirect_location == reverse("order:details", args=[order.token])
    order.refresh_from_db()
    assert order.user == customer_user


def test_view_connect_order_with_user_different_email(
    order, authorized_client, customer_user
):
    """Order was placed from different email, than user's
    we are trying to assign it to."""
    order.user = None
    order.user_email = "example_email@email.email"
    order.save()

    assert order.user_email != customer_user.email

    url = reverse("order:connect-order-with-user", kwargs={"token": order.token})
    response = authorized_client.post(url)

    redirect_location = get_redirect_location(response)
    assert redirect_location == reverse("account:details")
    order.refresh_from_db()
    assert order.user is None


def test_view_order_with_deleted_variant(authorized_client, order_with_lines):
    order = order_with_lines
    order_details_url = reverse("order:details", kwargs={"token": order.token})

    # delete a variant associated to the order
    order.lines.first().variant.delete()

    # check if the order details view handles the deleted variant
    response = authorized_client.get(order_details_url)
    assert response.status_code == 200


def test_view_fulfilled_order_with_deleted_variant(authorized_client, fulfilled_order):
    order = fulfilled_order
    order_details_url = reverse("order:details", kwargs={"token": order.token})

    # delete a variant associated to the order
    order.lines.first().variant.delete()

    # check if the order details view handles the deleted variant
    response = authorized_client.get(order_details_url)
    assert response.status_code == 200


@pytest.mark.parametrize("track_inventory", (True, False))
def test_restock_order_lines(order_with_lines, track_inventory):

    order = order_with_lines
    line_1 = order.lines.first()
    line_2 = order.lines.last()

    line_1.variant.track_inventory = track_inventory
    line_2.variant.track_inventory = track_inventory

    line_1.variant.save()
    line_2.variant.save()

    stock_1_quantity_allocated_before = line_1.variant.quantity_allocated
    stock_2_quantity_allocated_before = line_2.variant.quantity_allocated

    stock_1_quantity_before = line_1.variant.quantity
    stock_2_quantity_before = line_2.variant.quantity

    restock_order_lines(order)

    line_1.variant.refresh_from_db()
    line_2.variant.refresh_from_db()

    if track_inventory:
        assert line_1.variant.quantity_allocated == (
            stock_1_quantity_allocated_before - line_1.quantity
        )
        assert line_2.variant.quantity_allocated == (
            stock_2_quantity_allocated_before - line_2.quantity
        )
    else:
        assert line_1.variant.quantity_allocated == (stock_1_quantity_allocated_before)
        assert line_2.variant.quantity_allocated == (stock_2_quantity_allocated_before)

    assert line_1.variant.quantity == stock_1_quantity_before
    assert line_2.variant.quantity == stock_2_quantity_before
    assert line_1.quantity_fulfilled == 0
    assert line_2.quantity_fulfilled == 0


def test_restock_fulfilled_order_lines(fulfilled_order):
    line_1 = fulfilled_order.lines.first()
    line_2 = fulfilled_order.lines.last()
    stock_1_quantity_allocated_before = line_1.variant.quantity_allocated
    stock_2_quantity_allocated_before = line_2.variant.quantity_allocated
    stock_1_quantity_before = line_1.variant.quantity
    stock_2_quantity_before = line_2.variant.quantity

    restock_order_lines(fulfilled_order)

    line_1.variant.refresh_from_db()
    line_2.variant.refresh_from_db()
    assert line_1.variant.quantity_allocated == (stock_1_quantity_allocated_before)
    assert line_2.variant.quantity_allocated == (stock_2_quantity_allocated_before)
    assert line_1.variant.quantity == stock_1_quantity_before + line_1.quantity
    assert line_2.variant.quantity == stock_2_quantity_before + line_2.quantity


def test_restock_fulfillment_lines(fulfilled_order):
    fulfillment = fulfilled_order.fulfillments.first()
    line_1 = fulfillment.lines.first()
    line_2 = fulfillment.lines.last()
    stock_1 = line_1.order_line.variant
    stock_2 = line_2.order_line.variant
    stock_1_quantity_allocated_before = stock_1.quantity_allocated
    stock_2_quantity_allocated_before = stock_2.quantity_allocated
    stock_1_quantity_before = stock_1.quantity
    stock_2_quantity_before = stock_2.quantity

    restock_fulfillment_lines(fulfillment)

    stock_1.refresh_from_db()
    stock_2.refresh_from_db()
    assert stock_1.quantity_allocated == (
        stock_1_quantity_allocated_before + line_1.quantity
    )
    assert stock_2.quantity_allocated == (
        stock_2_quantity_allocated_before + line_2.quantity
    )
    assert stock_1.quantity == stock_1_quantity_before + line_1.quantity
    assert stock_2.quantity == stock_2_quantity_before + line_2.quantity


def test_cancel_order(fulfilled_order):
    cancel_order(None, fulfilled_order, restock=False)
    assert all(
        [
            f.status == FulfillmentStatus.CANCELED
            for f in fulfilled_order.fulfillments.all()
        ]
    )
    assert fulfilled_order.status == OrderStatus.CANCELED


def test_cancel_fulfillment(fulfilled_order):
    fulfillment = fulfilled_order.fulfillments.first()
    line_1 = fulfillment.lines.first()
    line_2 = fulfillment.lines.first()

    cancel_fulfillment(None, fulfillment, restock=False)

    assert fulfillment.status == FulfillmentStatus.CANCELED
    assert fulfilled_order.status == OrderStatus.UNFULFILLED
    assert line_1.order_line.quantity_fulfilled == 0
    assert line_2.order_line.quantity_fulfilled == 0


def test_update_order_status(fulfilled_order):
    fulfillment = fulfilled_order.fulfillments.first()
    line = fulfillment.lines.first()
    order_line = line.order_line

    order_line.quantity_fulfilled -= line.quantity
    order_line.save()
    line.delete()
    update_order_status(fulfilled_order)

    assert fulfilled_order.status == OrderStatus.PARTIALLY_FULFILLED

    line = fulfillment.lines.first()
    order_line = line.order_line

    order_line.quantity_fulfilled -= line.quantity
    order_line.save()
    line.delete()
    update_order_status(fulfilled_order)

    assert fulfilled_order.status == OrderStatus.UNFULFILLED


def test_order_queryset_confirmed(draft_order):
    other_orders = [
        Order.objects.create(status=OrderStatus.UNFULFILLED),
        Order.objects.create(status=OrderStatus.PARTIALLY_FULFILLED),
        Order.objects.create(status=OrderStatus.FULFILLED),
        Order.objects.create(status=OrderStatus.CANCELED),
    ]

    confirmed_orders = Order.objects.confirmed()

    assert draft_order not in confirmed_orders
    assert all([order in confirmed_orders for order in other_orders])


def test_order_queryset_drafts(draft_order):
    other_orders = [
        Order.objects.create(status=OrderStatus.UNFULFILLED),
        Order.objects.create(status=OrderStatus.PARTIALLY_FULFILLED),
        Order.objects.create(status=OrderStatus.FULFILLED),
        Order.objects.create(status=OrderStatus.CANCELED),
    ]

    draft_orders = Order.objects.drafts()

    assert draft_order in draft_orders
    assert all([order not in draft_orders for order in other_orders])


def test_order_queryset_to_ship(settings):
    total = TaxedMoney(net=Money(10, "USD"), gross=Money(15, "USD"))
    orders_to_ship = [
        Order.objects.create(status=OrderStatus.UNFULFILLED, total=total),
        Order.objects.create(status=OrderStatus.PARTIALLY_FULFILLED, total=total),
    ]
    for order in orders_to_ship:
        order.payments.create(
            gateway=settings.DUMMY,
            charge_status=ChargeStatus.FULLY_CHARGED,
            total=order.total.gross.amount,
            captured_amount=order.total.gross.amount,
            currency=order.total.gross.currency,
        )

    orders_not_to_ship = [
        Order.objects.create(status=OrderStatus.DRAFT, total=total),
        Order.objects.create(status=OrderStatus.UNFULFILLED, total=total),
        Order.objects.create(status=OrderStatus.PARTIALLY_FULFILLED, total=total),
        Order.objects.create(status=OrderStatus.FULFILLED, total=total),
        Order.objects.create(status=OrderStatus.CANCELED, total=total),
    ]

    orders = Order.objects.ready_to_fulfill()

    assert all([order in orders for order in orders_to_ship])
    assert all([order not in orders for order in orders_not_to_ship])


def test_queryset_ready_to_capture():
    total = TaxedMoney(net=Money(10, "USD"), gross=Money(15, "USD"))

    preauth_order = Order.objects.create(status=OrderStatus.UNFULFILLED, total=total)
    Payment.objects.create(
        order=preauth_order, charge_status=ChargeStatus.NOT_CHARGED, is_active=True
    )

    Order.objects.create(status=OrderStatus.DRAFT, total=total)
    Order.objects.create(status=OrderStatus.UNFULFILLED, total=total)
    Order.objects.create(status=OrderStatus.CANCELED, total=total)

    qs = Order.objects.ready_to_capture()
    assert preauth_order in qs
    statuses = [o.status for o in qs]
    assert OrderStatus.DRAFT not in statuses
    assert OrderStatus.CANCELED not in statuses


def test_update_order_prices(order_with_lines):
    taxes = get_taxes_for_country(Country("DE"))
    address = order_with_lines.shipping_address
<<<<<<< HEAD
    address.country = Country('DE')
=======
    address.country = "DE"
>>>>>>> e81494c9
    address.save()

    line_1 = order_with_lines.lines.first()
    line_2 = order_with_lines.lines.last()
    price_1 = line_1.variant.get_price(taxes=taxes)
    price_2 = line_2.variant.get_price(taxes=taxes)
    shipping_price = order_with_lines.shipping_method.get_total(taxes)

    update_order_prices(order_with_lines, None)

    line_1.refresh_from_db()
    line_2.refresh_from_db()
    assert line_1.unit_price == price_1
    assert line_2.unit_price == price_2
    assert order_with_lines.shipping_price == shipping_price
    total = line_1.quantity * price_1 + line_2.quantity * price_2 + shipping_price
    assert order_with_lines.total == total


def test_order_payment_flow(
    request_checkout_with_item, client, address, customer_user, shipping_zone, settings
):
    request_checkout_with_item.shipping_address = address
    request_checkout_with_item.billing_address = address.get_copy()
    request_checkout_with_item.email = "test@example.com"
    request_checkout_with_item.shipping_method = shipping_zone.shipping_methods.first()
    request_checkout_with_item.save()

    order = create_order(
        request_checkout_with_item,
        "tracking_code",
        discounts=None,
        taxes=None,
        user=customer_user,
    )

    # Select payment
    url = reverse("order:payment", kwargs={"token": order.token})
    data = {"gateway": settings.DUMMY}
    response = client.post(url, data, follow=True)

    assert len(response.redirect_chain) == 1
    assert response.status_code == 200
    redirect_url = reverse(
        "order:payment", kwargs={"token": order.token, "gateway": settings.DUMMY}
    )
    assert response.request["PATH_INFO"] == redirect_url

    # Go to payment details page, enter payment data
    data = {
        "gateway": settings.DUMMY,
        "is_active": True,
        "total": order.total.gross.amount,
        "currency": order.total.gross.currency,
        "charge_status": ChargeStatus.FULLY_CHARGED,
    }
    response = client.post(redirect_url, data)

    assert response.status_code == 302
    redirect_url = reverse("order:payment-success", kwargs={"token": order.token})
    assert get_redirect_location(response) == redirect_url

    # Assert that payment object was created and contains correct data
    payment = order.payments.all()[0]
    assert payment.total == order.total.gross.amount
    assert payment.currency == order.total.gross.currency
    assert payment.transactions.count() == 1
    assert payment.transactions.last().kind == "capture"


def test_create_user_after_order(order, client):
    order.user_email = "hello@mirumee.com"
    order.save()
    url = reverse("order:checkout-success", kwargs={"token": order.token})
    data = {"password": "password"}

    response = client.post(url, data)

    redirect_url = reverse("order:details", kwargs={"token": order.token})
    assert get_redirect_location(response) == redirect_url
    user = User.objects.filter(email="hello@mirumee.com").first()
    assert user is not None
    assert user.orders.filter(token=order.token).exists()


def test_view_order_details(order, client):
    url = reverse("order:details", kwargs={"token": order.token})
    response = client.get(url)
    assert response.status_code == 200


def test_add_order_note_view(order, authorized_client, customer_user):
    order.user_email = customer_user.email
    order.save()
    url = reverse("order:details", kwargs={"token": order.token})
    customer_note = "bla-bla note"
    data = {"customer_note": customer_note}

    response = authorized_client.post(url, data)

    redirect_url = reverse("order:details", kwargs={"token": order.token})
    assert get_redirect_location(response) == redirect_url
    order.refresh_from_db()
    assert order.customer_note == customer_note


def _calculate_order_weight_from_lines(order):
    weight = zero_weight()
    for line in order:
        weight += line.variant.get_weight() * line.quantity
    return weight


def test_calculate_order_weight(order_with_lines):
    order_weight = order_with_lines.weight
    calculated_weight = _calculate_order_weight_from_lines(order_with_lines)
    assert calculated_weight == order_weight


def test_order_weight_add_more_variant(order_with_lines):
    variant = order_with_lines.lines.first().variant
    add_variant_to_order(order_with_lines, variant, 2)
    order_with_lines.refresh_from_db()
    assert order_with_lines.weight == _calculate_order_weight_from_lines(
        order_with_lines
    )


def test_order_weight_add_new_variant(order_with_lines, product):
    variant = product.variants.first()
    add_variant_to_order(order_with_lines, variant, 2)
    order_with_lines.refresh_from_db()
    assert order_with_lines.weight == _calculate_order_weight_from_lines(
        order_with_lines
    )


def test_order_weight_change_line_quantity(order_with_lines):
    line = order_with_lines.lines.first()
    new_quantity = line.quantity + 2
    change_order_line_quantity(None, line, new_quantity, line.quantity)
    order_with_lines.refresh_from_db()
    assert order_with_lines.weight == _calculate_order_weight_from_lines(
        order_with_lines
    )


def test_order_weight_delete_line(order_with_lines):
    line = order_with_lines.lines.first()
    delete_order_line(line)
    assert order_with_lines.weight == _calculate_order_weight_from_lines(
        order_with_lines
    )


def test_get_order_weight_non_existing_product(order_with_lines, product):
    # Removing product should not affect order's weight
    order = order_with_lines
    variant = product.variants.first()
    add_variant_to_order(order, variant, 1)
    old_weight = order.get_total_weight()

    product.delete()

    order.refresh_from_db()
    new_weight = order.get_total_weight()

    assert old_weight == new_weight


@patch("saleor.order.utils.emails.send_fulfillment_confirmation")
@patch("saleor.order.utils.get_default_digital_content_settings")
def test_fulfill_digital_lines(
    mock_digital_settings, mock_email_fulfillment, order_with_lines, media_root
):
    mock_digital_settings.return_value = {"automatic_fulfillment": True}
    line = order_with_lines.lines.all()[0]

    image_file, image_name = create_image()
    variant = line.variant
    digital_content = DigitalContent.objects.create(
        content_file=image_file, product_variant=variant, use_default_settings=True
    )

    line.variant.digital_content = digital_content
    line.is_shipping_required = False
    line.save()

    order_with_lines.refresh_from_db()
    automatically_fulfill_digital_lines(order_with_lines)
    line.refresh_from_db()
    fulfillment = Fulfillment.objects.get(order=order_with_lines)
    fulfillment_lines = fulfillment.lines.all()

    assert fulfillment_lines.count() == 1
    assert line.digital_content_url
    assert mock_email_fulfillment.delay.called


def test_fulfill_order_line(order_with_lines):
    order = order_with_lines
    line = order.lines.first()
    quantity_fulfilled_before = line.quantity_fulfilled
    variant = line.variant
    stock_quantity_after = variant.quantity - line.quantity

    fulfill_order_line(line, line.quantity)

    variant.refresh_from_db()
    assert variant.quantity == stock_quantity_after
    assert line.quantity_fulfilled == quantity_fulfilled_before + line.quantity


def test_fulfill_order_line_with_variant_deleted(order_with_lines):
    line = order_with_lines.lines.first()
    line.variant.delete()

    line.refresh_from_db()

    fulfill_order_line(line, line.quantity)


def test_fulfill_order_line_without_inventory_tracking(order_with_lines):
    order = order_with_lines
    line = order.lines.first()
    quantity_fulfilled_before = line.quantity_fulfilled
    variant = line.variant
    variant.track_inventory = False
    variant.save()

    # stock should not change
    stock_quantity_after = variant.quantity

    fulfill_order_line(line, line.quantity)

    variant.refresh_from_db()
    assert variant.quantity == stock_quantity_after
    assert line.quantity_fulfilled == quantity_fulfilled_before + line.quantity<|MERGE_RESOLUTION|>--- conflicted
+++ resolved
@@ -428,11 +428,7 @@
 def test_update_order_prices(order_with_lines):
     taxes = get_taxes_for_country(Country("DE"))
     address = order_with_lines.shipping_address
-<<<<<<< HEAD
-    address.country = Country('DE')
-=======
-    address.country = "DE"
->>>>>>> e81494c9
+    address.country = Country("DE")
     address.save()
 
     line_1 = order_with_lines.lines.first()
